--- conflicted
+++ resolved
@@ -45,13 +45,8 @@
     <div id="debug"></div>
 
     <script>
-<<<<<<< HEAD
-      // Note: Initially theme needs to be set here before react loads, otherwise it causes a white flash.
-      const theme = localStorage.getItem('Settings/Theme')?.toLowerCase() || 'dark'
-=======
       // Note: theme needs to be loaded here before react loads, otherwise it causes a white flash.
       const theme = localStorage.getItem('storageCache/theme')?.toLowerCase() || 'dark'
->>>>>>> 77695971
       document.body.classList.add(theme)
     </script>
   </body>
