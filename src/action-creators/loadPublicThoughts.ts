import { ROOT_TOKEN } from '../constants'
import { hashContext, hashThought, owner } from '../util'
import { loadRemoteState } from '../action-creators'
import { ActionCreator, Parent, Snapshot } from '../types'
import { State } from '../util/initialState'

/**
 * Loads a public context when the url contains a userId of a different user.
 *
 * @example http://localhost:3000/m9S244ovF7fVrwpAoqoWxcz08s52/179771ba0a286b0d4df022cc294b67ad
 */
const loadPublicThoughts = (): ActionCreator => (dispatch, getState) => {

  const urlComponents = window.location.pathname.split('/')
  const urlOwner = urlComponents[1] || '~'

  if (urlOwner !== owner()) {
    console.error(`loadPublicThoughts: owner does not match owner(). "${urlOwner}" !== "${owner()}". This is likely a regression, as they should always match.`)
  }

  // create a ref to a public context
  const contextEncoded = urlComponents[2]
  const publicContextRef = window.firebase.database().ref(`users/${urlOwner}/contextIndex/${contextEncoded}`)

  // fetch children
  publicContextRef.once('value', (snapshot: Snapshot<Parent>) => {
    const parentEntry: Parent = snapshot.val()

<<<<<<< HEAD
    const remoteState = {
      thoughts: {
        contextCache: [],
=======
    const state = getState()
    const remoteState: State = {
      ...state,
      thoughts: {
        ...state.thoughts,
>>>>>>> 3b361f7a
        contextIndex: {
          [hashContext([ROOT_TOKEN])]: parentEntry
        },
        thoughtCache: parentEntry.children.map(child => hashThought(child.value)),
        thoughtIndex: parentEntry.children.reduce((accum, child) => ({
          ...accum,
          [hashThought(child.value)]: {
            value: child.value,
            contexts: [{
              context: [ROOT_TOKEN],
              rank: child.rank
            }],
            lastUpdated: child.lastUpdated,
          }
        }), {})
      }
    }

    dispatch(loadRemoteState(remoteState))
  })
}

export default loadPublicThoughts<|MERGE_RESOLUTION|>--- conflicted
+++ resolved
@@ -26,17 +26,11 @@
   publicContextRef.once('value', (snapshot: Snapshot<Parent>) => {
     const parentEntry: Parent = snapshot.val()
 
-<<<<<<< HEAD
-    const remoteState = {
-      thoughts: {
-        contextCache: [],
-=======
     const state = getState()
     const remoteState: State = {
       ...state,
       thoughts: {
-        ...state.thoughts,
->>>>>>> 3b361f7a
+        contextCache: [],
         contextIndex: {
           [hashContext([ROOT_TOKEN])]: parentEntry
         },
