--- conflicted
+++ resolved
@@ -1,10 +1,5 @@
 import { ROOT_TOKEN } from '../constants'
 import { hashContext, hashThought, owner } from '../util'
-<<<<<<< HEAD
-import { ActionCreator, Parent, Snapshot } from '../types'
-=======
-import { PartialStateWithThoughts } from '../util/initialState'
->>>>>>> 7e9f0dae
 import { loadRemoteState } from '../action-creators'
 import { ActionCreator, Parent, Snapshot } from '../types'
 
