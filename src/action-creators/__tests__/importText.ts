--- conflicted
+++ resolved
@@ -1,9 +1,5 @@
 import { ROOT_TOKEN } from '../../constants'
 import { store } from '../../store'
-<<<<<<< HEAD
-import * as db from '../../data-providers/dexie'
-=======
->>>>>>> 2540b4a0
 import { getThoughtsRanked } from '../../selectors'
 import windowEvent from '../../test-helpers/windowEvent'
 import createTestApp, { cleanupTestApp } from '../../test-helpers/createTestApp'
@@ -25,7 +21,7 @@
   wrapper = null
 })
 
-it('re-render thought after importing text', async () => {
+it('re-render thought after importing text', () => {
 
   // create empty thought
   windowEvent('keydown', { key: 'Enter' })
