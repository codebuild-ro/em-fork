--- conflicted
+++ resolved
@@ -1,19 +1,11 @@
 import { isTouch, isSafari } from '../browser'
 import { HOME_TOKEN, TUTORIAL_STEP_START } from '../constants'
-<<<<<<< HEAD
 import { getSetting, getThoughtByPath, hasChild, isContextViewActive } from '../selectors'
 import { parentOf, ellipsize, pathToContext } from '../util'
 import { alert } from '../action-creators'
 import asyncFocus from '../device/asyncFocus'
 import { Thunk, Context, Path, SplitResult, State } from '../@types'
 import { getAllChildrenAsThoughts } from '../selectors/getChildren'
-=======
-import { getSetting, getAllChildren, hasChild, isContextViewActive } from '../selectors'
-import { parentOf, ellipsize, headValue, pathToContext } from '../util'
-import { alert } from '../action-creators'
-import asyncFocus from '../device/asyncFocus'
-import { Thunk, Context, Path, SplitResult, State } from '../@types'
->>>>>>> cfc2cfa0
 import * as selection from '../device/selection'
 
 /** Split editingValue by offset and check if splitted parts are duplicate with siblings. */
