import { isTouch, isSafari } from '../browser'
import { HOME_TOKEN, TUTORIAL_STEP_START } from '../constants'
import { getSetting, hasChild, isContextViewActive } from '../selectors'
import { asyncFocus, parentOf, ellipsize, pathToContext, head } from '../util'
import { alert } from '../action-creators'
import { Thunk, Context, Path, SplitResult, State } from '../@types'
<<<<<<< HEAD
import { isMobile } from '../util/isMobile'
import { getAllChildrenAsThoughts } from '../selectors/getChildren'
=======
>>>>>>> cf93d2bb

/** Split editingValue by offset and check if splitted parts are duplicate with siblings. */
const isDuplicateOnSplit = (splitResult: SplitResult, context: Context | null, state: State) => {
  const { editingValue } = state
  if (!editingValue) return false
  const siblings = getAllChildrenAsThoughts(state, context || [HOME_TOKEN])
  return (
    splitResult.left === splitResult.right ||
    siblings.some(sibling => sibling.value === splitResult.left || sibling.value === splitResult.right)
  )
}

/**
 * Creates a new thought.
 *
 * @param offset - Cursor offset.
 * @param preventSplit - Set to true to prevent splitting thought.
 */
const newThought =
  ({
    at,
    insertBefore,
    insertNewSubthought,
    splitResult,
    preventSetCursor,
    preventSplit,
    value = '',
  }: {
    at?: Path
    insertBefore?: boolean
    insertNewSubthought?: boolean
    splitResult?: SplitResult | null
    preventSetCursor?: boolean
    preventSplit?: boolean
    value?: string
  }): Thunk =>
  (dispatch, getState) => {
    const state = getState()
    const { cursor, editingValue } = state
    const tutorial = getSetting(state, 'Tutorial') !== 'Off'
    const tutorialStep = +!getSetting(state, 'Tutorial Step')

    const path = at || cursor

    const thought = path && state.thoughts.contextIndex[head(path)]

    // cancel if tutorial has just started
    if (tutorial && tutorialStep === TUTORIAL_STEP_START) return

    // making sure the current focus in on the editable component to prevent splitting
    const isFocusOnEditable = document?.activeElement!.classList.contains('editable')

    // Determine if thought at path is uneditable
    const contextOfCursor = path && pathToContext(state, path)
    const uneditable = contextOfCursor && hasChild(state, contextOfCursor, '=uneditable')

    const showContexts = path && isContextViewActive(state, parentOf(pathToContext(state, path)))

    const context =
      path &&
      (showContexts && path.length > 2
        ? pathToContext(state, parentOf(parentOf(path)))
        : !showContexts && path.length > 1
        ? pathToContext(state, parentOf(path))
        : [HOME_TOKEN])
    // split the thought at the selection
    // do not split at the beginning of a line as the common case is to want to create a new thought after, and shift + Enter is so near
    // do not split with gesture, as Enter is avialable and separate in the context of mobile
    const split =
      !preventSplit &&
      path &&
      isFocusOnEditable &&
      !showContexts &&
      !value &&
      editingValue &&
      splitResult &&
      splitResult.left.length > 0 &&
      splitResult.right.length > 0 &&
      splitResult.left.length < editingValue?.length

    if ((!split || !uneditable) && isTouch && isSafari) {
      asyncFocus()
    }
    if (split) {
      if (isDuplicateOnSplit(splitResult!, context, state)) {
        dispatch(
          alert('Duplicate thoughts are not allowed within the same context.', {
            alertType: 'duplicateThoughts',
            clearTimeout: 2000,
          }),
        )
        return
      }
      dispatch(
        uneditable && path && thought
          ? { type: 'error', value: `"${ellipsize(thought?.value)}" is uneditable and cannot be split.` }
          : { type: 'splitThought', splitResult },
      )
      return
    }

    dispatch({
      type: 'newThought',
      at: path,
      insertBefore,
      insertNewSubthought,
      preventSetCursor,
      value,
    })
  }

export default newThought<|MERGE_RESOLUTION|>--- conflicted
+++ resolved
@@ -4,11 +4,7 @@
 import { asyncFocus, parentOf, ellipsize, pathToContext, head } from '../util'
 import { alert } from '../action-creators'
 import { Thunk, Context, Path, SplitResult, State } from '../@types'
-<<<<<<< HEAD
-import { isMobile } from '../util/isMobile'
 import { getAllChildrenAsThoughts } from '../selectors/getChildren'
-=======
->>>>>>> cf93d2bb
 
 /** Split editingValue by offset and check if splitted parts are duplicate with siblings. */
 const isDuplicateOnSplit = (splitResult: SplitResult, context: Context | null, state: State) => {
