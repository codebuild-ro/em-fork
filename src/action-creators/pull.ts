--- conflicted
+++ resolved
@@ -3,11 +3,7 @@
 // import getFirebaseProvider from '../data-providers/firebase'
 // import getManyDescendants from '../data-providers/data-helpers/getManyDescendants'
 import { HOME_TOKEN } from '../constants'
-<<<<<<< HEAD
-import { mergeThoughts } from '../util'
-=======
 import { hashContext, keyValueBy, mergeThoughts } from '../util'
->>>>>>> cf93d2bb
 import { reconcile, updateThoughts } from '../action-creators'
 import { getDescendantContexts, isPending } from '../selectors'
 import { Thunk, Context, Index, Lexeme, Parent, State, ThoughtsInterface } from '../@types'
@@ -32,7 +28,6 @@
   }
 }
 
-<<<<<<< HEAD
 // @MIGRATION_TODO: Data providers are yet to be migrated. So just faking the calls rn.
 /**
  * Fake generator function to return empty thought interface.
@@ -42,7 +37,8 @@
     contextIndex: {},
     thoughtIndex: {},
   }
-=======
+}
+
 /** Returns a list of pending contexts from all contextMap contexts and their descendants. */
 const getPendingContexts = (state: State, contextMap: Index<Context>): Index<Context> => {
   const contextsFiltered = _.flatMap(Object.values(contextMap), context =>
@@ -55,9 +51,8 @@
 
   // convert context array to contextMap
   return keyValueBy(contextsFiltered, context => ({
-    [hashContext(context)]: context,
+    [hashContext(state, context)!]: context,
   }))
->>>>>>> cf93d2bb
 }
 
 /**
@@ -79,14 +74,11 @@
     // get local thoughts
     const thoughtLocalChunks: ThoughtsInterface[] = []
 
-<<<<<<< HEAD
     // @MIGRATION_TODO: Data providers are yet to be migrated. So just faking the calls rn.
     // const thoughtsLocalIterable = getManyDescendants(db, contextMap, getState(), { maxDepth: maxDepth || BUFFER_DEPTH })
     const thoughtsLocalIterable = fakeAsyncIterable()
 
-=======
-    const thoughtsLocalIterable = getManyDescendants(db, contextMapFiltered, { maxDepth: maxDepth || BUFFER_DEPTH })
->>>>>>> cf93d2bb
+    // const thoughtsLocalIterable = getManyDescendants(db, contextMapFiltered, { maxDepth: maxDepth || BUFFER_DEPTH })
     // eslint-disable-next-line fp/no-loops
     for await (const thoughts of thoughtsLocalIterable) {
       // eslint-disable-next-line fp/no-mutating-methods
@@ -114,25 +106,12 @@
 
     // get remote thoughts and reconcile with local
     const status = getState().status
-<<<<<<< HEAD
-    if (status === 'loaded') {
-      // const thoughtsRemoteIterable = getManyDescendants(
-      //   getFirebaseProvider(getState(), dispatch),
-      //   contextMap,
-      //   getState(),
-      //   {
-      //     maxDepth: maxDepth || BUFFER_DEPTH,
-      //   },
-      // )
-
+    if (status === 'loading' || status === 'loaded') {
       // @MIGRATION_TODO: Data providers are yet to be migrated. So just faking the calls rn.
       const thoughtsRemoteIterable = fakeAsyncIterable()
-=======
-    if (status === 'loading' || status === 'loaded') {
-      const thoughtsRemoteIterable = getManyDescendants(getFirebaseProvider(getState(), dispatch), contextMapFiltered, {
-        maxDepth: maxDepth || BUFFER_DEPTH,
-      })
->>>>>>> cf93d2bb
+      // const thoughtsRemoteIterable = getManyDescendants(getFirebaseProvider(getState(), dispatch), contextMapFiltered, {
+      //   maxDepth: maxDepth || BUFFER_DEPTH,
+      // })
 
       const thoughtRemoteChunks: ThoughtsInterface[] = []
 
