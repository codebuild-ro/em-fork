--- conflicted
+++ resolved
@@ -12,14 +12,9 @@
 
 /** Syncs thought updates to the local database. */
 const pushLocal = (
-<<<<<<< HEAD
   state: State,
-  thoughtIndexUpdates: Index<Lexeme> = {},
-  contextIndexUpdates: Index<Parent> = {},
-=======
   contextIndexUpdates: Index<Parent | null> = {},
   thoughtIndexUpdates: Index<Lexeme | null> = {},
->>>>>>> cf93d2bb
   recentlyEdited: Index,
   updates: Index = {},
   localStorageSettingsContexts: Index<string>,
@@ -49,19 +44,13 @@
       // some settings are propagated to localStorage for faster load on startup
       const name = localStorageSettingsContexts[contextEncoded]
       if (name) {
-<<<<<<< HEAD
-        const firstChild =
-          parentEntry.children &&
-          parentEntry.children.find(child => {
-            const thought = updatedContextIndex[child]
-            return !isFunction(thought.value)
-          })
-=======
-        const firstChild = parentEntry?.children.find(child => !isFunction(child.value))
->>>>>>> cf93d2bb
+        const firstChild = parentEntry?.children.find(child => {
+          const thought = updatedContextIndex[child]
+          return thought && !isFunction(thought.value)
+        })
         if (firstChild) {
           const thought = updatedContextIndex[firstChild]
-          storage.setItem(`Settings/${name}`, thought.value)
+          storage.setItem(`Settings/${name}`, thought!.value)
         }
       }
 
@@ -108,20 +97,7 @@
         if (!key) {
           console.error('Unescaped empty key', lexemeUpdate, new Error())
         }
-<<<<<<< HEAD
-
-        accum['thoughtIndex/' + (key || EMPTY_TOKEN)] =
-          lexeme && getSetting(state, 'Data Integrity Check') === 'On'
-            ? {
-                value: lexeme.value,
-                contexts: lexeme.contexts,
-                created: lexeme.created || timestamp(),
-                lastUpdated: lexeme.lastUpdated || timestamp(),
-              }
-            : lexeme
-=======
         accum['thoughtIndex/' + (key || EMPTY_TOKEN)] = lexemeUpdate
->>>>>>> cf93d2bb
       },
       {} as Index<Lexeme | null>,
     )
@@ -136,21 +112,14 @@
         accum['contextIndex/' + key] =
           children && children.length > 0
             ? {
-<<<<<<< HEAD
-                id: parentContext!.id,
-                value: parentContext!.value,
-                parentId: parentContext!.parentId,
-                // @MIGRATION_TODO: Data intergity fix
-                children: dataIntegrityCheck ? children : children,
-                lastUpdated: parentContext!.lastUpdated || timestamp(),
-                archived: parentContext!.archived,
-                rank: parentContext!.rank,
-=======
-                context: parentUpdate!.context,
+                id: parentUpdate!.id,
+                value: parentUpdate!.value,
+                parentId: parentUpdate!.parentId,
+                lastUpdated: parentUpdate!.lastUpdated || timestamp(),
+                archived: parentUpdate!.archived,
+                rank: parentUpdate!.rank,
                 children,
-                lastUpdated: parentUpdate!.lastUpdated || timestamp(),
                 updatedBy: parentUpdate!.updatedBy || getSessionId(),
->>>>>>> cf93d2bb
               }
             : null
       },
@@ -210,7 +179,10 @@
     const authenticated = { state }
     const userRef = getUserRef(state)
 
-<<<<<<< HEAD
+    // Filter out pending Parents so they are not persisted.
+    // Why not filter them out upstream in updateThoughts? Pending Parents sometimes need to be saved to Redux state, such as during a 2-part move where the pending descendant in the source is still pending in the destination. So updateThoughts needs to be able to save pending thoughts. We could filter them out before adding them to the push batch, however that still leaves the chance that pull is called from somewhere else with pending thoughts. Filtering them out here is the safest choice.
+    const contextIndexUpdatesNotPending = _.pickBy(contextIndexUpdates, parent => !parent?.pending)
+
     // store the hashes of the localStorage Settings contexts for quick lookup
     // settings that are propagated to localStorage for faster load on startup
     // e.g. {
@@ -228,26 +200,18 @@
           : {}),
       }
     }, {})
+
     return Promise.all([
       // push local
       local &&
         pushLocal(
           getState(),
+          contextIndexUpdatesNotPending,
           thoughtIndexUpdates,
-          contextIndexUpdates,
           recentlyEdited,
           updates,
           localStorageSettingsContexts,
         ),
-=======
-    // Filter out pending Parents so they are not persisted.
-    // Why not filter them out upstream in updateThoughts? Pending Parents sometimes need to be saved to Redux state, such as during a 2-part move where the pending descendant in the source is still pending in the destination. So updateThoughts needs to be able to save pending thoughts. We could filter them out before adding them to the push batch, however that still leaves the chance that pull is called from somewhere else with pending thoughts. Filtering them out here is the safest choice.
-    const contextIndexUpdatesNotPending = _.pickBy(contextIndexUpdates, parent => !parent?.pending)
-
-    return Promise.all([
-      // push local
-      local && pushLocal(contextIndexUpdatesNotPending, thoughtIndexUpdates, recentlyEdited, updates),
->>>>>>> cf93d2bb
 
       // push remote
       remote &&
