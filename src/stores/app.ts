--- conflicted
+++ resolved
@@ -5,14 +5,9 @@
 import { composeWithDevTools } from 'redux-devtools-extension'
 import thunk from 'redux-thunk'
 import appReducer from '../reducers/app'
-<<<<<<< HEAD
 import cursorChanged from '../redux-enhancers/cursorChanged'
 import pushQueue from '../redux-enhancers/pushQueue'
-=======
-import clearPushQueueEnhancer from '../redux-enhancers/clearPushQueue'
-import cursorChangedEnhancer from '../redux-enhancers/cursorChanged'
 import storageCache from '../redux-enhancers/storageCache'
->>>>>>> 77695971
 import undoRedoEnhancer from '../redux-enhancers/undoRedoEnhancer'
 import freeThoughts from '../redux-middleware/freeThoughts'
 import multi from '../redux-middleware/multi'
@@ -28,12 +23,8 @@
 const store = createStore(
   appReducer,
   composeEnhancers(
-<<<<<<< HEAD
     applyMiddleware(multi, thunk, pullQueue, updateUrlHistory, freeThoughts),
-=======
-    applyMiddleware(multi, thunk, pushQueue, pullQueue, updateUrlHistory),
     storageCache,
->>>>>>> 77695971
     undoRedoEnhancer,
     cursorChanged,
     // must go at the end to ensure it clears the pushQueue before other enhancers
