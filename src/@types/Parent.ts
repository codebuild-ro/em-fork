import { Child } from './Child'
import { Timestamp } from './Timestamp'

/** An object that contains a list of children within a context. */
export interface Parent {
<<<<<<< HEAD
  id: string
  value: string
  rank: number
  parentId: string
=======
  id?: string
>>>>>>> cf93d2bb
  children: Child[]
  context: Context
  lastUpdated: Timestamp
  pending?: boolean
<<<<<<< HEAD
  archived?: Timestamp
=======
  updatedBy: string
>>>>>>> cf93d2bb
}<|MERGE_RESOLUTION|>--- conflicted
+++ resolved
@@ -3,21 +3,13 @@
 
 /** An object that contains a list of children within a context. */
 export interface Parent {
-<<<<<<< HEAD
   id: string
   value: string
   rank: number
   parentId: string
-=======
-  id?: string
->>>>>>> cf93d2bb
   children: Child[]
-  context: Context
   lastUpdated: Timestamp
   pending?: boolean
-<<<<<<< HEAD
   archived?: Timestamp
-=======
   updatedBy: string
->>>>>>> cf93d2bb
 }