import { Index } from './IndexType'

export interface Firebase {
  auth: (() => {
    currentUser: User
    onAuthStateChanged: (f: (user: User) => void) => void
    signInWithRedirect: (provider: any) => void
    createUserWithEmailAndPassword: (email: string, password: string) => Promise<{ user: User }>
    signInWithEmailAndPassword: (email: string, password: string) => Promise<{ user: User }>
    sendPasswordResetEmail: (email: string, passwordResetOptions: { url: string }) => Promise<void>
    signOut: () => void
  }) & { GoogleAuthProvider: any }
  database: () => {
    ref: (s: string) => Ref<any>
  }
  initializeApp: (config: Index<string>) => void
}

export interface User {
  uid: string
  displayName: string
  email: string
  invites: Record<string, boolean>
  // see Firebase user for more properties
}

<<<<<<< HEAD
export interface Ref<T> {
  child: <R>(name: string) => Ref<R>
  once: (eventName: string, callback?: (snapshot: Snapshot<T>) => void) => Promise<Snapshot<T>>
  on: (eventName: string, callback: (snapshot: Snapshot<T>) => any) => void
  orderByChild: (fieldName: string) => Ref<T>
  startAt: (value: any) => Ref<T>
=======
export interface Ref {
  child: (name: string) => Ref
  once: (eventName: string, callback?: (snapshot: Snapshot) => void) => Promise<Snapshot>
  on: (eventName: string, callback: (snapshot: Snapshot) => any) => void
  set: (value: any, onComplete?: (a: Error | null) => any) => Promise<any>
>>>>>>> 1a50c5b9
  update: (updates: Index, callback?: (err: Error | null, ...args: any[]) => void) => Promise<any>
}

export interface Snapshot<T = any> {
  // same as object id
  key: string
  val: () => T
}<|MERGE_RESOLUTION|>--- conflicted
+++ resolved
@@ -24,20 +24,13 @@
   // see Firebase user for more properties
 }
 
-<<<<<<< HEAD
 export interface Ref<T> {
   child: <R>(name: string) => Ref<R>
   once: (eventName: string, callback?: (snapshot: Snapshot<T>) => void) => Promise<Snapshot<T>>
   on: (eventName: string, callback: (snapshot: Snapshot<T>) => any) => void
   orderByChild: (fieldName: string) => Ref<T>
   startAt: (value: any) => Ref<T>
-=======
-export interface Ref {
-  child: (name: string) => Ref
-  once: (eventName: string, callback?: (snapshot: Snapshot) => void) => Promise<Snapshot>
-  on: (eventName: string, callback: (snapshot: Snapshot) => any) => void
   set: (value: any, onComplete?: (a: Error | null) => any) => Promise<any>
->>>>>>> 1a50c5b9
   update: (updates: Index, callback?: (err: Error | null, ...args: any[]) => void) => Promise<any>
 }
 
