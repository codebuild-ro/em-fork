--- conflicted
+++ resolved
@@ -47,15 +47,10 @@
 /** A sequence of values. */
 export type Context = string[]
 
-<<<<<<< HEAD
 /** An object that contains a list of children within a context. */
-export interface ParentEntry {
+export interface Parent {
   id?: string,
-=======
-/** A parent context with a list of children. */
-export interface Parent {
   context: Context,
->>>>>>> 627dbc70
   children: Child[],
   lastUpdated: Timestamp,
   pending?: boolean,
@@ -74,14 +69,14 @@
   getThoughtById: (id: string) => Promise<Lexeme>,
   getThoughtsByIds: (ids: string[]) => Promise<Lexeme[]>,
   getThought: (value: string) => Promise<Lexeme>,
-  getContext: (context: Context) => Promise<ParentEntry | null>,
-  getContextsByIds: (ids: string[]) => Promise<ParentEntry[]>,
+  getContext: (context: Context) => Promise<Parent | null>,
+  getContextsByIds: (ids: string[]) => Promise<Parent[]>,
   updateThought: (id: string, thought: Lexeme) => Promise<any>,
-  updateContext: (id: string, parentEntry: ParentEntry) => Promise<any>,
-  updateContextIndex: (contextIndex: GenericObject<ParentEntry>) => Promise<any>,
+  updateContext: (id: string, Parent: Parent) => Promise<any>,
+  updateContextIndex: (contextIndex: GenericObject<Parent>) => Promise<any>,
   updateThoughtIndex: (thoughtIndex: GenericObject<Lexeme>) => Promise<any>,
-  getDescendantThoughts: (context: Context, options?: { maxDepth?: number, parentEntry?: ParentEntry }) => Promise<ThoughtsInterface>,
-  getManyDescendants: (contextMap: GenericObject<Context>, options?: { maxDepth?: number, parentEntry?: ParentEntry }) => Promise<ThoughtsInterface>,
+  getDescendantThoughts: (context: Context, options?: { maxDepth?: number, Parent?: Parent }) => Promise<ThoughtsInterface>,
+  getManyDescendants: (contextMap: GenericObject<Context>, options?: { maxDepth?: number, Parent?: Parent }) => Promise<ThoughtsInterface>,
 }
 
 /** The three options the user can choose for the context tutorial. */
