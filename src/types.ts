--- conflicted
+++ resolved
@@ -1,20 +1,12 @@
 import { Action } from 'redux'
 import { ThunkAction } from 'redux-thunk'
-<<<<<<< HEAD
 import { State, ThoughtsInterface } from './util/initialState'
-=======
-import { State } from './util/initialState'
->>>>>>> 43c3b5a5
 import { GenericObject } from './utilTypes'
 
 declare global {
   interface Window {
-<<<<<<< HEAD
     firebase: any,
-=======
-      firebase:any,
-      em: any,
->>>>>>> 43c3b5a5
+    em: any,
   }
 }
 
@@ -64,7 +56,6 @@
 /** A basic Redux action creator thunk with no arguments. */
 export type ActionCreator = ThunkAction<void, State, unknown, Action<string>>
 
-<<<<<<< HEAD
 /** A Firebase realtime database snapshot. */
 export type Snapshot<T = any> = {
   val: () => T,
@@ -73,7 +64,8 @@
 /** A standard interface for data providers that can sync thoughts. See data-providers/README.md. */
 export interface DataProvider {
   getManyDescendants: (contextMap: GenericObject<Path>, options: { maxDepth?: number }) => Promise<ThoughtsInterface>,
-=======
+}
+
 /** The three options the user can choose for the context tutorial. */
 export type TutorialChoice = 0 | 1 | 2
 
@@ -95,5 +87,4 @@
   size?: number,
   style?: GenericObject<string>,
   width?: number,
->>>>>>> 43c3b5a5
 }