import { GetOperation } from 'fast-json-patch'
import { Dispatch, ReactNode } from 'react'
import { Action } from 'redux'
import { ThunkAction } from 'redux-thunk'
import { State } from './util/initialState'

/********************************
 * Firebase types
 ********************************/

interface Firebase {
  auth: () => {
    currentUser: User,
    onAuthStateChanged: (f: (user: User) => void) => void,
  },
  database: () => {
    ref: (s: string) => Ref,
  },
  initializeApp: (config: Index<string>) => void,
}

export interface User {
  uid: string,
  displayName: string,
  email: string,
  // see Firebase user for more properties
}

export interface Ref {
  on: (s: string, f: (...args: any) => any) => void,
  once: (s: string, f: (...args: any) => any) => void,
}

export interface Snapshot<T> {
  val: () => T,
}

declare global {
  interface Window {
<<<<<<< HEAD
    firebase: any,
    em: any,
=======
      firebase: Firebase,
      em: unknown,
>>>>>>> 7e9f0dae
  }
}

/********************************
 * Util types
 ********************************/

/**
 * A "Flavor" type is a nominal type that allows implicit conversation of objects with the same shape.
 * A "Brand" type is a nominal type that disallows implicit conversion.
 * See: https://spin.atomicobject.com/2018/01/15/typescript-flexible-nominal-typing/.
 */
interface Flavoring<FlavorT> { _type?: FlavorT }
export type Flavor<T, FlavorT> = T & Flavoring<FlavorT>
declare const BrandSymbol: unique symbol
interface Brand<T> { [BrandSymbol]: T }

/** Possible return values of a sort's comparator function. */
export type ComparatorValue = 1 | -1 | 0

/** A standard comparator function used within sort. */
export type ComparatorFunction<T> = (a: T, b: T) => ComparatorValue

/** Set of file types supported for exporting thoughts. */
export type MimeType = 'text/plain' | 'text/html'

/** A very generic object. */
export type Index<T = any> = {[key: string]: T}

/** An option that can selected to set the export format. */
export interface ExportOption {
  type: MimeType,
  label: string,
  extension: string,
}

/** A timestamp string. */
export type Timestamp = string & Brand<'Timestamp'>

/** An entry in thoughtIndex[].contexts. */
export interface ThoughtContext {
  context: Context,
  rank: number,
  lastUpdated?: Timestamp,
  id?: string,
  archived?: Timestamp,
}

/** An object that contains a list of contexts where a lexeme appears in different word forms (plural, different cases, emojis, etc). All word forms hash to a given lexeme. */
export interface Lexeme {
  id?: string, // db only; not the same as Child id
  rank: number,
  value: string,
  contexts: ThoughtContext[],
  created: Timestamp,
  lastUpdated: Timestamp,
}

/** A thought with a specific rank. */
export interface Child {
  id?: string,
  rank: number,
  value: string,
  lastUpdated?: Timestamp,
  archived?: Timestamp,
}

/** A sequence of children with ranks. */
export type Path = Child[]

/** A sequence of values. */
export type Context = string[]

/** An object that contains a list of children within a context. */
export interface Parent {
  id?: string,
  context: Context,
  children: Child[],
  lastUpdated: Timestamp,
  pending?: boolean,
}

/** A basic Redux action creator thunk with no arguments. */
export type ActionCreator = ThunkAction<void, State, unknown, Action<string>>

/** A Firebase realtime database snapshot. */
export type Snapshot<T = any> = {
  val: () => T,
}

/** The three options the user can choose for the context tutorial. */
export type TutorialChoice = 0 | 1 | 2

/** When a component is connected, the dispatch prop is added. */
export type Connected<T> = T & {
  dispatch: any,
}

export interface Log {
  created: Timestamp,
  message: string,
  stack?: any,
}

export interface Icon {
  dark?: boolean,
  fill?: string,
  height?: number,
  size: number,
  style?: React.CSSProperties,
  width?: number,
}

export interface Key {
  alt?: boolean,
  control?: boolean,
  key: string,
  meta?: boolean,
  option?: boolean,
  shift?: boolean,
}

export interface Shortcut {
  id: string,
  name: string,
  description?: string,
  gesture?: GesturePath | GesturePath[],
  hideFromInstructions?: boolean,
  keyboard?: Key | string,
  overlay?: {
    gesture?: GesturePath,
    keyboard?: Key | string,
  },
  svg?: (icon: Icon) => ReactNode,
  canExecute?: (getState: () => State, e: Event) => boolean,
  exec: (dispatch: Dispatch<Action | ActionCreator>, getState: () => State, e: Event, { type }: { type: string }) => void,
}

export type Direction = 'u' | 'd' | 'l' | 'r'

export type DirectionMap<T> = (dir: Direction) => T

// allow string explicitly since Typescript will not allow Direction[] to be specified as a string
export type GesturePath = string | (Direction[] & {
  map: DirectionMap<Direction>,
  split: (s: string) => Direction[],
})

export type Alert = {
  alertType?: string,
  showCloseLink?: boolean,
  value: string | null,
} | null

// Extend fast-json-patch Operation type to include actions list
// See fast-json-patch types: https://github.com/Starcounter-Jack/JSON-Patch/blob/89a09e94e0e6500115789e33586a75c8dd1aea13/module/core.d.ts
interface ExtendedOperation<T = any> extends GetOperation<T> {
  actions: string[],
}

export type Patch = ExtendedOperation[]<|MERGE_RESOLUTION|>--- conflicted
+++ resolved
@@ -27,23 +27,21 @@
 }
 
 export interface Ref {
-  on: (s: string, f: (...args: any) => any) => void,
-  once: (s: string, f: (...args: any) => any) => void,
-}
-
-export interface Snapshot<T> {
+  child: (name: string) => Ref,
+  once: (eventName: string, callback?: (snapshot: Snapshot) => void) => Promise<Snapshot>,
+  on: (eventName: string, callback: (snapshot: Snapshot) => any) => void,
+  update: (updates: Index, callback?: (err: Error | null, ...args: any[]) => void) => Promise<any>,
+}
+
+
+export interface Snapshot<T = any> {
   val: () => T,
 }
 
 declare global {
   interface Window {
-<<<<<<< HEAD
-    firebase: any,
-    em: any,
-=======
-      firebase: Firebase,
-      em: unknown,
->>>>>>> 7e9f0dae
+    firebase: Firebase,
+    em: unknown,
   }
 }
 
@@ -128,11 +126,6 @@
 
 /** A basic Redux action creator thunk with no arguments. */
 export type ActionCreator = ThunkAction<void, State, unknown, Action<string>>
-
-/** A Firebase realtime database snapshot. */
-export type Snapshot<T = any> = {
-  val: () => T,
-}
 
 /** The three options the user can choose for the context tutorial. */
 export type TutorialChoice = 0 | 1 | 2
