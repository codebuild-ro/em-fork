--- conflicted
+++ resolved
@@ -4,25 +4,16 @@
 import {
   getChildrenRanked,
   getLexeme,
-<<<<<<< HEAD
   getParent,
   hasLexeme,
-=======
->>>>>>> cf93d2bb
   isPending,
   rankThoughtsFirstMatch,
   rootedParentOf,
 } from '../selectors'
 import { Child, Context, Index, Lexeme, Parent, State } from '../@types'
-<<<<<<< HEAD
-
-// util
+import { getSessionId } from '../util/sessionManager'
 import { hashThought, reducerFlow, removeContext, timestamp, unroot } from '../util'
 import { getAllChildrenAsThoughts } from '../selectors/getChildren'
-=======
-import { getSessionId } from '../util/sessionManager'
-import { equalThoughtRanked, hashContext, hashThought, reducerFlow, removeContext, timestamp, unroot } from '../util'
->>>>>>> cf93d2bb
 
 interface Payload {
   context: Context
@@ -40,7 +31,6 @@
 const deleteThought = (state: State, { context, thoughtId }: Payload) => {
   const deletedThought = state.thoughts.contextIndex[thoughtId]
 
-<<<<<<< HEAD
   if (!deletedThought) {
     console.error(`deleteThought: Thought not found for id ${thoughtId}`)
     return state
@@ -49,8 +39,6 @@
   const { value, rank } = deletedThought
   if (!hasLexeme(state, value)) return state
 
-=======
->>>>>>> cf93d2bb
   const thoughts = unroot(context.concat(value))
   context = rootedParentOf(state, thoughts)
   const key = hashThought(value)
@@ -69,13 +57,13 @@
       `Missing Lexeme: "${value}". This indicates that there is a data integrity issue upstream. Deleting Parent anyway.`,
       value,
     )
+    return state
   }
 
   const thoughtIndexNew = { ...state.thoughts.thoughtIndex }
   const oldRankedThoughts = rankThoughtsFirstMatch(state, thoughts as string[])
 
-<<<<<<< HEAD
-  const isValidThought = lexeme.contexts.find(thoughtId => thoughtId === deletedThought.id)
+  const isValidThought = lexeme && lexeme.contexts.find(thoughtId => thoughtId === deletedThought.id)
 
   // if thought is not valid then just stop further execution
   if (!isValidThought) {
@@ -83,8 +71,6 @@
     return state
   }
 
-=======
->>>>>>> cf93d2bb
   // Uncaught TypeError: Cannot perform 'IsArray' on a proxy that has been revoked at Function.isArray (#417)
   let recentlyEdited = state.recentlyEdited // eslint-disable-line fp/no-let
   try {
@@ -95,17 +81,12 @@
   }
 
   // the old thought less the context
-<<<<<<< HEAD
   const newOldThought =
     lexeme.contexts && lexeme.contexts.length > 1 ? removeContext(state, lexeme, deletedThought.id) : null
-=======
-  const newOldLexeme =
-    lexeme?.contexts && lexeme.contexts.length > 1 ? removeContext(lexeme, context, showContexts ? 0 : rank) : null
->>>>>>> cf93d2bb
 
   // update state so that we do not have to wait for firebase
-  if (newOldLexeme) {
-    thoughtIndexNew[key] = newOldLexeme
+  if (newOldThought) {
+    thoughtIndexNew[key] = newOldThought
   } else {
     delete thoughtIndexNew[key] // eslint-disable-line fp/no-delete
   }
@@ -224,34 +205,21 @@
       } as ThoughtUpdates)
 
   const thoughtIndexUpdates = {
-    [key]: newOldLexeme,
+    [key]: newOldThought,
     ...descendantUpdatesResult.thoughtIndex,
     // emptyContextDelete
   }
 
   const contextIndexUpdates = {
-<<<<<<< HEAD
     // Deleted thought's parent
     [parent.id]: {
       ...parent,
       children: subthoughts.map(({ id }) => id),
       lastUpdated: timestamp(),
+      updatedBy: getSessionId(),
     } as Parent,
     [deletedThought.id]: null,
     // TODO: How to remove descendant dependency with delete.
-=======
-    // current thought's Parent
-    [contextEncoded]:
-      subthoughts.length > 0
-        ? ({
-            id: contextEncoded,
-            context,
-            children: subthoughts,
-            lastUpdated: timestamp(),
-            updatedBy: getSessionId(),
-          } as Parent)
-        : null,
->>>>>>> cf93d2bb
     // descendants
     ...descendantUpdatesResult.contextIndex,
   }
