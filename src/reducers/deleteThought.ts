--- conflicted
+++ resolved
@@ -204,15 +204,6 @@
 
   const contextIndexUpdates = {
     // current thought's Parent
-<<<<<<< HEAD
-    [contextEncoded]: subthoughts.length > 0 ? {
-      id: contextEncoded,
-      context,
-      children: subthoughts,
-      lastUpdated: timestamp(),
-      updatedBy: getSessionId()
-    } as Parent : null,
-=======
     [contextEncoded]:
       subthoughts.length > 0
         ? ({
@@ -220,9 +211,9 @@
             context,
             children: subthoughts,
             lastUpdated: timestamp(),
+            updatedBy: getSessionId(),
           } as Parent)
         : null,
->>>>>>> 0ac29dd5
     // descendants
     ...descendantUpdatesResult.contextIndex,
   }
