import _ from 'lodash'
import { ID } from '../constants'
import { treeMove } from '../util/recentlyEditedTree'
import { render, updateThoughts } from '../reducers'
import { getNextRank, getThought, getThoughts, getThoughtsRanked } from '../selectors'
import { State } from '../util/initialState'
import { Child, Context, Index, Lexeme, Parent, Path, Timestamp } from '../types'

// util
import {
  addContext,
  contextOf,
  equalArrays,
  equalThoughtRanked,
  equalThoughtValue,
  hashContext,
  hashThought,
  head,
  headId,
  headRank,
  moveThought,
  pathToContext,
  reducerFlow,
  removeContext,
  removeDuplicatedContext,
  rootedContextOf,
  subsetThoughts,
  timestamp,
} from '../util'

type RecursiveMoveResult = Child & {
<<<<<<< HEAD
  id: string,
  contextCache: string[],
  contextIndex: any,
  thoughtIndex: Index<Lexeme>,
  thoughtCache: string[],
=======
  newThought: Lexeme,
>>>>>>> f73e4f84
  context: Context,
  contextsOld: Context[],
  contextsNew: Context[],
  archived?: Timestamp,
}

/** Moves a thought from one context to another, or within the same context. */
const existingThoughtMove = (state: State, { oldPath, newPath, offset }: {
  oldPath: Path,
  newPath: Path,
  offset?: number,
}) => {
  const thoughtIndexNew = { ...state.thoughts.thoughtIndex }
  const oldThoughts = pathToContext(oldPath)
  const newThoughts = pathToContext(newPath)
  const value = head(oldThoughts)
  const key = hashThought(value)
  const oldRank = headRank(oldPath)
  const newRank = headRank(newPath)
  const oldContext = rootedContextOf(oldThoughts)
  const newContext = rootedContextOf(newThoughts)
  const sameContext = equalArrays(oldContext, newContext)
  const oldThought = getThought(state, value)

  const isArchived = newThoughts.indexOf('=archive') !== -1
  // find exact thought from thoughtIndex
  const exactThought = oldThought.contexts.find(thought => equalArrays(thought.context, oldContext) && thought.rank === oldRank)

  // find id of head thought from exact thought if not available in oldPath
  const id = headId(oldPath) || exactThought?.id

  // if move is used for archive then update the archived field to latest timestamp
  const archived = isArchived || !exactThought
    ? timestamp()
    : exactThought.archived as Timestamp

  const movedThought = moveThought(oldThought, oldContext, newContext, oldRank, newRank, id as string, archived as Timestamp)

  const newThought = removeDuplicatedContext(movedThought, newContext)
  const isPathInCursor = state.cursor && subsetThoughts(state.cursor, oldPath)

  // Uncaught TypeError: Cannot perform 'IsArray' on a proxy that has been revoked at Function.isArray (#417)
  let recentlyEdited = state.recentlyEdited // eslint-disable-line fp/no-let
  try {
    recentlyEdited = treeMove(state.recentlyEdited, oldPath, newPath)
  }
  catch (e) {
    console.error('existingThoughtMove: treeMove immer error')
    console.error(e)
  }

  // preserve contextIndex
  const contextEncodedOld = hashContext(oldContext)
  const contextEncodedNew = hashContext(newContext)

  // if the contexts have changed, remove the value from the old contextIndex and add it to the new
  const subthoughtsOld = getThoughts(state, oldContext)
    .filter(child => !equalThoughtRanked(child, { value, rank: oldRank }))

  const duplicateSubthought = getThoughtsRanked(state, newContext)
    .find(equalThoughtValue(value))

  const isDuplicateMerge = duplicateSubthought && !sameContext

  const subthoughtsNew = getThoughts(state, newContext)
    .filter(child => child.value !== value)
    .concat({
      value,
      rank: isDuplicateMerge && duplicateSubthought ? duplicateSubthought.rank : newRank,
      id,
      lastUpdated: timestamp(),
      ...archived ? { archived } : {},
    })

  /** Updates descendants. */
  const recursiveUpdates = (oldThoughtsRanked: Path, newThoughtsRanked: Path, contextRecursive: Context = [], accumRecursive: Index<RecursiveMoveResult> = {}): Index<RecursiveMoveResult> => {

    const newLastRank = getNextRank(state, pathToContext(newThoughtsRanked))

    const oldThoughts = pathToContext(oldThoughtsRanked)
    return getThoughtsRanked(state, oldThoughts).reduce((accum, child, i) => {
      const hashedKey = hashThought(child.value)
      const childThought = getThought({ ...state, thoughts: { ...state.thoughts, thoughtIndex: thoughtIndexNew } }, child.value)

      // remove and add the new context of the child
      const contextNew = newThoughts.concat(contextRecursive)

      // update rank of first depth of childs except when a thought has been moved within the same context
      const movedRank = !sameContext && newLastRank ? newLastRank + i : child.rank

      // if move is used for archive then update the archived field to latest timestamp
      const archived = isArchived || !exactThought
        ? timestamp()
        : exactThought.archived as Timestamp

      const childNewThought = removeDuplicatedContext(addContext(removeContext(childThought, oldThoughts, child.rank), contextNew, movedRank, child.id as string, archived as Timestamp), contextNew)

      // update local thoughtIndex so that we do not have to wait for firebase
      thoughtIndexNew[hashedKey] = childNewThought

      const accumNew: Index<RecursiveMoveResult> = {
        // merge ancestor updates
        ...accumRecursive,
        // merge sibling updates
        // Order matters: accum must have precendence over accumRecursive so that contextNew is correct
        ...accum,
        // merge current thought update
        [hashedKey]: {
          value: child.value,
          // TODO: Confirm that find will always succeed
          rank: ((childNewThought.contexts || [])
            .find(context => equalArrays(context.context, contextNew))
          )!.rank,
          // child.id is undefined sometimes. Unable to reproduce.
          id: child.id ?? '',
          archived,
          newThought: childNewThought,
          context: oldThoughts,
          contextsOld: ((accumRecursive[hashedKey] || {}).contextsOld || []).concat([oldThoughts]),
          contextsNew: ((accumRecursive[hashedKey] || {}).contextsNew || []).concat([contextNew])
        }
      }

      return {
        ...accumNew,
        ...recursiveUpdates(oldThoughtsRanked.concat(child), newThoughtsRanked.concat(child), contextRecursive.concat(child.value), accumNew)
      }
    }, {} as Index<RecursiveMoveResult>)
  }

  const descendantUpdatesResult = recursiveUpdates(oldPath, newPath)
  const descendantUpdates = _.transform(descendantUpdatesResult, (accum, { newThought }, key: string) => {
    accum[key] = newThought
  }, {} as Index<Lexeme>)

  const contextIndexDescendantUpdates = sameContext
    ? {}
    : _.transform(descendantUpdatesResult, (accum, result) => {
      const output = result.contextsOld.reduce((accumInner, contextOld, i) => {
        const contextNew = result.contextsNew[i]
        const contextEncodedOld = hashContext(contextOld)
        const contextEncodedNew = hashContext(contextNew)
        const accumChildrenOld = accum[contextEncodedOld]?.children
        const accumChildrenNew = accum[contextEncodedNew]?.children
        const childrenOld = (accumChildrenOld || getThoughts(state, contextOld))
          .filter((child: Child) => child.value !== result.value)
        const childrenNew = (accumChildrenNew || getThoughts(state, contextNew))
          .filter((child: Child) => child.value !== result.value)
          .concat({
            value: result.value,
            rank: result.rank,
            lastUpdated: timestamp(),
            // result.id is undefined sometimes. Unable to reproduce.
            id: result.id ?? '',
            ...result.archived ? { archived: result.archived } : null
          })
        return {
          ...accumInner,
          [contextEncodedOld]: childrenOld.length > 0 ? {
            context: contextOld,
            children: childrenOld,
            lastUpdated: timestamp(),
          } : null,
          [contextEncodedNew]: {
            context: contextNew,
            children: childrenNew,
            lastUpdated: timestamp(),
          }
        }
      }, {} as Index<Parent | null>)
      Object.assign(accum, output) // eslint-disable-line fp/no-mutating-assign
    }, {} as Index<Parent | null>)

  const contextIndexUpdates = {
    [contextEncodedOld]: subthoughtsOld.length > 0 ? {
      context: oldContext,
      children: subthoughtsOld,
      lastUpdated: timestamp(),
    } : null,
    [contextEncodedNew]: {
      context: newContext,
      children: subthoughtsNew,
      lastUpdated: timestamp(),
    },
    ...contextIndexDescendantUpdates
  }

  const thoughtIndexUpdates = {
    [key]: newThought,
    ...descendantUpdates
  }

  thoughtIndexNew[key] = newThought

  // preserve contextViews
  const contextViewsNew = { ...state.contextViews }
  if (state.contextViews[contextEncodedNew] !== state.contextViews[contextEncodedOld]) {
    contextViewsNew[contextEncodedNew] = state.contextViews[contextEncodedOld]
    delete contextViewsNew[contextEncodedOld] // eslint-disable-line fp/no-delete
  }

  /** Updates the ranks within the given path to match those in descendantUpdatesResult. */
  const updateMergedThoughtsRank = (path: Path) => path.map(
    (child: Child) => {
      const updatedThought = descendantUpdatesResult[hashThought(child.value)]
      // child.id is undefined sometimes. Unable to reproduce.
      return { ...child, rank: updatedThought ? updatedThought.rank : child.rank, id: child.id ?? null }
    }
  )

  // if duplicate subthoughts are merged then update rank of thoughts of cursor descendants
  const cursorDescendantPath = (isPathInCursor && isDuplicateMerge ? updateMergedThoughtsRank : ID)(state.cursor || []).slice(oldPath.length)

  // if duplicate subthoughts are merged then use rank of the duplicate thought in the new path instead of the newly calculated rank
  const updatedNewPath = isPathInCursor && isDuplicateMerge && duplicateSubthought
    ? contextOf(newPath).concat(duplicateSubthought)
    : newPath

  const newCursorPath = isPathInCursor
    ? updatedNewPath.concat(cursorDescendantPath)
    : state.cursor

  return reducerFlow([

    state => ({
      ...state,
      contextViews: contextViewsNew,
      cursor: newCursorPath,
      cursorBeforeEdit: newCursorPath,
      ...offset != null ? { cursorOffset: offset } : null,
    }),

    // update thoughts
    updateThoughts({ thoughtIndexUpdates, contextIndexUpdates, recentlyEdited }),

    // render
    render,

  ])(state)
}

export default _.curryRight(existingThoughtMove, 2)<|MERGE_RESOLUTION|>--- conflicted
+++ resolved
@@ -29,19 +29,11 @@
 } from '../util'
 
 type RecursiveMoveResult = Child & {
-<<<<<<< HEAD
-  id: string,
-  contextCache: string[],
-  contextIndex: any,
-  thoughtIndex: Index<Lexeme>,
-  thoughtCache: string[],
-=======
-  newThought: Lexeme,
->>>>>>> f73e4f84
+  archived?: Timestamp,
   context: Context,
   contextsOld: Context[],
   contextsNew: Context[],
-  archived?: Timestamp,
+  newThought: Lexeme,
 }
 
 /** Moves a thought from one context to another, or within the same context. */
