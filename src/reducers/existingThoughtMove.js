// constants
import {
  ID,
} from '../constants'

// util
import { treeMove } from '../util/recentlyEditedTree.js'
import {
  addContext,
  compareByRank,
  contextOf,
  equalArrays,
  equalThoughtRanked,
  equalThoughtValue,
  hashContext,
  hashThought,
  head,
  headRank,
  moveThought,
  pathToContext,
  reduceObj,
  removeContext,
  removeDuplicatedContext,
  rootedContextOf,
  sort,
  subsetThoughts,
  timestamp,
  updateUrlHistory,
} from '../util'

// selectors
import {
  getNextRank,
  getThought,
  getThoughtsRanked,
} from '../selectors'

// reducers
import render from './render'
import updateThoughts from './updateThoughts'

export default (state, { oldPath, newPath, offset }) => {
  const thoughtIndexNew = { ...state.thoughtIndex }
  const oldThoughts = pathToContext(oldPath)
  const newThoughts = pathToContext(newPath)
  const value = head(oldThoughts)
  const key = hashThought(value)
  const oldRank = headRank(oldPath)
  const newRank = headRank(newPath)
  const oldContext = rootedContextOf(oldThoughts)
  const newContext = rootedContextOf(newThoughts)
  const sameContext = equalArrays(oldContext, newContext)
  const oldThought = getThought(state, value)
  const newThought = removeDuplicatedContext(moveThought(oldThought, oldContext, newContext, oldRank, newRank), newContext)
  const isPathInCursor = subsetThoughts(state.cursor, oldPath)

  // Uncaught TypeError: Cannot perform 'IsArray' on a proxy that has been revoked at Function.isArray (#417)
  let recentlyEdited = state.recentlyEdited // eslint-disable-line fp/no-let
  try {
    recentlyEdited = treeMove(state.recentlyEdited, oldPath, newPath)
  }
  catch (e) {
    console.error('existingThoughtMove: treeMove immer error')
    console.error(e)
  }

  // preserve contextIndex
  const contextEncodedOld = hashContext(oldContext)
  const contextEncodedNew = hashContext(newContext)

  // if the contexts have changed, remove the value from the old contextIndex and add it to the new
  const subthoughtsOld = (state.contextIndex[contextEncodedOld] || [])
    .filter(child => !equalThoughtRanked(child, { value, rank: oldRank }))

  const duplicateSubthought = sort((state.contextIndex[contextEncodedNew] || []), compareByRank)
    .find(equalThoughtValue(value))

  const isDuplicateMerge = duplicateSubthought && !sameContext

  const subthoughtsNew = (state.contextIndex[contextEncodedNew] || [])
    .filter(child => child.value !== value)
    .concat({
      value,
      rank: isDuplicateMerge ? duplicateSubthought.rank : newRank,
      lastUpdated: timestamp()
    })

  const recursiveUpdates = (oldThoughtsRanked, newThoughtsRanked, contextRecursive = [], accumRecursive = {}) => {

    const newLastRank = getNextRank(state, newThoughtsRanked)

    return getThoughtsRanked(state, oldThoughtsRanked).reduce((accum, child, i) => {
      const hashedKey = hashThought(child.value)
      const childThought = getThought({ thoughtIndex: thoughtIndexNew }, child.value)

      // remove and add the new context of the child
      const contextNew = newThoughts.concat(contextRecursive)

      // update rank of first depth of childs except when a thought has been moved within the same context
      const movedRank = !sameContext && newLastRank ? newLastRank + i : child.rank
      const childNewThought = removeDuplicatedContext(addContext(removeContext(childThought, pathToContext(oldThoughtsRanked), child.rank), contextNew, movedRank), contextNew)

      // update local thoughtIndex so that we do not have to wait for firebase
      thoughtIndexNew[hashedKey] = childNewThought

      const accumNew = {
        // merge ancestor updates
        ...accumRecursive,
        // merge sibling updates
        // Order matters: accum must have precendence over accumRecursive so that contextNew is correct
        ...accum,
        // merge current thought update
        [hashedKey]: {
          value: child.value,
          rank: (childNewThought.contexts || []).find(context => equalArrays(context.context, contextNew)).rank,
          thoughtIndex: childNewThought,
          context: pathToContext(oldThoughtsRanked),
          contextsOld: ((accumRecursive[hashedKey] || {}).contextsOld || []).concat([pathToContext(oldThoughtsRanked)]),
          contextsNew: ((accumRecursive[hashedKey] || {}).contextsNew || []).concat([contextNew])
        }
      }

      return {
        ...accumNew,
        ...recursiveUpdates(oldThoughtsRanked.concat(child), newThoughtsRanked.concat(child), contextRecursive.concat(child.value), accumNew)
      }
    }, {})
  }

  const descendantUpdatesResult = recursiveUpdates(oldPath, newPath)
  const descendantUpdates = reduceObj(descendantUpdatesResult, (key, value) => ({
    [key]: value.thoughtIndex
  }))

  const contextIndexDescendantUpdates = sameContext
    ? {}
    : reduceObj(descendantUpdatesResult, (hashedKey, result, accumContexts) =>
      result.contextsOld.reduce((accum, contextOld, i) => {
        const contextNew = result.contextsNew[i]
        const contextEncodedOld = hashContext(contextOld)
        const contextEncodedNew = hashContext(contextNew)
        return {
          ...accum,
          [contextEncodedOld]: (accumContexts[contextEncodedOld] || state.contextIndex[contextEncodedOld] || [])
            .filter(child => child.value !== result.value),
          [contextEncodedNew]: (accumContexts[contextEncodedNew] || state.contextIndex[contextEncodedNew] || [])
            .filter(child => child.value !== result.value)
            .concat({
              value: result.value,
              rank: result.rank,
              lastUpdated: timestamp()
            })
        }
      }, {})
    )

  const contextIndexUpdates = {
    [contextEncodedOld]: subthoughtsOld,
    [contextEncodedNew]: subthoughtsNew,
    ...contextIndexDescendantUpdates
  }

  const contextIndexNew = {
    ...state.contextIndex,
    ...contextIndexUpdates
  }

  Object.keys(contextIndexNew).forEach(contextEncoded => {
    const subthoughts = contextIndexNew[contextEncoded]
    if (!subthoughts || subthoughts.length === 0) {
      delete contextIndexNew[contextEncoded] // eslint-disable-line fp/no-delete
    }
  })

  const thoughtIndexUpdates = {
    [key]: newThought,
    ...descendantUpdates
  }

  thoughtIndexNew[key] = newThought

  // preserve contextViews
  const contextViewsNew = { ...state.contextViews }
  if (state.contextViews[contextEncodedNew] !== state.contextViews[contextEncodedOld]) {
    contextViewsNew[contextEncodedNew] = state.contextViews[contextEncodedOld]
    delete contextViewsNew[contextEncodedOld] // eslint-disable-line fp/no-delete
  }

<<<<<<< HEAD
  const cursorDescendantPath = (state.cursor || []).slice(oldPath.length)
=======
  if (isPathInCursor) {
    setTimeout(() => {
      updateUrlHistory(newPath, { replace: true })
    })
  }

  /** Updates the ranks within the given path to match those in descendantUpdatesResult */
  const updateMergedThoughtsRank = path => path.map(
    child => {
      const updatedThought = descendantUpdatesResult[hashThought(child.value)]
      return { ...child, rank: updatedThought ? updatedThought.rank : child.rank }
    }
  )

  // if duplicate subthoughts are merged then update rank of thoughts of cursor descendants
  const cursorDescendantPath = (isPathInCursor && isDuplicateMerge ? updateMergedThoughtsRank : ID)(state.cursor || []).slice(oldPath.length)

  // if duplicate subthoughts are merged then use rank of the duplicate thought in the new path instead of the newly calculated rank
  const updatedNewPath = isPathInCursor && isDuplicateMerge
    ? contextOf(newPath).concat(duplicateSubthought)
    : newPath
>>>>>>> c4415c9b

  const newCursorPath = isPathInCursor
    ? updatedNewPath.concat(cursorDescendantPath)
    : state.cursor

  // state updates, not including from composed reducers
  const stateUpdates = {
    contextViews: contextViewsNew,
    cursor: newCursorPath,
    cursorBeforeEdit: newCursorPath,
    cursorOffset: offset,
  }

  const stateNew = {
    ...render(state),
    ...updateThoughts(
      { ...state, ...stateUpdates },
      { thoughtIndexUpdates, contextIndexUpdates, recentlyEdited }
    ),
    ...stateUpdates,
  }

  if (isPathInCursor) {
    setTimeout(() => {
      updateUrlHistory(stateNew, newPath, { replace: true })
    })
  }

  return stateNew
}<|MERGE_RESOLUTION|>--- conflicted
+++ resolved
@@ -186,15 +186,6 @@
     delete contextViewsNew[contextEncodedOld] // eslint-disable-line fp/no-delete
   }
 
-<<<<<<< HEAD
-  const cursorDescendantPath = (state.cursor || []).slice(oldPath.length)
-=======
-  if (isPathInCursor) {
-    setTimeout(() => {
-      updateUrlHistory(newPath, { replace: true })
-    })
-  }
-
   /** Updates the ranks within the given path to match those in descendantUpdatesResult */
   const updateMergedThoughtsRank = path => path.map(
     child => {
@@ -210,7 +201,6 @@
   const updatedNewPath = isPathInCursor && isDuplicateMerge
     ? contextOf(newPath).concat(duplicateSubthought)
     : newPath
->>>>>>> c4415c9b
 
   const newCursorPath = isPathInCursor
     ? updatedNewPath.concat(cursorDescendantPath)
