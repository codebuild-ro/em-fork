// util
import { treeMove } from '../util/recentlyEditedTree.js'
import {
  addContext,
  compareByRank,
  equalArrays,
  equalThoughtRanked,
  equalThoughtValue,
  hashContext,
  hashThought,
  head,
  headRank,
  moveThought,
  pathToContext,
  reduceObj,
  removeContext,
  removeDuplicatedContext,
  rootedContextOf,
  sort,
  subsetThoughts,
  timestamp,
  updateUrlHistory,
} from '../util'
<<<<<<< HEAD

// selectors
import {
  getNextRank,
  getThought,
  getThoughtsRanked,
} from '../selectors'
=======
import { treeMove } from '../util/recentlyEditedTree'
>>>>>>> 383642ba

// reducers
import render from './render'
import updateThoughts from './updateThoughts'

export default (state, { oldPath, newPath, offset }) => {
  const thoughtIndexNew = { ...state.thoughtIndex }
  const oldThoughts = pathToContext(oldPath)
  const newThoughts = pathToContext(newPath)
  const value = head(oldThoughts)
  const key = hashThought(value)
  const oldRank = headRank(oldPath)
  const newRank = headRank(newPath)
  const oldContext = rootedContextOf(oldThoughts)
  const newContext = rootedContextOf(newThoughts)
  const sameContext = equalArrays(oldContext, newContext)
  const oldThought = getThought({ thoughtIndex: thoughtIndexNew }, value)
  const newThought = removeDuplicatedContext(moveThought(oldThought, oldContext, newContext, oldRank, newRank), newContext)
  const isPathInCursor = subsetThoughts(state.cursor, oldPath)

  // Uncaught TypeError: Cannot perform 'IsArray' on a proxy that has been revoked at Function.isArray (#417)
  let recentlyEdited = state.recentlyEdited // eslint-disable-line fp/no-let
  try {
    recentlyEdited = treeMove(state.recentlyEdited, oldPath, newPath)
  }
  catch (e) {
    console.error('existingThoughtMove: treeMove immer error')
    console.error(e)
  }

  // preserve contextIndex
  const contextEncodedOld = hashContext(oldContext)
  const contextEncodedNew = hashContext(newContext)

  // if the contexts have changed, remove the value from the old contextIndex and add it to the new
  const subthoughtsOld = (state.contextIndex[contextEncodedOld] || [])
    .filter(child => !equalThoughtRanked(child, { value, rank: oldRank }))

  const duplicateSubthought = sort((state.contextIndex[contextEncodedNew] || []), compareByRank)
    .find(equalThoughtValue(value))

  const subthoughtsNew = (state.contextIndex[contextEncodedNew] || [])
    .filter(child => !equalThoughtRanked(child, { value, rank: oldRank }, sameContext))
    .concat({
      value,
      rank: (duplicateSubthought && !sameContext) ? duplicateSubthought.rank : newRank,
      lastUpdated: timestamp()
    })

  const recursiveUpdates = (oldThoughtsRanked, newThoughtsRanked, contextRecursive = [], accumRecursive = {}) => {

    const newLastRank = getNextRank(state, newThoughtsRanked)

    return getThoughtsRanked(state, oldThoughtsRanked).reduce((accum, child, i) => {
      const hashedKey = hashThought(child.value)
      const childThought = getThought({ thoughtIndex: thoughtIndexNew }, child.value)

      // remove and add the new context of the child
      const contextNew = newThoughts.concat(contextRecursive)

      // update rank of first depth of childs
      const movedRank = newLastRank ? newLastRank + i : child.rank
      const childNewThought = removeDuplicatedContext(addContext(removeContext(childThought, pathToContext(oldThoughtsRanked), child.rank), contextNew, movedRank), contextNew)

      // update local thoughtIndex so that we do not have to wait for firebase
      thoughtIndexNew[hashedKey] = childNewThought

      const accumNew = {
        // merge ancestor updates
        ...accumRecursive,
        // merge sibling updates
        // Order matters: accum must have precendence over accumRecursive so that contextNew is correct
        ...accum,
        // merge current thought update
        [hashedKey]: {
          value: child.value,
          rank: (childNewThought.contexts || []).find(context => equalArrays(context.context, contextNew)).rank,
          thoughtIndex: childNewThought,
          context: pathToContext(oldThoughtsRanked),
          contextsOld: ((accumRecursive[hashedKey] || {}).contextsOld || []).concat([pathToContext(oldThoughtsRanked)]),
          contextsNew: ((accumRecursive[hashedKey] || {}).contextsNew || []).concat([contextNew])
        }
      }

      return {
        ...accumNew,
        ...recursiveUpdates(oldThoughtsRanked.concat(child), newThoughtsRanked.concat(child), contextRecursive.concat(child.value), accumNew)
      }
    }, {})
  }

  const descendantUpdatesResult = recursiveUpdates(oldPath, newPath)
  const descendantUpdates = reduceObj(descendantUpdatesResult, (key, value) => ({
    [key]: value.thoughtIndex
  }))

  const contextIndexDescendantUpdates = sameContext
    ? {}
    : reduceObj(descendantUpdatesResult, (hashedKey, result, accumContexts) =>
      result.contextsOld.reduce((accum, contextOld, i) => {
        const contextNew = result.contextsNew[i]
        const contextEncodedOld = hashContext(contextOld)
        const contextEncodedNew = hashContext(contextNew)
        return {
          ...accum,
          [contextEncodedOld]: (accumContexts[contextEncodedOld] || state.contextIndex[contextEncodedOld] || [])
            .filter(child => child.value !== result.value),
          [contextEncodedNew]: (accumContexts[contextEncodedNew] || state.contextIndex[contextEncodedNew] || [])
            .filter(child => child.value !== result.value)
            .concat({
              value: result.value,
              rank: result.rank,
              lastUpdated: timestamp()
            })
        }
      }, {})
    )

  const contextIndexUpdates = {
    [contextEncodedOld]: subthoughtsOld,
    [contextEncodedNew]: subthoughtsNew,
    ...contextIndexDescendantUpdates
  }

  const contextIndexNew = {
    ...state.contextIndex,
    ...contextIndexUpdates
  }

  Object.keys(contextIndexNew).forEach(contextEncoded => {
    const subthoughts = contextIndexNew[contextEncoded]
    if (!subthoughts || subthoughts.length === 0) {
      delete contextIndexNew[contextEncoded] // eslint-disable-line fp/no-delete
    }
  })

  const thoughtIndexUpdates = {
    [key]: newThought,
    ...descendantUpdates
  }

  thoughtIndexNew[key] = newThought

  // preserve contextViews
  const contextViewsNew = { ...state.contextViews }
  if (state.contextViews[contextEncodedNew] !== state.contextViews[contextEncodedOld]) {
    contextViewsNew[contextEncodedNew] = state.contextViews[contextEncodedOld]
    delete contextViewsNew[contextEncodedOld] // eslint-disable-line fp/no-delete
  }

<<<<<<< HEAD
  setTimeout(() => {
    // do not sync to state since this reducer returns the new state
    sync(thoughtIndexUpdates, contextIndexUpdates, { state: false, recentlyEdited })

    if (isPathInCursor) {
      updateUrlHistory({
        contextIndex: contextIndexNew,
        thoughtIndex: thoughtIndexNew,
      }, newPath, { replace: true, contextViews: contextViewsNew })
    }
  })
=======
  if (isPathInCursor) {
    setTimeout(() => {
      updateUrlHistory(newPath, { replace: true })
    })
  }
>>>>>>> 383642ba

  const cursorDescendantPath = (state.cursor || []).slice(oldPath.length)

  const newCursorPath = isPathInCursor
    ? newPath.concat(cursorDescendantPath)
    : state.cursor

  // state updates, not including from composed reducers
  const stateUpdates = {
    contextViews: contextViewsNew,
    cursor: newCursorPath,
    cursorBeforeEdit: newCursorPath,
    cursorOffset: offset,
  }

  return {
    ...render(state),
    ...updateThoughts(
      { ...state, ...stateUpdates },
      { thoughtIndexUpdates, contextIndexUpdates, recentlyEdited }
    ),
    ...stateUpdates,
  }
}<|MERGE_RESOLUTION|>--- conflicted
+++ resolved
@@ -21,7 +21,6 @@
   timestamp,
   updateUrlHistory,
 } from '../util'
-<<<<<<< HEAD
 
 // selectors
 import {
@@ -29,9 +28,6 @@
   getThought,
   getThoughtsRanked,
 } from '../selectors'
-=======
-import { treeMove } from '../util/recentlyEditedTree'
->>>>>>> 383642ba
 
 // reducers
 import render from './render'
@@ -182,26 +178,6 @@
     delete contextViewsNew[contextEncodedOld] // eslint-disable-line fp/no-delete
   }
 
-<<<<<<< HEAD
-  setTimeout(() => {
-    // do not sync to state since this reducer returns the new state
-    sync(thoughtIndexUpdates, contextIndexUpdates, { state: false, recentlyEdited })
-
-    if (isPathInCursor) {
-      updateUrlHistory({
-        contextIndex: contextIndexNew,
-        thoughtIndex: thoughtIndexNew,
-      }, newPath, { replace: true, contextViews: contextViewsNew })
-    }
-  })
-=======
-  if (isPathInCursor) {
-    setTimeout(() => {
-      updateUrlHistory(newPath, { replace: true })
-    })
-  }
->>>>>>> 383642ba
-
   const cursorDescendantPath = (state.cursor || []).slice(oldPath.length)
 
   const newCursorPath = isPathInCursor
@@ -216,7 +192,7 @@
     cursorOffset: offset,
   }
 
-  return {
+  const stateNew = {
     ...render(state),
     ...updateThoughts(
       { ...state, ...stateUpdates },
@@ -224,4 +200,12 @@
     ),
     ...stateUpdates,
   }
+
+  if (isPathInCursor) {
+    setTimeout(() => {
+      updateUrlHistory(stateNew, newPath, { replace: true })
+    })
+  }
+
+  return stateNew
 }