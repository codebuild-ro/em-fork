--- conflicted
+++ resolved
@@ -1,11 +1,7 @@
 import { HOME_TOKEN } from '../constants'
-<<<<<<< HEAD
-import { appendToPath, head, isDivider, isThoughtArchived, parentOf, pathToContext, reducerFlow } from '../util'
-=======
 import {
   appendToPath,
   head,
-  headRank,
   headValue,
   isDivider,
   isThoughtArchived,
@@ -13,7 +9,6 @@
   pathToContext,
   reducerFlow,
 } from '../util'
->>>>>>> cfc2cfa0
 import {
   getNextRank,
   getChildren,
@@ -26,11 +21,7 @@
 } from '../selectors'
 import { deleteThoughtWithCursor, editThought, deleteThought, moveThought, setCursor } from '../reducers'
 import getTextContentFromHTML from '../device/getTextContentFromHTML'
-<<<<<<< HEAD
 import { State } from '../@types'
-=======
-import { SimplePath, State } from '../@types'
->>>>>>> cfc2cfa0
 import archiveThought from './archiveThought'
 import { getAllChildrenAsThoughts } from '../selectors/getChildren'
 
@@ -40,9 +31,7 @@
 
   if (!cursor) return state
 
-<<<<<<< HEAD
   const cursorThought = getThoughtById(state, head(cursor))
-
   const { value } = cursorThought
 
   const offset = state.cursorOffset ?? 0
@@ -51,16 +40,7 @@
   const simplePath = simplifyPath(state, cursor)
   const allChildren = getChildrenRanked(state, context)
   const visibleChildren = getChildren(state, context)
-  const isEmpty = value === '' || state.cursorCleared
-=======
-  const offset = state.cursorOffset ?? 0
-  const showContexts = isContextViewActive(state, pathToContext(parentOf(cursor)))
-  const context = pathToContext(cursor)
-  const simplePath = simplifyPath(state, cursor)
-  const allChildren = getChildrenRanked(state, context)
-  const visibleChildren = getChildren(state, context)
-  const isEmpty = headValue(cursor) === '' || state.cursorCleared
->>>>>>> cfc2cfa0
+  const isEmpty = headValue(state, cursor) === '' || state.cursorCleared
 
   // delete an empty thought with no children
   if ((isEmpty && allChildren.length === 0) || isDivider(value)) {
@@ -101,12 +81,7 @@
   }
   // delete from beginning and merge with previous sibling
   else if (offset === 0 && !showContexts) {
-<<<<<<< HEAD
     const { value, rank } = cursorThought
-=======
-    const value = headValue(cursor)
-    const rank = headRank(cursor)
->>>>>>> cfc2cfa0
     const parentContext = context.length > 1 ? parentOf(context) : [HOME_TOKEN]
     const prev = prevSibling(state, value, pathToContext(state, rootedParentOf(state, cursor)), rank)
 
