import _ from 'lodash'
import { render, updateThoughts } from '../reducers'
import { treeDelete } from '../util/recentlyEditedTree'
import { exists, getThought, getAllChildren, getChildrenRanked, rankThoughtsFirstMatch } from '../selectors'
import { State } from '../util/initialState'
import { Child, Context, Index, Lexeme, Parent } from '../types'

// util
import {
  equalArrays,
  equalThoughtRanked,
  hashContext,
  hashThought,
  reducerFlow,
  removeContext,
  rootedParentOf,
  timestamp,
  unroot,
} from '../util'

interface Payload {
  context: Context,
  thoughtRanked: Child,
  showContexts?: boolean,
}

interface ThoughtUpdates {
  contextIndex: Index<Parent | null>,
  thoughtIndex: Index<Lexeme | null>,
}

/** Removes a thought from a context. If it was the last thought in that context, removes it completely from the thoughtIndex. */
const existingThoughtDelete = (state: State, { context, thoughtRanked, showContexts }: Payload) => {

  const { value, rank } = thoughtRanked
  if (!exists(state, value)) return state

  const thoughts = unroot(context.concat(value))
  const key = hashThought(value)
  const thought = getThought(state, value)
  // @ts-ignore
  context = rootedParentOf(thoughts)
  const contextEncoded = hashContext(context)
  const thoughtIndexNew = { ...state.thoughts.thoughtIndex }
  const oldRankedThoughts = rankThoughtsFirstMatch(state, thoughts as string[])

  const isValidThought = thought.contexts.find(parent => equalArrays(context, parent.context) && rank === parent.rank)

  // if thought is not valid then just stop further execution
  if (!isValidThought) {
    console.error(`Thought ${value} with rank ${rank} is not valid!`)
    return state
  }

  // Uncaught TypeError: Cannot perform 'IsArray' on a proxy that has been revoked at Function.isArray (#417)
  let recentlyEdited = state.recentlyEdited // eslint-disable-line fp/no-let
  try {
    recentlyEdited = treeDelete(state.recentlyEdited, oldRankedThoughts)
  }
  catch (e) {
    console.error('existingThoughtDelete: treeDelete immer error')
    console.error(e)
  }

  // the old thought less the context
  const newOldThought = thought.contexts && thought.contexts.length > 1
    ? removeContext(thought, context, showContexts ? 0 : rank)
    : null

  // update state so that we do not have to wait for firebase
  if (newOldThought) {
    thoughtIndexNew[key] = newOldThought
  }
  else {
    delete thoughtIndexNew[key] // eslint-disable-line fp/no-delete
  }

  // remove thought from contextViews
  const contextViewsNew = { ...state.contextViews }
  delete contextViewsNew[contextEncoded] // eslint-disable-line fp/no-delete

  const subthoughts = getAllChildren(state, context)
    .filter(child => !equalThoughtRanked(child, { value, rank }))

  /** Generates a firebase update object that can be used to delete/update all descendants and delete/update contextIndex. */
  const recursiveDeletes = (thoughts: Context, accumRecursive = {} as ThoughtUpdates): ThoughtUpdates => {
    // modify the state to use the thoughtIndex with newOldThought
    // this ensures that contexts are calculated correctly for descendants with duplicate values
    const stateNew = {
      ...state,
      thoughts: {
        ...state.thoughts,
        thoughtIndex: thoughtIndexNew
      }
    }
<<<<<<< HEAD
    return getThoughtsRanked(stateNew, thoughts).reduce((accum, child) => {
=======
    return getChildrenRanked(stateNew as State, thoughts).reduce((accum, child) => {
>>>>>>> a44ced32
      const hashedKey = hashThought(child.value)
      const childThought = getThought(stateNew, child.value)
      const childNew = childThought && childThought.contexts && childThought.contexts.length > 1
        // update child with deleted context removed
        ? removeContext(childThought, thoughts, child.rank)
        // if this was the only context of the child, delete the child
        : null

      // update local thoughtIndex so that we do not have to wait for firebase
      if (childNew) {
        thoughtIndexNew[hashedKey] = childNew
      }
      else {
        delete thoughtIndexNew[hashedKey] // eslint-disable-line fp/no-delete
      }

      const contextEncoded = hashContext(thoughts)

      const dataMerged = {
        ...accumRecursive.thoughtIndex,
        ...accum.thoughtIndex,
        [hashedKey]: childNew
      }

      const contextIndexMerged = {
        ...accumRecursive.contextIndex,
        ...accum.contextIndex,
        [contextEncoded]: null
      }

      // RECURSION
      const recursiveResults = recursiveDeletes(thoughts.concat(child.value), {
        thoughtIndex: dataMerged,
        contextIndex: contextIndexMerged
      })

      return {
        thoughtIndex: {
          ...dataMerged,
          ...recursiveResults.thoughtIndex
        },
        contextIndex: {
          ...contextIndexMerged,
          ...recursiveResults.contextIndex
        }
      }
    }, {
      thoughtIndex: {},
      contextIndex: {},
    } as ThoughtUpdates)
  }

  // do not delete descendants when the thought has a duplicate sibling
  const hasDuplicateSiblings = subthoughts.some(child => hashThought(child.value || '') === key)
  const descendantUpdatesResult = !hasDuplicateSiblings
    ? recursiveDeletes(thoughts)
    : {
      thoughtIndex: {},
      contextIndex: {}
    }

  const thoughtIndexUpdates = {
    [key]: newOldThought,
    ...descendantUpdatesResult.thoughtIndex,
    // emptyContextDelete
  }

  const contextIndexUpdates = {
    // current thought
    [contextEncoded]: subthoughts.length > 0 ? {
      context: thoughts,
      children: subthoughts,
      lastUpdated: timestamp()
    } : null,
    // descendants
    ...descendantUpdatesResult.contextIndex
  }

  return reducerFlow([
    state => ({ ...state, contextViews: contextViewsNew }),
    updateThoughts({ thoughtIndexUpdates, contextIndexUpdates, recentlyEdited }),
    render,
  ])(state)
}

export default _.curryRight(existingThoughtDelete)<|MERGE_RESOLUTION|>--- conflicted
+++ resolved
@@ -86,18 +86,14 @@
   const recursiveDeletes = (thoughts: Context, accumRecursive = {} as ThoughtUpdates): ThoughtUpdates => {
     // modify the state to use the thoughtIndex with newOldThought
     // this ensures that contexts are calculated correctly for descendants with duplicate values
-    const stateNew = {
+    const stateNew: State = {
       ...state,
       thoughts: {
         ...state.thoughts,
         thoughtIndex: thoughtIndexNew
       }
     }
-<<<<<<< HEAD
-    return getThoughtsRanked(stateNew, thoughts).reduce((accum, child) => {
-=======
-    return getChildrenRanked(stateNew as State, thoughts).reduce((accum, child) => {
->>>>>>> a44ced32
+    return getChildrenRanked(stateNew, thoughts).reduce((accum, child) => {
       const hashedKey = hashThought(child.value)
       const childThought = getThought(stateNew, child.value)
       const childNew = childThought && childThought.contexts && childThought.contexts.length > 1
