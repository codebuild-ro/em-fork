import _ from 'lodash'
import { updateThoughts } from '../reducers'
import { getNextRank, getThought, getThoughts } from '../selectors'
import { createId, equalThoughtRanked, hashContext, hashThought, head, timestamp } from '../util'
import { State } from '../util/initialState'
import { Context, Index, Lexeme, Parent } from '../types'

/**
 * Creates a new thought in the given context.
 *
 * @param addAsContext Adds the given context to the new thought.
 */
const newThoughtSubmit = (state: State, { context, value, rank, addAsContext }: { context: Context, value: string, rank: number, addAsContext?: boolean }) => {

  // create thought if non-existent
  const thought: Lexeme = {
<<<<<<< HEAD
    ...getThought(state, value),
    value,
    contexts: [],
    created: timestamp(),
    lastUpdated: timestamp()
=======
    ...getThought(state, value) || {
      value,
      contexts: [],
      created: timestamp(),
      lastUpdated: timestamp()
    }
>>>>>>> f73e4f84
  }

  const id = createId()
  const contextActual = addAsContext ? [value] : context

  // store children indexed by the encoded context for O(1) lookup of children
  const contextEncoded = hashContext(contextActual)
  const contextIndexUpdates: Index<Parent> = {}

  if (context.length > 0) {
    const newContextSubthought = {
      value: addAsContext ? head(context) : value,
      rank: addAsContext ? getNextRank(state, [value]) : rank,
      created: timestamp(),
      id,
      lastUpdated: timestamp()
    }
    const children = getThoughts(state, contextActual)
      .filter(child => !equalThoughtRanked(child, newContextSubthought))
      .concat(newContextSubthought)
    contextIndexUpdates[contextEncoded] = {
      ...contextIndexUpdates[contextEncoded],
      context: contextActual,
      children,
      lastUpdated: timestamp()
    }
  }

  // if adding as the context of an existing thought
  let subthoughtNew // eslint-disable-line fp/no-let
  if (addAsContext) {
    const subthoughtOld = getThought(state, head(context))
    subthoughtNew = Object.assign({}, subthoughtOld, {
      contexts: subthoughtOld.contexts.concat({
        context: [value],
        id,
        rank: getNextRank(state, [value])
      }),
      created: subthoughtOld.created || timestamp(),
      lastUpdated: timestamp()
    })
  }
  else {
    if (!thought.contexts) {
      thought.contexts = []
    }
    // floating thought (no context)
    if (context.length > 0) {
      thought.contexts.push({ // eslint-disable-line fp/no-mutating-methods
        context,
        id,
        rank
      })
    }
  }

  const thoughtIndexUpdates = {
    [hashThought(thought.value)]: thought,
    ...subthoughtNew
      ? {
        [hashThought(subthoughtNew.value)]: subthoughtNew
      }
      : null
  }

  return updateThoughts(state, { thoughtIndexUpdates, contextIndexUpdates })
}

export default _.curryRight(newThoughtSubmit)<|MERGE_RESOLUTION|>--- conflicted
+++ resolved
@@ -14,20 +14,12 @@
 
   // create thought if non-existent
   const thought: Lexeme = {
-<<<<<<< HEAD
-    ...getThought(state, value),
-    value,
-    contexts: [],
-    created: timestamp(),
-    lastUpdated: timestamp()
-=======
     ...getThought(state, value) || {
       value,
       contexts: [],
       created: timestamp(),
       lastUpdated: timestamp()
     }
->>>>>>> f73e4f84
   }
 
   const id = createId()
