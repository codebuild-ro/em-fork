--- conflicted
+++ resolved
@@ -161,23 +161,13 @@
       // otherwise the cursor gets lost when changing focus from an edited thought
       dataNonce: state.dataNonce + 1,
       editing: editing != null ? editing : state.editing,
-<<<<<<< HEAD
       expanded,
       noteFocus,
-      ...(tutorialNext
-=======
       ...tutorialNext
->>>>>>> 6ca9b2dc
         ? settings({ ...state, cursor: thoughtsResolved }, {
           key: 'Tutorial Step',
           value: tutorialStep + 1
         })
-<<<<<<< HEAD
-        : null),
-=======
         : null,
-      cursor: thoughtsResolved,
-      expanded
->>>>>>> 6ca9b2dc
     }
 }