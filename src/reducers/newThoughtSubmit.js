import render from './render'

// util
import {
  equalThoughtRanked,
<<<<<<< HEAD
=======
  getNextRank,
  getThought,
>>>>>>> 383642ba
  hashContext,
  hashThought,
  head,
  notNull,
  timestamp,
} from '../util'

<<<<<<< HEAD
// selectors
import { expandThoughts, getNextRank, getThought } from '../selectors'

// SIDE EFFECTS: sync
=======
// reducers
import updateThoughts from './updateThoughts'

>>>>>>> 383642ba
// addAsContext adds the given context to the new thought
export default (state, { context, value, rank, addAsContext }) => {

  // create thought if non-existent
  const thought = Object.assign({}, getThought(state, value) || {
    value,
    contexts: [],
    created: timestamp()
  }, notNull({
    lastUpdated: timestamp()
  })
  )

  // store children indexed by the encoded context for O(1) lookup of children
  const contextEncoded = hashContext(addAsContext ? [value] : context)
  const contextIndexUpdates = {}

  if (context.length > 0) {
    const newContextSubthought = Object.assign({
      value: addAsContext ? head(context) : value,
      rank: addAsContext ? getNextRank(state, [{ value, rank }]) : rank,
      created: timestamp(),
      lastUpdated: timestamp()
    })
    const subthoughts = (state.contextIndex[contextEncoded] || [])
      .filter(child => !equalThoughtRanked(child, newContextSubthought))
      .concat(newContextSubthought)
    contextIndexUpdates[contextEncoded] = subthoughts
  }

  // if adding as the context of an existing thought
  let subthoughtNew // eslint-disable-line fp/no-let
  if (addAsContext) {
    const subthoughtOld = getThought(state, head(context))
    subthoughtNew = Object.assign({}, subthoughtOld, {
      contexts: subthoughtOld.contexts.concat({
        context: [value],
        rank: getNextRank(state, [{ value, rank }])
      }),
      created: subthoughtOld.created,
      lastUpdated: timestamp()
    })
  }
  else {
    if (!thought.contexts) {
      thought.contexts = []
    }
    // floating thought (no context)
    if (context.length > 0) {
      thought.contexts.push({ // eslint-disable-line fp/no-mutating-methods
        context,
        rank
      })
    }
  }

  const thoughtIndexUpdates = {
    [hashThought(thought.value)]: thought,
    ...(subthoughtNew
      ? {
        [hashThought(subthoughtNew.value)]: subthoughtNew
      }
      : null)
  }

  return {
    ...render(state),
<<<<<<< HEAD
    expanded: expandThoughts({ ...state, thoughtIndex: thoughtIndexNew, contextIndex: contextIndexNew }, state.cursor),
=======
    ...updateThoughts(state, { thoughtIndexUpdates, contextIndexUpdates }),
>>>>>>> 383642ba
  }
}<|MERGE_RESOLUTION|>--- conflicted
+++ resolved
@@ -3,11 +3,6 @@
 // util
 import {
   equalThoughtRanked,
-<<<<<<< HEAD
-=======
-  getNextRank,
-  getThought,
->>>>>>> 383642ba
   hashContext,
   hashThought,
   head,
@@ -15,16 +10,15 @@
   timestamp,
 } from '../util'
 
-<<<<<<< HEAD
 // selectors
-import { expandThoughts, getNextRank, getThought } from '../selectors'
+import {
+  getNextRank,
+  getThought,
+} from '../selectors'
 
-// SIDE EFFECTS: sync
-=======
 // reducers
 import updateThoughts from './updateThoughts'
 
->>>>>>> 383642ba
 // addAsContext adds the given context to the new thought
 export default (state, { context, value, rank, addAsContext }) => {
 
@@ -92,10 +86,6 @@
 
   return {
     ...render(state),
-<<<<<<< HEAD
-    expanded: expandThoughts({ ...state, thoughtIndex: thoughtIndexNew, contextIndex: contextIndexNew }, state.cursor),
-=======
     ...updateThoughts(state, { thoughtIndexUpdates, contextIndexUpdates }),
->>>>>>> 383642ba
   }
 }