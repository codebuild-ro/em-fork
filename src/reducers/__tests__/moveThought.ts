import { HOME_TOKEN } from '../../constants'
import { hashContext, initialState, reducerFlow } from '../../util'
import {
  exportContext,
  getContexts,
  getLexeme,
  getAllChildren,
  getChildrenRanked,
  getRankAfter,
  getChildren,
  isPending,
<<<<<<< HEAD
  getParent,
  rankThoughtsFirstMatch,
  childIdsToThoughts,
} from '../../selectors'
import { moveThought, importText, newSubthought, newThought, setCursor } from '../../reducers'
// import checkDataIntegrity from '../../test-helpers/checkDataIntegrity'
import { State, SimplePath } from '../../@types'
=======
  rankThoughtsFirstMatch,
} from '../../selectors'
import { moveThought, importText, newSubthought, newThought, setCursor } from '../../reducers'
import checkDataIntegrity from '../../test-helpers/checkDataIntegrity'
import { SimplePath, State } from '../../@types'
>>>>>>> cf93d2bb
import { store as appStore } from '../../store'
import testTimer from '../../test-helpers/testTimer'
import { initialize } from '../../initialize'
import { clear, importText as importTextAction, moveThought as existingThoughtMoveAction } from '../../action-creators'
import { setCursorFirstMatchActionCreator } from '../../test-helpers/setCursorFirstMatch'

const timer = testTimer()

it('move within root', () => {
  const steps = [
    newThought('a'),
    newThought('b'),
<<<<<<< HEAD
    (newState: State) =>
      moveThought(newState, {
        oldPath: rankThoughtsFirstMatch(newState, ['b']),
        newPath: rankThoughtsFirstMatch(newState, ['b']),
        newRank: -1,
      }),
=======
    (state: State) => {
      const oldPath = state.cursor!
      return moveThought(state, {
        oldPath,
        // just change the rank
        newPath: [{ ...oldPath[0], rank: -1 }],
      })
    },
>>>>>>> cf93d2bb
  ]

  // run steps through reducer flow and export as plaintext for readable test
  const stateNew = reducerFlow(steps)(initialState())
  const exported = exportContext(stateNew, [HOME_TOKEN], 'text/plain')

  expect(exported).toBe(`- ${HOME_TOKEN}
  - b
  - a`)

  const thoughtB = getParent(stateNew, ['b'])!

  // b should exist in the ROOT context
  expect(getContexts(stateNew, 'b')).toMatchObject([thoughtB.id])
  expect(thoughtB.parentId).toBe(HOME_TOKEN)
})

it('persist id on move', () => {
  const steps1 = [newThought('a'), newSubthought('a1'), newSubthought('a2')]

  const stateNew1 = reducerFlow(steps1)(initialState())

  const thoughtA2 = getParent(stateNew1, ['a', 'a1', 'a2'])!

  expect(getLexeme(stateNew1, 'a2')!.contexts).toEqual([thoughtA2.id])

  const steps2 = [
<<<<<<< HEAD
    (newState: State) =>
      moveThought(newState, {
        oldPath: rankThoughtsFirstMatch(newState, ['a', 'a1']),
        newPath: [hashContext(newState, ['a', 'a1'])!],
        newRank: 1,
      }),
=======
    (state: State) => {
      const oldPath = rankThoughtsFirstMatch(state, ['a', 'a1'])
      return moveThought(state, {
        oldPath,
        newPath: [{ ...oldPath[1], rank: 1 }],
      })
    },
>>>>>>> cf93d2bb
  ]

  const stateNew2 = reducerFlow(steps2)(stateNew1)

  const thoughtA2New = getParent(stateNew2, ['a1', 'a2'])!
  expect(getLexeme(stateNew2, 'a2')!.contexts).toEqual([thoughtA2New.id])

  expect(thoughtA2New.id).toEqual(thoughtA2!.id)
})

it('move within context (rank only)', () => {
  const steps = [
    newThought('a'),
    newSubthought('a1'),
    newThought('a2'),
<<<<<<< HEAD
    (newState: State) =>
      moveThought(newState, {
        oldPath: rankThoughtsFirstMatch(newState, ['a', 'a2']),
        newPath: rankThoughtsFirstMatch(newState, ['a', 'a2']),
        newRank: -1,
      }),
=======
    (state: State) => {
      const oldPath = state.cursor!
      return moveThought(state, {
        oldPath,
        // just change the rank
        newPath: [oldPath[0], { ...oldPath[1], rank: -1 }],
      })
    },
>>>>>>> cf93d2bb
  ]

  // run steps through reducer flow and export as plaintext for readable test
  const stateNew = reducerFlow(steps)(initialState())
  const exported = exportContext(stateNew, [HOME_TOKEN], 'text/plain')

  expect(exported).toBe(`- ${HOME_TOKEN}
  - a
    - a2
    - a1`)

  const thoughtA = getParent(stateNew, ['a'])!
  const thoughtA2 = getParent(stateNew, ['a', 'a2'])!

  expect(thoughtA2.parentId).toBe(thoughtA.id)

  expect(getContexts(stateNew, 'a2')).toMatchObject([thoughtA2.id])
})

it('move across contexts', () => {
  const steps = [
    newThought('a'),
    newSubthought('a1'),
<<<<<<< HEAD
    (newState: State) => newThought(newState, { value: 'b', at: [hashContext(newState, ['a'])!] }),
    newSubthought('b1'),
    (newState: State) =>
      moveThought(newState, {
        oldPath: rankThoughtsFirstMatch(newState, ['b', 'b1']),
        newPath: [hashContext(newState, ['a'])!, hashContext(newState, ['b', 'b1'])!],
        newRank: 1,
      }),
=======
    (state: State) => {
      const pathA = rankThoughtsFirstMatch(state, ['a'])
      return newThought(state, { value: 'b', at: pathA })
    },
    newSubthought('b1'),
    (state: State) => {
      const pathA = rankThoughtsFirstMatch(state, ['a'])
      const pathB1 = state.cursor!
      return moveThought(state, {
        oldPath: pathB1,
        // move to a new parent (a)
        newPath: [pathA[0], { ...pathB1[1], rank: 1 }],
      })
    },
>>>>>>> cf93d2bb
  ]

  // run steps through reducer flow and export as plaintext for readable test
  const stateNew = reducerFlow(steps)(initialState())
  const exported = exportContext(stateNew, [HOME_TOKEN], 'text/plain')

  expect(exported).toBe(`- ${HOME_TOKEN}
  - a
    - a1
    - b1
  - b`)

  const thoughtA = getParent(stateNew, ['a'])!
  const thoughtB1 = getParent(stateNew, ['a', 'b1'])!

  // b1 should exist in context a
  expect(thoughtB1!.parentId).toBe(thoughtA.id)

  expect(getContexts(stateNew, 'b1')).toMatchObject([thoughtB1.id])
})

it('move descendants', () => {
  const steps = [
    newThought('a'),
    newSubthought('a1'),
    newSubthought('a1.1'),
    (newState: State) => newThought(newState, { value: 'b', at: [hashContext(newState, ['a'])!] }),
    newSubthought('b1'),
    newSubthought('b1.1'),
<<<<<<< HEAD
    (newState: State) =>
      moveThought(newState, {
        oldPath: [hashContext(newState, ['b'])!],
        newPath: [hashContext(newState, ['b'])!],
        newRank: -1,
      }),
=======
    (state: State) => {
      const pathB = rankThoughtsFirstMatch(state, ['b'])
      return moveThought(state, {
        oldPath: pathB,
        newPath: [{ ...pathB[0], rank: -1 }],
      })
    },
>>>>>>> cf93d2bb
  ]

  // run steps through reducer flow and export as plaintext for readable test
  const stateNew = reducerFlow(steps)(initialState())
  const exported = exportContext(stateNew, [HOME_TOKEN], 'text/plain')

  expect(exported).toBe(`- ${HOME_TOKEN}
  - b
    - b1
      - b1.1
  - a
    - a1
      - a1.1`)

  const thoughtB = getParent(stateNew, ['b'])
  const thoughtB1 = getParent(stateNew, ['b', 'b1'])
  const thoughtB11 = getParent(stateNew, ['b', 'b1', 'b1.1'])

  expect(thoughtB).not.toBeNull()
  expect(thoughtB1).not.toBeNull()
  expect(thoughtB11).not.toBeNull()

  // on desendent only the moved thought parentId may change, all its descendants will have same back link to their parents.
  expect(thoughtB1!.parentId).toBe(thoughtB!.id)
  expect(thoughtB11!.parentId).toBe(thoughtB1!.id)

  // Checking if the lexeme has correct reference to the thought after move.
  expect(getContexts(stateNew, 'b')).toMatchObject([thoughtB?.id])

  expect(getContexts(stateNew, 'b1')).toMatchObject([thoughtB1?.id])
  expect(getContexts(stateNew, 'b1.1')).toMatchObject([thoughtB11!.id])
})

it('moving cursor thought should update cursor', () => {
  const steps = [
    newThought('a'),
    newSubthought('a1'),
    newThought('a2'),
<<<<<<< HEAD
    (newState: State) =>
      moveThought(newState, {
        oldPath: rankThoughtsFirstMatch(newState, ['a', 'a2']),
        newPath: rankThoughtsFirstMatch(newState, ['a', 'a2']),
        newRank: -1,
      }),
=======
    (state: State) => {
      const pathA2 = rankThoughtsFirstMatch(state, ['a', 'a2'])
      return moveThought(state, {
        oldPath: pathA2,
        newPath: [pathA2[0], { ...pathA2[1], rank: -1 }],
      })
    },
>>>>>>> cf93d2bb
  ]

  // run steps through reducer flow
  const stateNew = reducerFlow(steps)(initialState())

  const thoughts = childIdsToThoughts(stateNew, stateNew.cursor!)

  expect(thoughts).toMatchObject([
    { value: 'a', rank: 0 },
    { value: 'a2', rank: -1 },
  ])
})

it('moving ancestor of cursor should update cursor', () => {
  const steps = [
    newThought('a'),
    newThought('b'),
    newSubthought('b1'),
    newSubthought('b1.1'),
    (newState: State) =>
      moveThought(newState, {
        oldPath: [hashContext(newState, ['b'])!],
        newPath: [hashContext(newState, ['b'])!],
        newRank: -1,
      }),
  ]

  // run steps through reducer flow
  const stateNew = reducerFlow(steps)(initialState())

  const thoughts = childIdsToThoughts(stateNew, stateNew.cursor!)

  expect(thoughts).toMatchObject([
    { value: 'b', rank: -1 },
    { value: 'b1', rank: 0 },
    { value: 'b1.1', rank: 0 },
  ])
})

it('moving unrelated thought should not update cursor', () => {
  const steps = [
    newThought('a'),
    newThought('b'),
    newSubthought('b1'),
    newSubthought('b1.1'),
    (newState: State) => setCursor(newState, { path: [hashContext(newState, ['a'])!] }),
    (newState: State) =>
      moveThought(newState, {
        oldPath: [hashContext(newState, ['b'])!],
        newPath: [hashContext(newState, ['b'])!],
        newRank: -1,
      }),
  ]

  // run steps through reducer flow
  const stateNew = reducerFlow(steps)(initialState())

  const thoughts = childIdsToThoughts(stateNew, stateNew.cursor!)

  expect(thoughts).toMatchObject([{ value: 'a', rank: 0 }])
})

it('move root thought into another root thought', () => {
  const text = `
  - x
  - a
    - b
     - c`

  const steps = [
    importText({ text }),
    (newState: State) =>
      moveThought(newState, {
        oldPath: [hashContext(newState, ['a'])!],
        newPath: [hashContext(newState, ['x'])!, hashContext(newState, ['a'])!],
        newRank: 0,
      }),
  ]

  // run steps through reducer flow and export as plaintext for readable test
  const stateNew = reducerFlow(steps)(initialState())
  const exported = exportContext(stateNew, [HOME_TOKEN], 'text/plain')
  expect(exported).toBe(`- ${HOME_TOKEN}
  - x
    - a
      - b
        - c`)

  const thoughtX = getParent(stateNew, ['x'])!
  const thoughtA = getParent(stateNew, ['x', 'a'])!
  const thoughtB = getParent(stateNew, ['x', 'a', 'b'])!
  const thoughtC = getParent(stateNew, ['x', 'a', 'b', 'c'])!

  expect(getContexts(stateNew, 'a')).toMatchObject([thoughtA.id])
  expect(getContexts(stateNew, 'b')).toMatchObject([thoughtB!.id])
  expect(getContexts(stateNew, 'c')).toMatchObject([thoughtC!.id])

  expect(thoughtX.parentId).toBe(HOME_TOKEN)
  expect(thoughtA.parentId).toBe(thoughtX.id)
  expect(thoughtB.parentId).toBe(thoughtA.id)
  expect(thoughtC.parentId).toBe(thoughtB.id)
})

// ensure that siblings of descendants are properly merged into final result
it('move descendants with siblings', () => {
  const text = `
  - a
    - b
     - c
     - d`

  const steps = [
    importText({ text }),
    (newState: State) =>
      moveThought(newState, {
        oldPath: rankThoughtsFirstMatch(newState, ['a', 'b']),
        newPath: [hashContext(newState, ['a', 'b'])!],
        newRank: 1,
      }),
  ]

  // run steps through reducer flow and export as plaintext for readable test
  const stateNew = reducerFlow(steps)(initialState())
  const exported = exportContext(stateNew, [HOME_TOKEN], 'text/plain')
  expect(exported).toBe(`- ${HOME_TOKEN}
  - a
  - b
    - c
    - d`)

  const thoughtB = getParent(stateNew, ['b'])!
  const thoughtC = getParent(stateNew, ['b', 'c'])!
  const thoughtD = getParent(stateNew, ['b', 'd'])!

  expect(thoughtC.parentId).toBe(thoughtB.id)
  expect(thoughtD.parentId).toBe(thoughtB.id)

  expect(getContexts(stateNew, 'b')).toMatchObject([thoughtB.id])
  expect(getContexts(stateNew, 'c')).toMatchObject([thoughtC.id])
  expect(getContexts(stateNew, 'd')).toMatchObject([thoughtD.id])
})

// @MIGRATION_TODO: Merge logic has not been fixed.
it.skip('merge duplicate with new rank', () => {
  const text = `
  - a
    - m
      - x
  - m
   - y`

  const steps = [
    importText({ text }),
    (newState: State) =>
      moveThought(newState, {
        oldPath: [hashContext(newState, ['m'])!],
        newPath: [
          hashContext(newState, ['a'])!,
          // Note: Here we are using id of thought ['m'] instead of ['a', 'm'] because we want merge thought to take the id of the moved thought. We can change it to take id of the duplicate thought i.e ['a', 'm'] later.
          hashContext(newState, ['m'])!,
        ],
        newRank: 0,
      }),
  ]

  // run steps through reducer flow and export as plaintext for readable test
  const stateNew = reducerFlow(steps)(initialState())
  const exported = exportContext(stateNew, [HOME_TOKEN], 'text/plain')

  expect(exported).toBe(`- ${HOME_TOKEN}
  - a
    - m
      - x
      - y`)

  // use destinate rank of duplicate thoughts
  expect(getAllChildren(stateNew, ['a'])).toMatchObject([{ value: 'm', rank: 0 }])

  // merged thought should only exist in destination context
  expect(getContexts(stateNew, 'm')).toMatchObject([
    {
      context: ['a'],
      rank: 0,
    },
  ])
})

it.skip('merge with duplicate with duplicate rank', () => {
  const text = `
  - a
    - m
      - x
  - m
    - y`

  const steps = [
    importText({ text }),
    (newState: State) =>
      moveThought(newState, {
        oldPath: [hashContext(newState, ['m'])!],
        newPath: [hashContext(newState, ['a'])!, hashContext(newState, ['a', 'm'])!],
        newRank: 0,
      }),
  ]

  // run steps through reducer flow and export as plaintext for readable test
  const stateNew = reducerFlow(steps)(initialState())
  const exported = exportContext(stateNew, [HOME_TOKEN], 'text/plain')

  expect(exported).toBe(`- ${HOME_TOKEN}
  - a
    - m
      - x
      - y`)

  // use destinate rank of duplicate thoughts
  expect(getAllChildren(stateNew, ['a'])).toMatchObject([{ value: 'm', rank: 0 }])

  // merged thought should only exist in destination context
  expect(getContexts(stateNew, 'm')).toMatchObject([
    {
      context: ['a'],
      rank: 0,
    },
  ])
})

it('move with duplicate descendant', () => {
  const text = `
  - a
  - b
    - x
    - y
      - x`

  const steps = [
    importText({ text }),
    (newState: State) =>
      moveThought(newState, {
        oldPath: [hashContext(newState, ['b'])!],
        newPath: [hashContext(newState, ['a'])!, hashContext(newState, ['b'])!],
        newRank: 0,
      }),
  ]

  // run steps through reducer flow and export as plaintext for readable test
  const stateNew = reducerFlow(steps)(initialState())
  const exported = exportContext(stateNew, [HOME_TOKEN], 'text/plain')
  // contextIndex
  expect(exported).toBe(`- ${HOME_TOKEN}
  - a
    - b
      - x
      - y
        - x`)

  const thoughtXUnderB = getParent(stateNew, ['a', 'b', 'x'])!
  const thoughtXUnderY = getParent(stateNew, ['a', 'b', 'y', 'x'])!

  // x should have contexts a/b and a/b/y
  expect(getContexts(stateNew, 'x')).toMatchObject([thoughtXUnderB.id, thoughtXUnderY.id])
})

it('move with hash matched descendant', () => {
  const text = `
  - a
  - b
    - =note
      - note`

  const steps = [
    importText({ text }),
    (newState: State) =>
      moveThought(newState, {
        oldPath: [hashContext(newState, ['b'])!],
        newPath: [hashContext(newState, ['a'])!, hashContext(newState, ['b'])!],
        newRank: 0,
      }),
  ]

  const stateNew = reducerFlow(steps)(initialState())
  const exported = exportContext(stateNew, [HOME_TOKEN], 'text/plain')

  expect(exported).toBe(`- ${HOME_TOKEN}
  - a
    - b
      - =note
        - note`)

  const thoughtNoteFirst = getParent(stateNew, ['a', 'b', '=note'])!
  const thoughtNoteSecond = getParent(stateNew, ['a', 'b', '=note', 'note'])!

  expect(thoughtNoteSecond?.parentId).toBe(thoughtNoteFirst.id)

  expect(getContexts(stateNew, 'note')).toMatchObject([thoughtNoteFirst.id, thoughtNoteSecond.id])
})

// @MIGRATION_TODO: Duplicate merging has not been fixed yet.
it.skip('move with nested duplicate thoughts', () => {
  const text = `
  - a
    - b
  - c
    - a
      - b`

  const steps = [
    importText({ text }),
    (newState: State) =>
      moveThought(newState, {
        oldPath: rankThoughtsFirstMatch(newState, ['c', 'a']),
        newPath: [hashContext(newState, ['a'])!],
        newRank: 0,
      }),
  ]

  const stateNew = reducerFlow(steps)(initialState())
  const exported = exportContext(stateNew, [HOME_TOKEN], 'text/plain')

  expect(exported).toBe(`- ${HOME_TOKEN}
  - a
    - b
  - c`)

  // b should be in in the context of a
  expect(getContexts(stateNew, 'b')).toMatchObject([{ context: ['a'], rank: 0 }])
})

// @MIGRATION_TODO: Nested duplciate merge doesn't work rn with intermediate changes.
it.skip('move with nested duplicate thoughts and merge their children', () => {
  const text = `
  - a
    - b
     - c
      - x
  - p
    - a
      - b
        - c
          - y
        -d`

  const steps = [
    importText({ text }),
    (newState: State) =>
      moveThought(newState, {
        oldPath: rankThoughtsFirstMatch(newState, ['p', 'a']),
        newPath: [hashContext(newState, ['a'])!],
        newRank: 0,
      }),
  ]

  const stateNew = reducerFlow(steps)(initialState())
  const exported = exportContext(stateNew, [HOME_TOKEN], 'text/plain')

  expect(exported).toBe(`- ${HOME_TOKEN}
  - a
    - b
      - c
        - x
        - y
      - d
  - p`)

  // b should only be in context ['a']
  expect(getContexts(stateNew, 'b')).toMatchObject([{ context: ['a'], rank: 0 }])

  // context ['p', 'a'] should not have any garbage children
  expect(getChildrenRanked(stateNew, ['p', 'a'])).toHaveLength(0)

  // c should only be in context ['a', 'b']
  expect(getContexts(stateNew, 'c')).toMatchObject([{ context: ['a', 'b'], rank: 0 }])

  // context ['p', 'a', 'b'] should not have any garbage children
  expect(getChildrenRanked(stateNew, ['p', 'a', 'b'])).toHaveLength(0)
})

// @MIGRATION_TODO: Nested duplciate merge doesn't work rn with intermediate changes.
// Issue: https://github.com/cybersemics/em/issues/1096
it.skip('data integrity test', () => {
  // const text = `
  // - k
  //   - a
  //     - b
  //       - c
  // - m`
  // const steps = [
  //   importText({ text }),
  //   (newState: State) =>
  //     moveThought(newState, {
  //       oldPath: [
  //         { id: hashContext(newState, ['k']) || '', value: 'k', rank: 0 },
  //         { id: hashContext(newState, ['k', 'a']) || '', value: 'a', rank: 0 },
  //       ],
  //       newPath: [
  //         { id: hashContext(newState, ['m']) || '', value: 'm', rank: 1 },
  //         { id: hashContext(newState, ['m', 'a']) || '', value: 'a', rank: 0 },
  //       ],
  //     }),
  // ]
  // run steps through reducer flow and export as plaintext for readable test
  // const stateNew = reducerFlow(steps)(initialState())
  // const { thoughtIndexUpdates, contextIndexUpdates } = checkDataIntegrity(stateNew)
  // const thoughtUpdates = Object.keys(thoughtIndexUpdates).length
  // const contextUpdates = Object.keys(contextIndexUpdates).length
  // expect(thoughtUpdates).toBe(0)
  // expect(contextUpdates).toBe(0)
})

<<<<<<< HEAD
// @MIGRATION_TODO: Duplicate meege is not working yet.
it.skip('consitent rank between thoughtIndex and contextIndex on duplicate merge', () => {
=======
// skip until fixed: Importing duplicate uncle missing ThoughtContext (#1407)
it.skip('consistent rank between thoughtIndex and contextIndex on duplicate merge', () => {
>>>>>>> cf93d2bb
  const text = `
  - a
    - b
  - b`

  const steps = [
    importText({ text }),
<<<<<<< HEAD
    (state: State) =>
      moveThought(state, {
        oldPath: rankThoughtsFirstMatch(state, ['a', 'b']),
        // Note: Here new rank will be 0.5 because it's calculated between a (0) and b (1)
        newPath: [hashContext(state, ['b'])!],
        newRank: getRankAfter(state, [hashContext(state, ['a'])] as SimplePath) as number,
      }),
=======
    (state: State) => {
      const pathA = rankThoughtsFirstMatch(state, ['a']) as SimplePath
      const pathB = rankThoughtsFirstMatch(state, ['b']) as SimplePath
      const pathAB = rankThoughtsFirstMatch(state, ['a', 'b']) as SimplePath
      return moveThought(state, {
        oldPath: pathAB,
        // Note: Here new rank will be approximately 0.5 because it's calculated between a (0) and b (1)
        newPath: [{ ...pathB[0], rank: getRankAfter(state, pathA) }],
      })
    },
>>>>>>> cf93d2bb
  ]

  // run steps through reducer flow and export as plaintext for readable test
  const stateNew = reducerFlow(steps)(initialState())
  const contextsOfB = getContexts(stateNew, 'b')

  expect(contextsOfB).toHaveLength(1)

  const rankFromContextIndex = getChildren(stateNew, [HOME_TOKEN]).find(child => child.value === 'b')?.rank

  expect(contextsOfB[0].rank).toBe(rankFromContextIndex)
})

// @MIGRATION_TODO
it.skip('pending destination should be merged correctly (fetch pending before move)', async () => {
  initialize()

  const text = `
  - a
    - b
      -c
        - one
        - two
  - d
    - b
      - c
        - three
        - four`

  timer.useFakeTimer()

  appStore.dispatch(importTextAction({ text }))
  await timer.runAllAsync()

  timer.useFakeTimer()
  // clear and call initialize again to reload from local db (simulating page refresh)
  appStore.dispatch(clear())
  await timer.runAllAsync()

  initialize()

  await timer.runAllAsync()

  timer.useFakeTimer()

  appStore.dispatch([setCursorFirstMatchActionCreator(['a'])])

  // wait for pullBeforeMove middleware to execute
  await timer.runAllAsync()

  const pathAB = rankThoughtsFirstMatch(appStore.getState(), ['a', 'b'])
  const pathDB = rankThoughtsFirstMatch(appStore.getState(), ['d', 'b'])
  appStore.dispatch([
    existingThoughtMoveAction({
<<<<<<< HEAD
      oldPath: [hashContext(appStore.getState(), ['a'])!, hashContext(appStore.getState(), ['a', 'b'])!],
      newPath: [hashContext(appStore.getState(), ['d'])!, hashContext(appStore.getState(), ['d', 'b'])!],
      newRank: 1,
=======
      oldPath: pathAB,
      newPath: [pathDB[0], { ...pathDB[1], rank: 1 }],
>>>>>>> cf93d2bb
    }),
  ])
  await timer.runAllAsync()

  timer.useRealTimer()

  const mergedChildren = getAllChildren(appStore.getState(), ['d', 'b', 'c'])
  expect(mergedChildren).toMatchObject([
    { value: 'three', rank: 0 },
    { value: 'four', rank: 1 },
    { value: 'one', rank: 2 },
    { value: 'two', rank: 3 },
  ])
})

<<<<<<< HEAD
// @MIGRATION_TODO:
it.skip('only fetch the descendants upto the possible conflicting path', async () => {
=======
it('only fetch the descendants up to the possible conflicting path', async () => {
>>>>>>> cf93d2bb
  initialize()

  const text = `
  - a
    - b
      - c
        - 1
        - 2
  - p
    - b
      - c
        - 3
          - 3.1
          - 3.2
            - 3.2.1
        - 4
  - z`

  timer.useFakeTimer()

  appStore.dispatch(importTextAction({ text }))
  await timer.runAllAsync()

  timer.useFakeTimer()
  // clear and call initialize again to reload from local db (simulating page refresh)
  appStore.dispatch(clear())
  await timer.runAllAsync()

  initialize()

  await timer.runAllAsync()

  timer.useFakeTimer()

  expect(isPending(appStore.getState(), ['p', 'b'])).toEqual(true)
  appStore.dispatch([setCursorFirstMatchActionCreator(['a'])])

  // wait for pullBeforeMove middleware to execute
  await timer.runAllAsync()

  const pathAB = rankThoughtsFirstMatch(appStore.getState(), ['a', 'b'])
  const pathPB = rankThoughtsFirstMatch(appStore.getState(), ['p', 'b'])
  appStore.dispatch([
    existingThoughtMoveAction({
<<<<<<< HEAD
      oldPath: rankThoughtsFirstMatch(appStore.getState(), ['a', 'b']),
      newPath: [hashContext(appStore.getState(), ['p'])!, hashContext(appStore.getState(), ['p', 'b'])!],
      newRank: 1,
=======
      oldPath: pathAB,
      newPath: [pathPB[0], { ...pathPB[1], rank: 1 }],
>>>>>>> cf93d2bb
    }),
  ])
  await timer.runAllAsync()

  timer.useRealTimer()

  expect(isPending(appStore.getState(), ['p', 'b'])).toEqual(false)
  expect(isPending(appStore.getState(), ['p', 'b', 'c', '3'])).toEqual(true)
})<|MERGE_RESOLUTION|>--- conflicted
+++ resolved
@@ -7,9 +7,7 @@
   getAllChildren,
   getChildrenRanked,
   getRankAfter,
-  getChildren,
   isPending,
-<<<<<<< HEAD
   getParent,
   rankThoughtsFirstMatch,
   childIdsToThoughts,
@@ -17,13 +15,6 @@
 import { moveThought, importText, newSubthought, newThought, setCursor } from '../../reducers'
 // import checkDataIntegrity from '../../test-helpers/checkDataIntegrity'
 import { State, SimplePath } from '../../@types'
-=======
-  rankThoughtsFirstMatch,
-} from '../../selectors'
-import { moveThought, importText, newSubthought, newThought, setCursor } from '../../reducers'
-import checkDataIntegrity from '../../test-helpers/checkDataIntegrity'
-import { SimplePath, State } from '../../@types'
->>>>>>> cf93d2bb
 import { store as appStore } from '../../store'
 import testTimer from '../../test-helpers/testTimer'
 import { initialize } from '../../initialize'
@@ -36,23 +27,12 @@
   const steps = [
     newThought('a'),
     newThought('b'),
-<<<<<<< HEAD
     (newState: State) =>
       moveThought(newState, {
         oldPath: rankThoughtsFirstMatch(newState, ['b']),
         newPath: rankThoughtsFirstMatch(newState, ['b']),
         newRank: -1,
       }),
-=======
-    (state: State) => {
-      const oldPath = state.cursor!
-      return moveThought(state, {
-        oldPath,
-        // just change the rank
-        newPath: [{ ...oldPath[0], rank: -1 }],
-      })
-    },
->>>>>>> cf93d2bb
   ]
 
   // run steps through reducer flow and export as plaintext for readable test
@@ -80,22 +60,12 @@
   expect(getLexeme(stateNew1, 'a2')!.contexts).toEqual([thoughtA2.id])
 
   const steps2 = [
-<<<<<<< HEAD
     (newState: State) =>
       moveThought(newState, {
         oldPath: rankThoughtsFirstMatch(newState, ['a', 'a1']),
         newPath: [hashContext(newState, ['a', 'a1'])!],
         newRank: 1,
       }),
-=======
-    (state: State) => {
-      const oldPath = rankThoughtsFirstMatch(state, ['a', 'a1'])
-      return moveThought(state, {
-        oldPath,
-        newPath: [{ ...oldPath[1], rank: 1 }],
-      })
-    },
->>>>>>> cf93d2bb
   ]
 
   const stateNew2 = reducerFlow(steps2)(stateNew1)
@@ -111,23 +81,12 @@
     newThought('a'),
     newSubthought('a1'),
     newThought('a2'),
-<<<<<<< HEAD
     (newState: State) =>
       moveThought(newState, {
         oldPath: rankThoughtsFirstMatch(newState, ['a', 'a2']),
         newPath: rankThoughtsFirstMatch(newState, ['a', 'a2']),
         newRank: -1,
       }),
-=======
-    (state: State) => {
-      const oldPath = state.cursor!
-      return moveThought(state, {
-        oldPath,
-        // just change the rank
-        newPath: [oldPath[0], { ...oldPath[1], rank: -1 }],
-      })
-    },
->>>>>>> cf93d2bb
   ]
 
   // run steps through reducer flow and export as plaintext for readable test
@@ -151,7 +110,6 @@
   const steps = [
     newThought('a'),
     newSubthought('a1'),
-<<<<<<< HEAD
     (newState: State) => newThought(newState, { value: 'b', at: [hashContext(newState, ['a'])!] }),
     newSubthought('b1'),
     (newState: State) =>
@@ -160,22 +118,6 @@
         newPath: [hashContext(newState, ['a'])!, hashContext(newState, ['b', 'b1'])!],
         newRank: 1,
       }),
-=======
-    (state: State) => {
-      const pathA = rankThoughtsFirstMatch(state, ['a'])
-      return newThought(state, { value: 'b', at: pathA })
-    },
-    newSubthought('b1'),
-    (state: State) => {
-      const pathA = rankThoughtsFirstMatch(state, ['a'])
-      const pathB1 = state.cursor!
-      return moveThought(state, {
-        oldPath: pathB1,
-        // move to a new parent (a)
-        newPath: [pathA[0], { ...pathB1[1], rank: 1 }],
-      })
-    },
->>>>>>> cf93d2bb
   ]
 
   // run steps through reducer flow and export as plaintext for readable test
@@ -205,22 +147,12 @@
     (newState: State) => newThought(newState, { value: 'b', at: [hashContext(newState, ['a'])!] }),
     newSubthought('b1'),
     newSubthought('b1.1'),
-<<<<<<< HEAD
     (newState: State) =>
       moveThought(newState, {
         oldPath: [hashContext(newState, ['b'])!],
         newPath: [hashContext(newState, ['b'])!],
         newRank: -1,
       }),
-=======
-    (state: State) => {
-      const pathB = rankThoughtsFirstMatch(state, ['b'])
-      return moveThought(state, {
-        oldPath: pathB,
-        newPath: [{ ...pathB[0], rank: -1 }],
-      })
-    },
->>>>>>> cf93d2bb
   ]
 
   // run steps through reducer flow and export as plaintext for readable test
@@ -259,22 +191,12 @@
     newThought('a'),
     newSubthought('a1'),
     newThought('a2'),
-<<<<<<< HEAD
     (newState: State) =>
       moveThought(newState, {
         oldPath: rankThoughtsFirstMatch(newState, ['a', 'a2']),
         newPath: rankThoughtsFirstMatch(newState, ['a', 'a2']),
         newRank: -1,
       }),
-=======
-    (state: State) => {
-      const pathA2 = rankThoughtsFirstMatch(state, ['a', 'a2'])
-      return moveThought(state, {
-        oldPath: pathA2,
-        newPath: [pathA2[0], { ...pathA2[1], rank: -1 }],
-      })
-    },
->>>>>>> cf93d2bb
   ]
 
   // run steps through reducer flow
@@ -684,13 +606,9 @@
   // expect(contextUpdates).toBe(0)
 })
 
-<<<<<<< HEAD
-// @MIGRATION_TODO: Duplicate meege is not working yet.
-it.skip('consitent rank between thoughtIndex and contextIndex on duplicate merge', () => {
-=======
 // skip until fixed: Importing duplicate uncle missing ThoughtContext (#1407)
+// @MIGRATION_TODO: Duplicate merge is not working yet.
 it.skip('consistent rank between thoughtIndex and contextIndex on duplicate merge', () => {
->>>>>>> cf93d2bb
   const text = `
   - a
     - b
@@ -698,7 +616,6 @@
 
   const steps = [
     importText({ text }),
-<<<<<<< HEAD
     (state: State) =>
       moveThought(state, {
         oldPath: rankThoughtsFirstMatch(state, ['a', 'b']),
@@ -706,18 +623,6 @@
         newPath: [hashContext(state, ['b'])!],
         newRank: getRankAfter(state, [hashContext(state, ['a'])] as SimplePath) as number,
       }),
-=======
-    (state: State) => {
-      const pathA = rankThoughtsFirstMatch(state, ['a']) as SimplePath
-      const pathB = rankThoughtsFirstMatch(state, ['b']) as SimplePath
-      const pathAB = rankThoughtsFirstMatch(state, ['a', 'b']) as SimplePath
-      return moveThought(state, {
-        oldPath: pathAB,
-        // Note: Here new rank will be approximately 0.5 because it's calculated between a (0) and b (1)
-        newPath: [{ ...pathB[0], rank: getRankAfter(state, pathA) }],
-      })
-    },
->>>>>>> cf93d2bb
   ]
 
   // run steps through reducer flow and export as plaintext for readable test
@@ -726,9 +631,9 @@
 
   expect(contextsOfB).toHaveLength(1)
 
-  const rankFromContextIndex = getChildren(stateNew, [HOME_TOKEN]).find(child => child.value === 'b')?.rank
-
-  expect(contextsOfB[0].rank).toBe(rankFromContextIndex)
+  // const rankFromContextIndex = getChildren(stateNew, [HOME_TOKEN]).find(child => child.value === 'b')?.rank
+
+  // expect(contextsOfB[0].rank).toBe(rankFromContextIndex)
 })
 
 // @MIGRATION_TODO
@@ -772,14 +677,9 @@
   const pathDB = rankThoughtsFirstMatch(appStore.getState(), ['d', 'b'])
   appStore.dispatch([
     existingThoughtMoveAction({
-<<<<<<< HEAD
-      oldPath: [hashContext(appStore.getState(), ['a'])!, hashContext(appStore.getState(), ['a', 'b'])!],
-      newPath: [hashContext(appStore.getState(), ['d'])!, hashContext(appStore.getState(), ['d', 'b'])!],
+      oldPath: pathAB,
+      newPath: pathDB,
       newRank: 1,
-=======
-      oldPath: pathAB,
-      newPath: [pathDB[0], { ...pathDB[1], rank: 1 }],
->>>>>>> cf93d2bb
     }),
   ])
   await timer.runAllAsync()
@@ -795,12 +695,8 @@
   ])
 })
 
-<<<<<<< HEAD
-// @MIGRATION_TODO:
-it.skip('only fetch the descendants upto the possible conflicting path', async () => {
-=======
-it('only fetch the descendants up to the possible conflicting path', async () => {
->>>>>>> cf93d2bb
+// @MIGRATION_TODO: Pull needs to be enabled.
+it.skip('only fetch the descendants up to the possible conflicting path', async () => {
   initialize()
 
   const text = `
@@ -845,14 +741,9 @@
   const pathPB = rankThoughtsFirstMatch(appStore.getState(), ['p', 'b'])
   appStore.dispatch([
     existingThoughtMoveAction({
-<<<<<<< HEAD
-      oldPath: rankThoughtsFirstMatch(appStore.getState(), ['a', 'b']),
-      newPath: [hashContext(appStore.getState(), ['p'])!, hashContext(appStore.getState(), ['p', 'b'])!],
+      oldPath: pathAB,
+      newPath: pathPB,
       newRank: 1,
-=======
-      oldPath: pathAB,
-      newPath: [pathPB[0], { ...pathPB[1], rank: 1 }],
->>>>>>> cf93d2bb
     }),
   ])
   await timer.runAllAsync()
