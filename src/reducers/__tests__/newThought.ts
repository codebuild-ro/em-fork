--- conflicted
+++ resolved
@@ -2,11 +2,8 @@
 import { hashContext, initialState, reducerFlow } from '../../util'
 import { exportContext } from '../../selectors'
 import newThought from '../newThought'
-<<<<<<< HEAD
 import newThoughtAtFirstMatch from '../../test-helpers/newThoughtAtFirstMatch'
-=======
-import setCursor from '../setCursor'
->>>>>>> cfc2cfa0
+import { setCursor } from '..'
 
 it('new thought in root', () => {
   const stateNew = newThought(initialState(), { value: 'a' })
