import _ from 'lodash'
import { initialState } from '../util/initialState'
import { decodeThoughtsUrl, expandThoughts, getLexeme } from '../selectors'
import { editThoughtPayload } from '../reducers/editThought'
import {
  htmlToJson,
  hashContext,
  importJSON,
  isRoot,
  logWithTime,
  mergeUpdates,
  once,
  textToHtml,
  reducerFlow,
} from '../util'
import fifoCache from '../util/fifoCache'
import { EM_TOKEN, HOME_TOKEN, INITIAL_SETTINGS } from '../constants'
import { Child, Context, Index, Lexeme, Parent, Path, PushBatch, SimplePath, State, ThoughtContext } from '../@types'
import { isMobile } from '../util/isMobile'

export interface UpdateThoughtsOptions {
  thoughtIndexUpdates: Index<Lexeme | null>
  contextIndexUpdates: Index<Parent | null>
  recentlyEdited?: Index
  pendingDeletes?: { context: Context; child: Child }[]
  pendingEdits?: editThoughtPayload[]
  pendingPulls?: { path: Path }[]
  descendantMoves?: { pathOld: Path; pathNew: Path }[]
  contextChain?: SimplePath[]
  updates?: Index<string>
  local?: boolean
  remote?: boolean
  isLoading?: boolean
}

const rootEncoded = hashContext([HOME_TOKEN])

const contextCache = fifoCache<string>(10000)
const lexemeCache = fifoCache<string>(10000)

/**
 * Gets a list of whitelisted thoughts which are initialized only once. Whitelist the ROOT, EM, and EM descendants so they are never deleted from the thought cache when not present on the remote data source.
 */
export const getWhitelistedThoughts = once(() => {
  const state = initialState()

  const htmlSettings = textToHtml(INITIAL_SETTINGS)
  const jsonSettings = htmlToJson(htmlSettings)
  const settingsImported = importJSON(state, [{ value: EM_TOKEN, rank: 0 }] as SimplePath, jsonSettings)

  return {
    contextIndex: {
      ...state.thoughts.contextIndex,
      ...settingsImported.contextIndexUpdates,
    },
    thoughtIndex: {
      ...state.thoughts.thoughtIndex,
      ...settingsImported.thoughtIndexUpdates,
    },
  }
})

/** Returns true if a non-root context begins with HOME_TOKEN. Used as a data integrity check. */
const isInvalidContext = (cx: ThoughtContext) =>
  cx && cx.context && cx.context[0] === HOME_TOKEN && cx.context.length > 1

/**
 * Updates thoughtIndex and contextIndex with any number of thoughts.
 *
 * @param local    If false, does not persist to local database. Default: true.
 * @param remote   If false, does not persist to remote database. Default: true.
 */
const updateThoughts = (
  state: State,
  {
    thoughtIndexUpdates,
    contextIndexUpdates,
    recentlyEdited,
    updates,
    pendingDeletes,
    pendingEdits,
    descendantMoves,
    pendingPulls,
    local = true,
    remote = true,
    isLoading,
  }: UpdateThoughtsOptions,
) => {
  if (Object.keys(contextIndexUpdates).length === 0 && Object.keys(thoughtIndexUpdates).length === 0) return state

  const contextIndexOld = { ...state.thoughts.contextIndex }
  const thoughtIndexOld = { ...state.thoughts.thoughtIndex }

<<<<<<< HEAD
  // Debug: Some Child objects are missing their value property after the UndoRedoReducerEnhancer runs.
  // This can be removed after #1406 is fixed and undo/redo is used for a prolonged period in production
  Object.values(contextIndexUpdates).forEach(parentUpdate =>
    parentUpdate?.children.forEach(child => {
      if (child.value == null || child.rank == null) {
        console.error('child', child)
        console.error('parent', parentUpdate)
        throw new Error('Child is missing a value property')
      }
    }),
  )
=======
  // A non-root context should never begin with HOME_TOKEN.
  // If one is found, it means there was a data integrity error that needs to be identified immediately.
  // This can be removed after a while if it does not throw.
  // (For efficiency, only check Redux state updates, i.e. when local && remote are true).
  if (local && remote && Object.values(thoughtIndexUpdates).some(lexeme => lexeme?.contexts.some(isInvalidContext))) {
    const invalidLexemes = Object.values(thoughtIndexUpdates).filter(lexeme =>
      lexeme?.contexts.some(isInvalidContext),
    ) as Lexeme[]
    if (invalidLexemes.length > 0) {
      invalidLexemes.forEach(lexeme => {
        console.error(
          `Invalid ThoughtContext found in Lexeme: '${lexeme.value}'. HOME_TOKEN should be omitted from the beginning; it is only valid to refer to the home context itself, i.e. [HOME_TOKEN].`,
          lexeme.contexts,
        )
      })
      throw new Error('Invalid ThoughtContext')
    }
  }
>>>>>>> 6c01b52a

  // The contextIndex and thoughtIndex can consume more and more memory as thoughts are pulled from the db.
  // The contextCache and thoughtCache are used as a queue that is parallel to the contextIndex and thoughtIndex.
  // When thoughts are updated, they are prepended to the existing cache. (Duplicates are allowed.)
  // if the new contextCache and thoughtCache exceed the maximum cache size, dequeue the excess and delete them from contextIndex and thoughtIndex

  const contextIndexInvalidated = contextCache.addMany(Object.keys(contextIndexUpdates))
  const thoughtIndexInvalidated = lexemeCache.addMany(Object.keys(thoughtIndexUpdates))

  contextIndexInvalidated.forEach(key => {
    if (!getWhitelistedThoughts().contextIndex[key] && !state.expanded[key]) {
      delete contextIndexOld[key] // eslint-disable-line fp/no-delete
    }
  })

  thoughtIndexInvalidated.forEach(key => {
    if (!getWhitelistedThoughts().thoughtIndex[key] && !state.expanded[key]) {
      delete thoughtIndexOld[key] // eslint-disable-line fp/no-delete
    }
  })

  const contextIndex = mergeUpdates(contextIndexOld, contextIndexUpdates)
  const thoughtIndex = mergeUpdates(thoughtIndexOld, thoughtIndexUpdates)

  const recentlyEditedNew = recentlyEdited || state.recentlyEdited

  //  lexemes from the updates that are not available in the state yet.
  const pendingLexemes = Object.keys(thoughtIndexUpdates).reduce<Index<boolean>>((acc, thoughtId) => {
    const lexemeInState = state.thoughts.thoughtIndex[thoughtId]
    return {
      ...acc,
      ...(lexemeInState ? {} : { [thoughtId]: true }),
    }
  }, {})

  // updates are queued, detected by the pushQueue middleware, and sync'd with the local and remote stores
  const batch: PushBatch = {
    thoughtIndexUpdates,
    contextIndexUpdates,
    recentlyEdited: recentlyEditedNew,
    updates,
    pendingDeletes,
    pendingEdits,
    descendantMoves,
    pendingPulls,
    local,
    remote,
    pendingLexemes,
  }

  logWithTime('updateThoughts: merge pushQueue')

  /** Returns true if the root is no longer pending or the contextIndex has at least one non-EM thought. */
  const cursorParent = contextIndex[rootEncoded] as Parent | null
  const thoughtsLoaded =
    !cursorParent?.pending ||
    Object.keys(contextIndex).some(key => key !== rootEncoded && contextIndex[key].context[0] !== EM_TOKEN)
  const stillLoading = state.isLoading ? isLoading ?? !thoughtsLoaded : false

  return reducerFlow([
    // update recentlyEdited, pushQueue, and thoughts
    state => ({
      ...state,
      // disable loading screen as soon as the root or the first non-EM thought is loaded
      // or isLoading can be forced by passing it directly to updateThoughts
      isLoading: stillLoading,
      recentlyEdited: recentlyEditedNew,
      // only push the batch to the pushQueue if syncing at least local or remote
      ...(batch.local || batch.remote ? { pushQueue: [...state.pushQueue, batch] } : null),
      thoughts: {
        contextIndex,
        thoughtIndex,
      },
    }),

    // Reset cursor on first load. The pullQueue can determine which contexts to load from the url, but cannot determine the full cursor (with ranks) until the thoughts have been loaded. To make it source agnostic, we decode the url here.
    !state.cursorInitialized
      ? state => {
          if (isMobile()) return { ...state, cursorInitialized: true }

          const { contextViews, path } = decodeThoughtsUrl(state, window.location.pathname)
          const cursorNew = !path || isRoot(path) ? null : path
          const isCursorLoaded = cursorNew?.every(child => getLexeme(state, child.value))

          return isCursorLoaded || !cursorNew
            ? {
                ...state,
                contextViews,
                cursor: cursorNew,
                cursorInitialized: true,
              }
            : {
                ...state,
                cursor: cursorNew,
              }
        }
      : null,

    // calculate expanded using fresh thoughts and cursor
    state => ({
      ...state,
      expanded: expandThoughts(state, state.cursor),
    }),
  ])(state)
}

export default _.curryRight(updateThoughts)<|MERGE_RESOLUTION|>--- conflicted
+++ resolved
@@ -91,9 +91,7 @@
   const contextIndexOld = { ...state.thoughts.contextIndex }
   const thoughtIndexOld = { ...state.thoughts.thoughtIndex }
 
-<<<<<<< HEAD
-  // Debug: Some Child objects are missing their value property after the UndoRedoReducerEnhancer runs.
-  // This can be removed after #1406 is fixed and undo/redo is used for a prolonged period in production
+  // TODO: Some Child objects are missing their value property
   Object.values(contextIndexUpdates).forEach(parentUpdate =>
     parentUpdate?.children.forEach(child => {
       if (child.value == null || child.rank == null) {
@@ -103,7 +101,7 @@
       }
     }),
   )
-=======
+
   // A non-root context should never begin with HOME_TOKEN.
   // If one is found, it means there was a data integrity error that needs to be identified immediately.
   // This can be removed after a while if it does not throw.
@@ -122,7 +120,6 @@
       throw new Error('Invalid ThoughtContext')
     }
   }
->>>>>>> 6c01b52a
 
   // The contextIndex and thoughtIndex can consume more and more memory as thoughts are pulled from the db.
   // The contextCache and thoughtCache are used as a queue that is parallel to the contextIndex and thoughtIndex.
