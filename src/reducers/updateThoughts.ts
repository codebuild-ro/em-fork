import _ from 'lodash'
import { State, ThoughtsInterface, initialState } from '../util/initialState'
import { decodeThoughtsUrl, expandThoughts } from '../selectors'
import { hashContext, importHtml, isRoot, logWithTime, mergeUpdates, reducerFlow } from '../util'
import { CONTEXT_CACHE_SIZE, EM_TOKEN, INITIAL_SETTINGS, ROOT_TOKEN, THOUGHT_CACHE_SIZE } from '../constants'
import { Index, Lexeme, Parent, SimplePath } from '../types'

interface Options {
  thoughtIndexUpdates: Index<Lexeme | null>,
  contextIndexUpdates: Index<Parent | null>,
  recentlyEdited?: Index,
  contextChain?: SimplePath[],
  updates?: Index<string>,
  local?: boolean,
  remote?: boolean,
}

const rootEncoded = hashContext([ROOT_TOKEN])

// we should not delete ROOT, EM, or EM descendants from state
// whitelist them until we have a better solution
// eslint-disable-next-line fp/no-let
let whitelistedThoughts: {
  contextIndex: Index<Parent>,
  thoughtIndex: Index<Lexeme>,
}

// delay so util is fully loaded, otherwise importHtml will error out with "pathToContext is not a function"
setTimeout(() => {

  const state = initialState()

  const {
    contextIndexUpdates: contextIndex,
    thoughtIndexUpdates: thoughtIndex,
  } = importHtml(state, [{ value: EM_TOKEN, rank: 0 }] as SimplePath, INITIAL_SETTINGS)

  whitelistedThoughts = {
    contextIndex: {
      ...state.thoughts.contextIndex,
      ...contextIndex,
    },
    thoughtIndex: {
      ...state.thoughts.thoughtIndex,
      ...thoughtIndex,
    },
  }

})

/** Returns true if the root is no longer pending or the contextIndex has at least one non-EM thought. */
const thoughtsLoaded = (thoughts: ThoughtsInterface) => {
  const { contextIndex } = thoughts
  const rootParent = contextIndex[rootEncoded] as Parent | null
  return !rootParent?.pending ||
    Object.keys(contextIndex).some(key => key !== rootEncoded && contextIndex[key].context[0] !== EM_TOKEN)
}

/**
 * Updates thoughtIndex and contextIndex with any number of thoughts.
 *
 * @param local    If false, does not persist to local database. Default: true.
 * @param remote   If false, does not persist to remote database. Default: true.
 */
<<<<<<< HEAD
const updateThoughts = (state: State, { thoughtIndexUpdates, contextIndexUpdates, recentlyEdited, contextChain, updates, local = true, remote = true }: Options) => {

  const contextIndexOld = { ...state.thoughts.contextIndex }
  const thoughtIndexOld = { ...state.thoughts.thoughtIndex }
=======
const updateThoughts = (state: State, { thoughtIndexUpdates, contextIndexUpdates, recentlyEdited, updates, local = true, remote = true }: Payload): State => {
>>>>>>> bda2489f

  // if the new contextCache and thoughtCache exceed the maximum cache size, dequeue the excess and delete them from contextIndex and thoughtIndex
  const contextCacheAppended = [...state.thoughts.contextCache, ...Object.keys(contextIndexUpdates)]
  const thoughtCacheAppended = [...state.thoughts.thoughtCache, ...Object.keys(thoughtIndexUpdates)]
  const contextCacheNumInvalid = Math.max(0, contextCacheAppended.length - CONTEXT_CACHE_SIZE)
  const thoughtCacheNumInvalid = Math.max(0, thoughtCacheAppended.length - THOUGHT_CACHE_SIZE)
  const contextCacheUnique = contextCacheNumInvalid === 0 ? null : _.uniq(contextCacheAppended)
  const thoughtCacheUnique = thoughtCacheNumInvalid === 0 ? null : _.uniq(contextCacheUnique)
  const contextCache = contextCacheNumInvalid === 0 ? contextCacheAppended : contextCacheUnique!.slice(contextCacheNumInvalid)
  const thoughtCache = thoughtCacheNumInvalid === 0 ? thoughtCacheAppended : thoughtCacheUnique!.slice(thoughtCacheNumInvalid)
  const contextCacheInvalidated = contextCacheNumInvalid === 0 ? [] : contextCacheUnique!.slice(0, contextCacheNumInvalid)
  const thoughtCacheInvalidated = thoughtCacheNumInvalid === 0 ? [] : thoughtCacheUnique!.slice(0, thoughtCacheNumInvalid)

  contextCacheInvalidated.forEach(key => {
    if (!whitelistedThoughts.contextIndex[key]) {
      delete contextIndexOld[key] // eslint-disable-line fp/no-delete
    }
  })

  thoughtCacheInvalidated.forEach(key => {
    if (!whitelistedThoughts.thoughtIndex[key]) {
      delete thoughtIndexOld[key] // eslint-disable-line fp/no-delete
    }
  })

  const contextIndex = mergeUpdates(contextIndexOld, contextIndexUpdates)
  const thoughtIndex = mergeUpdates(thoughtIndexOld, thoughtIndexUpdates)

  const recentlyEditedNew = recentlyEdited || state.recentlyEdited

  // updates are queued, detected by the syncQueue middleware, and sync'd with the local and remote stores
  const batch = {
    thoughtIndexUpdates,
    contextIndexUpdates,
    recentlyEdited: recentlyEditedNew,
    updates,
    local,
    remote
  }

  logWithTime('updateThoughts: merge syncQueue')

  const thoughts = {
    contextCache,
    contextIndex,
    thoughtCache,
    thoughtIndex,
  }

<<<<<<< HEAD
  return reducerFlow([
=======
  // use fresh state to calculate expanded
  const expanded = expandThoughts(stateNew, stateNew.cursor)
>>>>>>> bda2489f

    // update recentlyEdited, syncQueue, and thoughts
    state => ({
      ...state,
      // disable loading screen as soon as the root or the first non-EM thought is loaded
      isLoading: state.isLoading ? !thoughtsLoaded(thoughts) : false,
      recentlyEdited: recentlyEditedNew,
      syncQueue: [...state.syncQueue, batch],
      thoughts,
    }),

    // Decode cursor from url if null. This occurs when the page first loads. The thoughtCache can determine which contexts to load from the url, but cannot determine the full cursor (with ranks) until the thoughts have been loaded. To make it source agnostic, we decode the url here.
    !state.cursor
      ? state => {
        const { contextViews, path } = decodeThoughtsUrl(state, window.location.pathname)
        const cursorNew = isRoot(path) ? null : path
        return {
          ...state,
          contextViews,
          cursorBeforeEdit: cursorNew,
          cursor: cursorNew,
        }
      }
      : null,

    // calculate expanded using fresh thoughts and cursor
    state => ({
      ...state,
      expanded: expandThoughts(state, state.cursor, contextChain),
    })

  ])(state)
}

export default _.curryRight(updateThoughts)<|MERGE_RESOLUTION|>--- conflicted
+++ resolved
@@ -62,14 +62,10 @@
  * @param local    If false, does not persist to local database. Default: true.
  * @param remote   If false, does not persist to remote database. Default: true.
  */
-<<<<<<< HEAD
-const updateThoughts = (state: State, { thoughtIndexUpdates, contextIndexUpdates, recentlyEdited, contextChain, updates, local = true, remote = true }: Options) => {
+const updateThoughts = (state: State, { thoughtIndexUpdates, contextIndexUpdates, recentlyEdited, updates, local = true, remote = true }: Options) => {
 
   const contextIndexOld = { ...state.thoughts.contextIndex }
   const thoughtIndexOld = { ...state.thoughts.thoughtIndex }
-=======
-const updateThoughts = (state: State, { thoughtIndexUpdates, contextIndexUpdates, recentlyEdited, updates, local = true, remote = true }: Payload): State => {
->>>>>>> bda2489f
 
   // if the new contextCache and thoughtCache exceed the maximum cache size, dequeue the excess and delete them from contextIndex and thoughtIndex
   const contextCacheAppended = [...state.thoughts.contextCache, ...Object.keys(contextIndexUpdates)]
@@ -119,12 +115,7 @@
     thoughtIndex,
   }
 
-<<<<<<< HEAD
   return reducerFlow([
-=======
-  // use fresh state to calculate expanded
-  const expanded = expandThoughts(stateNew, stateNew.cursor)
->>>>>>> bda2489f
 
     // update recentlyEdited, syncQueue, and thoughts
     state => ({
@@ -153,7 +144,7 @@
     // calculate expanded using fresh thoughts and cursor
     state => ({
       ...state,
-      expanded: expandThoughts(state, state.cursor, contextChain),
+      expanded: expandThoughts(state, state.cursor),
     })
 
   ])(state)
