--- conflicted
+++ resolved
@@ -28,12 +28,8 @@
       contexts: [],
       created: timestamp(),
       lastUpdated: timestamp(),
-<<<<<<< HEAD
-    },
-    updatedBy: getSessionId(),
-=======
+      updatedBy: getSessionId(),
     }),
->>>>>>> 0ac29dd5
   }
 
   const contextActual = addAsContext ? [value] : context
@@ -49,10 +45,7 @@
       created: timestamp(),
       id,
       lastUpdated: timestamp(),
-<<<<<<< HEAD
       updatedBy: getSessionId(),
-=======
->>>>>>> 0ac29dd5
     }
     const children = getAllChildren(state, contextActual)
       .filter(child => !equalThoughtRanked(child, newContextSubthought))
@@ -62,10 +55,7 @@
       context: contextActual,
       children,
       lastUpdated: timestamp(),
-<<<<<<< HEAD
       updatedBy: getSessionId(),
-=======
->>>>>>> 0ac29dd5
     }
   }
 
