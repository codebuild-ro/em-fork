--- conflicted
+++ resolved
@@ -138,13 +138,8 @@
      */
     const getDestinationPath = (): SimplePath => {
       if (!shouldImportIntoDummy) return simplePath
-<<<<<<< HEAD
       const newDummyThought = getAllChildrenAsThoughts(updatedState, context).find(child => child.value === uuid)
       return (newDummyThought ? [...simplePath, newDummyThought.id] : simplePath) as SimplePath
-=======
-      const newDummyThought = getAllChildren(updatedState, context).find(child => child.value === uuid)
-      return newDummyThought ? unroot([...simplePath, newDummyThought] as unknown as SimplePath) : simplePath
->>>>>>> cf93d2bb
     }
 
     const newDestinationPath = getDestinationPath()
