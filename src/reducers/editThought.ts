import _ from 'lodash'
import { treeChange } from '../util/recentlyEditedTree'
import { getLexeme, getAllChildren, getChildrenRanked, isPending, rootedParentOf } from '../selectors'
import updateThoughts from './updateThoughts'
import { State } from '../util/initialState'
import { Context, Index, Lexeme, Parent, Path, SimplePath, Timestamp } from '../types'

// util
import {
  addContext,
  parentOf,
  equalArrays,
  equalThoughtRanked,
  hashContext,
  hashThought,
  head,
  headId,
  headRank,
  headValue,
  isDivider,
  keyValueBy,
  pathToContext,
  removeContext,
  timestamp,
  unroot,
} from '../util'
import { getSessionId } from '../util/sessionManager'

export interface editThoughtPayload {
  oldValue: string
  newValue: string
  context: Context
  showContexts?: boolean
  path: SimplePath
  rankInContext?: number
}

interface RecursiveUpdateResult {
  lexemeNew: Lexeme
  contextsOld: Context[]
  contextsNew: Context[]
  pending?: boolean
}

/** Changes the text of an existing thought. */
const editThought = (
  state: State,
  { oldValue, newValue, context, showContexts, path, rankInContext }: editThoughtPayload,
) => {
  if (oldValue === newValue || isDivider(oldValue)) return state

  const { cursor } = state
  // thoughts may exist for both the old value and the new value
  const thoughtIndex = { ...state.thoughts.thoughtIndex }
  // value is different than newValue in the context view
  const value = headValue(path)
  const rank = headRank(path)
  const oldKey = hashThought(oldValue)
  const newKey = hashThought(newValue)
  const lexemeOld = getLexeme(state, oldValue)
  const thoughtCollision = getLexeme(state, newValue)
  const thoughtParentOld = getLexeme(state, value)

  // guard against missing lexeme (although this should never happen)
  if (!lexemeOld) {
    console.error(`Lexeme not found: "${oldValue}"`)
    return state
  }

  const thoughtsOld = unroot(context).concat(oldValue)
  const thoughtsNew = unroot(context).concat(newValue)
  const contextEncodedOld = hashContext(thoughtsOld)
  const contextEncodedNew = hashContext(thoughtsNew)

  const pathLiveOld = (
    showContexts
      ? parentOf(parentOf(path))
          .concat({ value: oldValue, rank: headRank(parentOf(path)) })
          .concat(head(path))
      : parentOf(path).concat({ value: oldValue, rank })
  ) as SimplePath
  const pathLiveNew = (
    showContexts
      ? parentOf(parentOf(path))
          .concat({ value: newValue, rank: headRank(parentOf(path)) })
          .concat(head(path))
      : parentOf(path).concat({ value: newValue, rank })
  ) as SimplePath
  // find exact thought from thoughtIndex
  const exactThought = lexemeOld.contexts.find(
    thoughtContext => equalArrays(thoughtContext.context, context) && thoughtContext.rank === rank,
  )
  const id = headId(path) || exactThought!.id || null
  const archived = exactThought ? exactThought.archived : null
  const cursorNew =
    cursor &&
    parentOf(cursor).concat(
      head(cursor).value === oldValue && head(cursor).rank === (rankInContext || rank)
        ? { ...head(cursor), value: newValue }
        : head(cursor),
    )
  const newPath = path.slice(0, path.length - 1).concat({ value: newValue, rank: rankInContext || rank })

  // Uncaught TypeError: Cannot perform 'IsArray' on a proxy that has been revoked at Function.isArray (#417)
  let recentlyEdited = state.recentlyEdited // eslint-disable-line fp/no-let
  try {
    recentlyEdited = treeChange(state.recentlyEdited, path, newPath)
  } catch (e) {
    console.error('editThought: treeChange immer error')
    console.error(e)
  }

  // hasDescendantOfFloatingContext can be done in O(edges)
  // eslint-disable-next-line jsdoc/require-jsdoc
  const isThoughtOldOrphan = () => !lexemeOld.contexts || lexemeOld.contexts.length < 2
  // eslint-disable-next-line jsdoc/require-jsdoc
  const isThoughtOldSubthoughtless = () => getAllChildren(state, [oldValue]).length < 2

  // the old thought less the context
  const newOldThought =
    !isThoughtOldOrphan() || (showContexts && !isThoughtOldSubthoughtless())
      ? removeContext(lexemeOld, context, rank)
      : null

  // do not add floating thought to context
  const newThoughtWithoutContext = thoughtCollision || {
    updatedBy: getSessionId(),
    value: newValue,
    contexts: [],
    created: timestamp(),
    lastUpdated: timestamp(),
  }
  const lexemeNew =
    lexemeOld.contexts.length > 0
      ? addContext(
          newThoughtWithoutContext,
          context,
          showContexts ? headRank(rootedParentOf(state, pathLiveOld)) : rank,
          id,
          archived as Timestamp,
        )
      : newThoughtWithoutContext

  // update local thoughtIndex so that we do not have to wait for firebase
  thoughtIndex[newKey] = lexemeNew

  // do not do anything with old thoughtIndex if hashes match, as the above line already took care of it
  if (oldKey !== newKey) {
    if (newOldThought) {
      thoughtIndex[oldKey] = newOldThought
    } else {
      delete thoughtIndex[oldKey] // eslint-disable-line fp/no-delete
    }
  }

  // if context view, change the contexts of the current thought (which is rendered visually as the parent of the context since are in the context view)
  let thoughtParentNew // eslint-disable-line fp/no-let
  if (showContexts) {
    thoughtParentNew = {
      value,
      ...thoughtParentOld,
      contexts: removeContext(thoughtParentOld!, parentOf(pathToContext(pathLiveOld)), rank).contexts.concat({
        context: thoughtsNew,
        rank,
        ...(id ? { id } : null),
        ...(archived ? { archived } : {}),
      }),
      created: thoughtParentOld?.created || timestamp(),
      lastUpdated: timestamp(),
    }

    thoughtIndex[hashThought(value)] = thoughtParentNew
  }

  // preserve contextIndex
  const contextNew = showContexts ? thoughtsNew : context
  const contextNewEncoded = hashContext(contextNew)
  const thoughtNewSubthoughts = getAllChildren(state, contextNew)
    .filter(
      child =>
        !equalThoughtRanked(child, { value: oldValue, rank }) && !equalThoughtRanked(child, { value: newValue, rank }),
    )
    .concat({
      value: showContexts ? value : newValue,
      rank,
      lastUpdated: timestamp(),
      ...(id ? { id } : null),
      ...(archived ? { archived } : {}),
    })

  // preserve contextIndex
  const contextOld = showContexts ? thoughtsOld : context
  const contextOldEncoded = hashContext(contextOld)
  const thoughtOldSubthoughts = getAllChildren(state, contextOld).filter(
    child => !equalThoughtRanked(child, head(pathLiveOld)),
  )

  const contextParent = rootedParentOf(state, showContexts ? context : pathToContext(pathLiveOld))
  const contextParentEncoded = hashContext(contextParent)

  const thoughtParentSubthoughts = showContexts
    ? getAllChildren(state, contextParent)
        .filter(
          child =>
            (newOldThought ||
              !equalThoughtRanked(child, { value: oldValue, rank: headRank(rootedParentOf(state, pathLiveOld)) })) &&
            !equalThoughtRanked(child, { value: newValue, rank: headRank(rootedParentOf(state, pathLiveOld)) }),
        )
        // do not add floating thought to context
        .concat(
          lexemeOld.contexts.length > 0
            ? {
                value: newValue,
                rank: headRank(rootedParentOf(state, pathLiveOld)),
                lastUpdated: timestamp(),
                ...(id ? { id } : null),
                ...(archived ? { archived } : {}),
              }
            : [],
        )
    : []

  /**
   * Recursive function to change thought within the context of all descendants.
   *
   * @param contextRecursive The list of additional ancestors built up in recursive calls that must be concatenated to thoughtsNew to get the proper context.
   */
  const recursiveUpdates = (
    pathOld: Path,
    pathNew: Path,
    contextRecursive: Context = [],
    accumRecursive: Index<RecursiveUpdateResult> = {},
  ): Index<RecursiveUpdateResult> => {
    const context = pathToContext(pathOld)

    return getChildrenRanked(state, context).reduce((accum, child) => {
      const updatedAccum = {
        // merge ancestor updates
        ...accumRecursive,
        // merge sibling updates
        // Order matters: accum must have precendence over accumRecursive so that contextNew is correct
        ...accum,
      }

      const hashedKey = hashThought(child.value)
      // use updated thoughtIndex if available
      const childLexeme = updatedAccum[hashedKey]?.lexemeNew || getLexeme(state, child.value)
      const childOldPath = [...pathOld, child]
      const childNewPath = [...(pathNew || pathOld), child]
      const childContext = [...context, child.value]

      // this should only happen if there is a thoughtIndex integrity violation
      if (!childLexeme) {
        // console.error(`Missing child ${child.value} in ${context}`)
        return {
          ...recursiveUpdates(childOldPath, childNewPath, contextRecursive.concat(child.value), updatedAccum),
        }
      }

      // remove and add the new context of the child
      const contextNew = thoughtsNew.concat(showContexts ? value : []).concat(contextRecursive)
      const lexemeNew = addContext(
        removeContext(childLexeme, context, child.rank),
        contextNew,
        child.rank,
        child.id ?? '',
        child.archived || timestamp(),
      )

      // update local thoughtIndex so that we do not have to wait for firebase
      thoughtIndex[hashedKey] = lexemeNew

      const accumNew = {
        ...updatedAccum,
        // merge current thought updates
        [hashedKey]: {
          lexemeNew,
          pending: isPending(state, childContext),
          // TODO: This could be improved by putting it directly into the form required by contextIndex to avoid later merging
          // use latest thoughtIndex here
          contextsOld: ((updatedAccum[hashedKey] || {}).contextsOld || []).concat([context]),
          contextsNew: ((updatedAccum[hashedKey] || {}).contextsNew || []).concat([contextNew]),
        } as RecursiveUpdateResult,
      }

      // merge all updates and pass them on to the recursive call
      return {
        ...accumNew,
        ...recursiveUpdates(childOldPath, childNewPath, contextRecursive.concat(child.value), accumNew),
      }
    }, {} as Index<RecursiveUpdateResult>)
  }

  // the lexeme updates made to the edited thought needs to be passed to the recursiveUdpates.
  const initialRecursiveUpdateIndex: Index<RecursiveUpdateResult> = {
    ...(newOldThought
      ? {
          [oldKey]: {
            lexemeNew: newOldThought,
            contextsOld: [],
            contextsNew: [],
            pending: isPending(state, contextOld),
          },
        }
      : {}),
    [newKey]: {
      lexemeNew: lexemeNew,
      contextsOld: [],
      contextsNew: [],
      pending: isPending(state, contextNew),
    },
  }

  const descendantUpdatesResult = recursiveUpdates(pathLiveOld, pathLiveNew, [], initialRecursiveUpdateIndex)
  const descendantUpdates = _.transform(
    descendantUpdatesResult,
    (accum, { lexemeNew }, key) => {
      accum[key] = lexemeNew
    },
    {} as Index<Lexeme>,
  )

  /* Unlike delete and move where we can resume on the pending thought, editThought should bail immediately if a pending thought is encountered and re-sync from the beginning after the pending descendants are loaded. This is because the editThought logic only works when starting on the edited thought itself; it won't work if it starts on a pending thought whose ancestor was edited. */
  let hitPending = false // eslint-disable-line fp/no-let

  const contextIndexDescendantUpdates = _.transform(
    descendantUpdatesResult,
    (accum, result) => {
      if (hitPending) return accum

      const output = keyValueBy(result.contextsOld, (contextOld, i) => {
        const contextNew = result.contextsNew[i]
        const contextOldEncoded = hashContext(contextOld)
        const contextNewEncoded = hashContext(contextNew)
        const thoughtsOld = getAllChildren(state, contextOld)
        const thoughtsNew = getAllChildren(state, contextNew)
        const isSameContext = hashContext(contextOld) === hashContext(contextNew)

        return {
          [contextOldEncoded]: null,
          [contextNewEncoded]: {
            ...(state.thoughts.contextIndex || {})[contextOldEncoded],
            context: contextNew,
            // if previous and new context is the same then do not duplicate children
            children: [...(isSameContext ? [] : thoughtsOld), ...thoughtsNew],
            lastUpdated: timestamp(),
          },
        }
      })

      if (result.pending) {
        hitPending = true
        return
      }

      // eslint-disable-next-line fp/no-mutating-assign
      Object.assign(accum, output)
    },
    {} as Index<Parent | null>,
  )

  if (hitPending) {
    return updateThoughts(state, {
      thoughtIndexUpdates: {},
      contextIndexUpdates: {},
      recentlyEdited: state.recentlyEdited,
      pendingEdits: [
        {
          context,
          oldValue,
          newValue,
          path,
          showContexts,
          rankInContext,
        },
      ],
    })
  }

  const thoughtIndexUpdates = {
    // if the hashes of oldValue and newValue are equal, lexemeNew takes precedence since it contains the updated thought
    [oldKey]: newOldThought,
<<<<<<< HEAD
    [newKey]: { ...thoughtNew, updatedBy: getSessionId() },
    ...descendantUpdates
=======
    [newKey]: lexemeNew,
    ...descendantUpdates,
>>>>>>> 0ac29dd5
  }

  const contextIndexUpdates = {
    [contextNewEncoded]: {
      context: contextNew,
      children: thoughtNewSubthoughts,
      lastUpdated: timestamp(),
      updatedBy: getSessionId()
    },
<<<<<<< HEAD
    ...showContexts ? {
      [contextOldEncoded]: {
        context: contextOld,
        children: thoughtOldSubthoughts,
        lastUpdated: timestamp(),
        updatedBy: getSessionId()
      },
      [contextParentEncoded]: {
        context: contextParent,
        children: thoughtParentSubthoughts,
        lastUpdated: timestamp(),
        updatedBy: getSessionId()
      }
    } : null,
=======
    ...(showContexts
      ? {
          [contextOldEncoded]: {
            context: contextOld,
            children: thoughtOldSubthoughts,
            lastUpdated: timestamp(),
          },
          [contextParentEncoded]: {
            context: contextParent,
            children: thoughtParentSubthoughts,
            lastUpdated: timestamp(),
          },
        }
      : null),
>>>>>>> 0ac29dd5
    ...contextIndexDescendantUpdates,
  }

  // preserve contextViews
  const contextViewsNew = { ...state.contextViews }
  if (state.contextViews[contextEncodedNew] !== state.contextViews[contextEncodedOld]) {
    contextViewsNew[contextEncodedNew] = state.contextViews[contextEncodedOld]
    delete contextViewsNew[contextEncodedOld] // eslint-disable-line fp/no-delete
  }

  // new state
  // do not bump data nonce, otherwise editable will be re-rendered
  const stateNew: State = {
    ...state,
    cursor: cursorNew,
    contextViews: contextViewsNew,
  }

  return updateThoughts(stateNew, {
    thoughtIndexUpdates,
    contextIndexUpdates,
    recentlyEdited,
  })
}

export default _.curryRight(editThought)<|MERGE_RESOLUTION|>--- conflicted
+++ resolved
@@ -380,13 +380,8 @@
   const thoughtIndexUpdates = {
     // if the hashes of oldValue and newValue are equal, lexemeNew takes precedence since it contains the updated thought
     [oldKey]: newOldThought,
-<<<<<<< HEAD
-    [newKey]: { ...thoughtNew, updatedBy: getSessionId() },
-    ...descendantUpdates
-=======
     [newKey]: lexemeNew,
     ...descendantUpdates,
->>>>>>> 0ac29dd5
   }
 
   const contextIndexUpdates = {
@@ -394,39 +389,24 @@
       context: contextNew,
       children: thoughtNewSubthoughts,
       lastUpdated: timestamp(),
-      updatedBy: getSessionId()
+      updatedBy: getSessionId(),
     },
-<<<<<<< HEAD
-    ...showContexts ? {
-      [contextOldEncoded]: {
-        context: contextOld,
-        children: thoughtOldSubthoughts,
-        lastUpdated: timestamp(),
-        updatedBy: getSessionId()
-      },
-      [contextParentEncoded]: {
-        context: contextParent,
-        children: thoughtParentSubthoughts,
-        lastUpdated: timestamp(),
-        updatedBy: getSessionId()
-      }
-    } : null,
-=======
     ...(showContexts
       ? {
           [contextOldEncoded]: {
             context: contextOld,
             children: thoughtOldSubthoughts,
             lastUpdated: timestamp(),
+            updatedBy: getSessionId(),
           },
           [contextParentEncoded]: {
             context: contextParent,
             children: thoughtParentSubthoughts,
             lastUpdated: timestamp(),
+            updatedBy: getSessionId(),
           },
         }
       : null),
->>>>>>> 0ac29dd5
     ...contextIndexDescendantUpdates,
   }
 
