// all util functions were moved into their own modules
// this file was created to allow an iterative migration to importing them directly

import { addContext } from './util/addContext'
import { addThought } from './util/addThought'
import { ancestors } from './util/ancestors'
import { asyncFocus } from './util/asyncFocus'
<<<<<<< HEAD
=======
import { attribute } from './util/attribute'
import { canShowModal } from './util/canShowModal'
import { chain } from './util/chain'
>>>>>>> 383642ba
import { checkIfPathShareSubcontext } from './util/checkIfPathShareSubcontext'
import { compareByRank } from './util/compareByRank'
import { compareThought } from './util/compareThought'
import { componentToThought } from './util/componentToThought'
import { conjunction } from './util/conjunction'
import { contextChainToPath } from './util/contextChainToPath'
import { contextOf } from './util/contextOf'
import { dataIntegrityCheck } from './util/dataIntegrityCheck'
import { decodeCharacterEntities } from './util/decodeCharacterEntities'
import { deleteThought } from './util/deleteThought'
import { download } from './util/download'
import { editableNode } from './util/editableNode'
import { ellipsize } from './util/ellipsize'
import { ellipsizeUrl } from './util/ellipsizeUrl'
import { equalArrays } from './util/equalArrays'
import { equalPath } from './util/equalPath'
import { equalThoughtRanked } from './util/equalThoughtRanked'
import { equalThoughtSorted } from './util/equalThoughtSorted'
import { equalThoughtValue } from './util/equalThoughtValue'
import { escapeRegExp } from './util/escapeRegExp'
import { escapeSelector } from './util/escapeSelector'
import { excludeMetaThoughts } from './util/excludeMetaThoughts'
import { flatMap } from './util/flatMap'
import { flatten } from './util/flatten'
import { formatNumber } from './util/formatNumber'
import { getPublishUrl } from './util/getPublishUrl'
<<<<<<< HEAD
=======
import { getRankAfter } from './util/getRankAfter'
import { getRankBefore } from './util/getRankBefore'
import { getSetting } from './util/getSetting'
import { getStyle } from './util/getStyle'
import { getThought } from './util/getThought'
import { getThoughtAfter } from './util/getThoughtAfter'
import { getThoughtBefore } from './util/getThoughtBefore'
import { getThoughts } from './util/getThoughts'
import { getThoughtsRanked } from './util/getThoughtsRanked'
import { getThoughtsSorted } from './util/getThoughtsSorted'
import { getSortPreference } from './util/getSortPreference'
import { hasAttribute } from './util/hasAttribute'
>>>>>>> 383642ba
import { hashContext } from './util/hashContext'
import { hashThought } from './util/hashThought'
import { head } from './util/head'
import { headRank } from './util/headRank'
import { headValue } from './util/headValue'
import { importText } from './util/importText'
import { initEvents } from './util/initEvents'
import { initFirebase } from './util/initFirebase'
import { initialState } from './util/initialState'
import { isDescendant } from './util/isDescendant'
import { isDivider } from './util/isDivider'
import isDocumentEditable from './util/isDocumentEditable'
import { isElementHiddenByAutoFocus } from './util/isElementHiddenByAutoFocus'
import { isElementInViewport } from './util/isElementInViewport'
import { isFunction } from './util/isFunction'
import { isHTML } from './util/isHTML'
import { isRoot } from './util/isRoot'
import { isEM } from './util/isEM'
import { isURL } from './util/isURL'
import { joinConjunction } from './util/joinConjunction'
import { loadLocalState } from './util/loadLocalState'
import { login } from './util/login'
import { logout } from './util/logout'
import { makeCompareByProp } from './util/makeCompareByProp'
import { modalCleanup } from './util/modalCleanup'
import { moveThought } from './util/moveThought'
import { nextThoughtElement } from './util/nextThoughtElement'
import { notFalse } from './util/notFalse'
import { notNull } from './util/notNull'
import { oppositeDirection } from './util/oppositeDirection'
import { parseJsonSafe } from './util/parseJsonSafe'
import { pathToContext } from './util/pathToContext'
import { pathToIndex } from './util/pathToIndex'
import { perma } from './util/perma'
import { prevThoughtElement } from './util/prevThoughtElement'
import publishMode from './util/publishMode'
import { rankThoughtsSequential } from './util/rankThoughtsSequential'
import { reduceObj } from './util/reduceObj'
import { regExpEscapeSelector } from './util/regExpEscapeSelector'
import { removeContext } from './util/removeContext'
import { removeDuplicatedContext } from './util/removeDuplicatedContext'
import { restoreCursorBeforeSearch } from './util/restoreCursorBeforeSearch'
import { rootedContextOf } from './util/rootedContextOf'
import { rotateClockwise } from './util/rotateClockwise'
import { scrollIntoViewIfNeeded } from './util/scrollIntoViewIfNeeded'
import { selectNextEditable } from './util/selectNextEditable'
import { selectPrevEditable } from './util/selectPrevEditable'
import { setSelection } from './util/setSelection'
import { sort } from './util/sort'
import { spellNumber } from './util/spellNumber'
import { splice } from './util/splice'
import { strip } from './util/strip'
import { stripPunctuation } from './util/stripPunctuation'
import { subsetThoughts } from './util/subsetThoughts'
import { sumSubthoughtsLength } from './util/sumSubthoughtsLength'
import { sync } from './util/sync'
import { thoughtsEditingFromChain } from './util/thoughtsEditingFromChain'
import { timeDifference } from './util/timeDifference'
import { timestamp } from './util/timestamp'
import { unroot } from './util/unroot'
import { updateUrlHistory } from './util/updateUrlHistory'
import urlDataSource from './util/urlDataSource'
import { userAuthenticated } from './util/userAuthenticated'

export {
  addContext,
  addThought,
  ancestors,
  asyncFocus,
<<<<<<< HEAD
=======
  attribute,
  canShowModal,
  chain,
>>>>>>> 383642ba
  checkIfPathShareSubcontext,
  compareByRank,
  compareThought,
  componentToThought,
  conjunction,
  contextChainToPath,
  contextOf,
  dataIntegrityCheck,
  decodeCharacterEntities,
  deleteThought,
  download,
  editableNode,
  ellipsize,
  ellipsizeUrl,
  equalArrays,
  equalPath,
  equalThoughtRanked,
  equalThoughtSorted,
  equalThoughtValue,
  escapeRegExp,
  escapeSelector,
  excludeMetaThoughts,
  flatMap,
  flatten,
  formatNumber,
  getPublishUrl,
<<<<<<< HEAD
=======
  getRankAfter,
  getRankBefore,
  getSetting,
  getStyle,
  getThought,
  getThoughtAfter,
  getThoughtBefore,
  getThoughts,
  getThoughtsRanked,
  getThoughtsSorted,
  getSortPreference,
  hasAttribute,
>>>>>>> 383642ba
  hashContext,
  hashThought,
  head,
  headRank,
  headValue,
  importText,
  initEvents,
  initFirebase,
  initialState,
  isDescendant,
  isDivider,
  isDocumentEditable,
  isElementHiddenByAutoFocus,
  isElementInViewport,
  isFunction,
  isHTML,
  isRoot,
  isEM,
  isURL,
  joinConjunction,
  loadLocalState,
  login,
  logout,
  makeCompareByProp,
  modalCleanup,
  moveThought,
  nextThoughtElement,
  notFalse,
  notNull,
  oppositeDirection,
  parseJsonSafe,
  pathToContext,
  pathToIndex,
  perma,
  prevThoughtElement,
  publishMode,
  rankThoughtsSequential,
  reduceObj,
  regExpEscapeSelector,
  removeContext,
  removeDuplicatedContext,
  restoreCursorBeforeSearch,
  rootedContextOf,
  rotateClockwise,
  scrollIntoViewIfNeeded,
  selectNextEditable,
  selectPrevEditable,
  setSelection,
  sort,
  spellNumber,
  splice,
  strip,
  stripPunctuation,
  subsetThoughts,
  sumSubthoughtsLength,
  sync,
  thoughtsEditingFromChain,
  timeDifference,
  timestamp,
  unroot,
  updateUrlHistory,
  userAuthenticated,
  urlDataSource,
}<|MERGE_RESOLUTION|>--- conflicted
+++ resolved
@@ -5,12 +5,6 @@
 import { addThought } from './util/addThought'
 import { ancestors } from './util/ancestors'
 import { asyncFocus } from './util/asyncFocus'
-<<<<<<< HEAD
-=======
-import { attribute } from './util/attribute'
-import { canShowModal } from './util/canShowModal'
-import { chain } from './util/chain'
->>>>>>> 383642ba
 import { checkIfPathShareSubcontext } from './util/checkIfPathShareSubcontext'
 import { compareByRank } from './util/compareByRank'
 import { compareThought } from './util/compareThought'
@@ -37,21 +31,7 @@
 import { flatten } from './util/flatten'
 import { formatNumber } from './util/formatNumber'
 import { getPublishUrl } from './util/getPublishUrl'
-<<<<<<< HEAD
-=======
-import { getRankAfter } from './util/getRankAfter'
-import { getRankBefore } from './util/getRankBefore'
-import { getSetting } from './util/getSetting'
-import { getStyle } from './util/getStyle'
-import { getThought } from './util/getThought'
-import { getThoughtAfter } from './util/getThoughtAfter'
-import { getThoughtBefore } from './util/getThoughtBefore'
-import { getThoughts } from './util/getThoughts'
-import { getThoughtsRanked } from './util/getThoughtsRanked'
-import { getThoughtsSorted } from './util/getThoughtsSorted'
-import { getSortPreference } from './util/getSortPreference'
 import { hasAttribute } from './util/hasAttribute'
->>>>>>> 383642ba
 import { hashContext } from './util/hashContext'
 import { hashThought } from './util/hashThought'
 import { head } from './util/head'
@@ -121,12 +101,6 @@
   addThought,
   ancestors,
   asyncFocus,
-<<<<<<< HEAD
-=======
-  attribute,
-  canShowModal,
-  chain,
->>>>>>> 383642ba
   checkIfPathShareSubcontext,
   compareByRank,
   compareThought,
@@ -153,21 +127,7 @@
   flatten,
   formatNumber,
   getPublishUrl,
-<<<<<<< HEAD
-=======
-  getRankAfter,
-  getRankBefore,
-  getSetting,
-  getStyle,
-  getThought,
-  getThoughtAfter,
-  getThoughtBefore,
-  getThoughts,
-  getThoughtsRanked,
-  getThoughtsSorted,
-  getSortPreference,
   hasAttribute,
->>>>>>> 383642ba
   hashContext,
   hashThought,
   head,
