// all util functions were moved into their own modules
// this file was created to allow an iterative migration to importing them directly

import { addContext } from './util/addContext.js'
import { addThought } from './util/addThought.js'
import { ancestors } from './util/ancestors.js'
import { asyncFocus } from './util/asyncFocus.js'
import { attribute } from './util/attribute.js'
import { autoProse } from './util/autoProse.js'
import { canShowModal } from './util/canShowModal.js'
import { chain } from './util/chain.js'
import { checkIfPathShareSubcontext } from './util/checkIfPathShareSubcontext'
import { compareByRank } from './util/compareByRank.js'
import { componentToThought } from './util/componentToThought.js'
import { conjunction } from './util/conjunction.js'
import { contextChainToPath } from './util/contextChainToPath.js'
import { contextOf } from './util/contextOf.js'
import { dataIntegrityCheck } from './util/dataIntegrityCheck.js'
import { decodeCharacterEntities } from './util/decodeCharacterEntities.js'
import { decodeThoughtsUrl } from './util/decodeThoughtsUrl.js'
import { deleteThought } from './util/deleteThought.js'
import { download } from './util/download.js'
import { editableNode } from './util/editableNode.js'
import { ellipsize } from './util/ellipsize.js'
import { ellipsizeUrl } from './util/ellipsizeUrl.js'
import { equalArrays } from './util/equalArrays.js'
import { equalPath } from './util/equalPath.js'
import { equalThoughtRanked } from './util/equalThoughtRanked.js'
import { escapeRegExp } from './util/escapeRegExp.js'
import { escapeSelector } from './util/escapeSelector.js'
import { exists } from './util/exists.js'
import { exit } from './util/exit.js'
import { expandThoughts } from './util/expandThoughts.js'
import { exportContext } from './util/exportContext.js'
import { flatMap } from './util/flatMap.js'
import { flatten } from './util/flatten.js'
import { formatNumber } from './util/formatNumber.js'
<<<<<<< HEAD
import { getChildPath } from './util/getChildPath.js'
import { getComparisonToken } from './util/getComparisonToken.js'
=======
>>>>>>> a1a60ed0
import { getContexts } from './util/getContexts.js'
import { getContextsSortedAndRanked } from './util/getContextsSortedAndRanked.js'
import { getDescendants } from './util/getDescendants.js'
import { getNextRank } from './util/getNextRank.js'
import { getNgrams } from './util/getNgrams.js'
import { getPrevRank } from './util/getPrevRank.js'
import { getRankAfter } from './util/getRankAfter.js'
import { getRankBefore } from './util/getRankBefore.js'
import { getSetting } from './util/getSetting.js'
import { getThought } from './util/getThought.js'
import { getThoughtAfter } from './util/getThoughtAfter.js'
import { getThoughtBefore } from './util/getThoughtBefore.js'
import { getThoughts } from './util/getThoughts.js'
import { getThoughtsRanked } from './util/getThoughtsRanked.js'
import { hashContext } from './util/hashContext.js'
import { hashContextUrl } from './util/hashContextUrl.js'
import { hashThought } from './util/hashThought.js'
import { head } from './util/head.js'
import { headRank } from './util/headRank.js'
import { headValue } from './util/headValue.js'
import { importText } from './util/importText.js'
import { initEvents } from './util/initEvents.js'
import { initFirebase } from './util/initFirebase.js'
import { initialState } from './util/initialState.js'
import { isBefore } from './util/isBefore.js'
import { isContextViewActive } from './util/isContextViewActive.js'
import { isDescendant } from './util/isDescendant'
import { isDivider } from './util/isDivider.js'
import { isElementHiddenByAutoFocus } from './util/isElementHiddenByAutoFocus.js'
import { isElementInViewport } from './util/isElementInViewport.js'
import { isFunction } from './util/isFunction.js'
import { isHTML } from './util/isHTML.js'
import { isRoot } from './util/isRoot.js'
import { isTutorial } from './util/isTutorial.js'
import { isURL } from './util/isURL.js'
import { joinConjunction } from './util/joinConjunction.js'
import { lastThoughtsFromContextChain } from './util/lastThoughtsFromContextChain.js'
import { loadLocalState } from './util/loadLocalState.js'
import { login } from './util/login.js'
import { logout } from './util/logout.js'
import { makeCompareByProp } from './util/makeCompareByProp.js'
import { modalCleanup } from './util/modalCleanup.js'
import { moveThought } from './util/moveThought.js'
import { nextThoughtElement } from './util/nextThoughtElement.js'
import { nextSibling } from './util/nextSibling.js'
import { notFalse } from './util/notFalse.js'
import { notNull } from './util/notNull.js'
import { oppositeDirection } from './util/oppositeDirection.js'
import { pathToContext } from './util/pathToContext.js'
import { perma } from './util/perma.js'
import { prevThoughtElement } from './util/prevThoughtElement.js'
import { prevSibling } from './util/prevSibling.js'
import { rankThoughtsFirstMatch } from './util/rankThoughtsFirstMatch.js'
import { rankThoughtsSequential } from './util/rankThoughtsSequential.js'
import { reduceObj } from './util/reduceObj.js'
import { regExpEscapeSelector } from './util/regExpEscapeSelector.js'
import { removeContext } from './util/removeContext.js'
import { restoreCursorBeforeSearch } from './util/restoreCursorBeforeSearch.js'
import { restoreSelection } from './util/restoreSelection.js'
import { rootedContextOf } from './util/rootedContextOf.js'
import { rotateClockwise } from './util/rotateClockwise.js'
import { scrollIntoViewIfNeeded } from './util/scrollIntoViewIfNeeded.js'
import { selectNextEditable } from './util/selectNextEditable.js'
import { selectPrevEditable } from './util/selectPrevEditable.js'
import { setSelection } from './util/setSelection.js'
import { sort } from './util/sort.js'
import { spellNumber } from './util/spellNumber.js'
import { splice } from './util/splice.js'
import { splitChain } from './util/splitChain.js'
import { strip } from './util/strip.js'
import { stripPunctuation } from './util/stripPunctuation.js'
import { subsetThoughts } from './util/subsetThoughts.js'
import { subtree } from './util/subtree.js'
import { meta } from './util/meta.js'
import { sumSubthoughtsLength } from './util/sumSubthoughtsLength.js'
import { sync } from './util/sync.js'
import { syncRemote } from './util/syncRemote.js'
import { thoughtsEditingFromChain } from './util/thoughtsEditingFromChain.js'
import { timeDifference } from './util/timeDifference.js'
import { timestamp } from './util/timestamp.js'
import { unroot } from './util/unroot.js'
import { unHideParent } from './util/unHideParent.js'
import { updateUrlHistory } from './util/updateUrlHistory.js'
import { userAuthenticated } from './util/userAuthenticated.js'

export {
  addContext,
  addThought,
  ancestors,
  asyncFocus,
  attribute,
  autoProse,
  canShowModal,
  chain,
  checkIfPathShareSubcontext,
  compareByRank,
  componentToThought,
  conjunction,
  contextChainToPath,
  contextOf,
  dataIntegrityCheck,
  decodeCharacterEntities,
  decodeThoughtsUrl,
  deleteThought,
  download,
  editableNode,
  ellipsize,
  ellipsizeUrl,
  equalArrays,
  equalPath,
  equalThoughtRanked,
  escapeRegExp,
  escapeSelector,
  exists,
  exit,
  exportContext,
  expandThoughts,
  flatMap,
  flatten,
  formatNumber,
<<<<<<< HEAD
  getChildPath,
  getComparisonToken,
=======
>>>>>>> a1a60ed0
  getContexts,
  getContextsSortedAndRanked,
  getDescendants,
  getNextRank,
  getNgrams,
  getPrevRank,
  getRankAfter,
  getRankBefore,
  getSetting,
  getThought,
  getThoughtAfter,
  getThoughtBefore,
  getThoughts,
  getThoughtsRanked,
  hashContext,
  hashContextUrl,
  hashThought,
  head,
  headRank,
  headValue,
  importText,
  initEvents,
  initFirebase,
  initialState,
  isBefore,
  isContextViewActive,
  isDescendant,
  isDivider,
  isElementHiddenByAutoFocus,
  isElementInViewport,
  isFunction,
  isHTML,
  isRoot,
  isTutorial,
  isURL,
  joinConjunction,
  lastThoughtsFromContextChain,
  loadLocalState,
  login,
  logout,
  makeCompareByProp,
  modalCleanup,
  moveThought,
  nextThoughtElement,
  nextSibling,
  notFalse,
  notNull,
  oppositeDirection,
  pathToContext,
  perma,
  prevThoughtElement,
  prevSibling,
  rankThoughtsFirstMatch,
  rankThoughtsSequential,
  reduceObj,
  regExpEscapeSelector,
  removeContext,
  restoreCursorBeforeSearch,
  restoreSelection,
  rootedContextOf,
  rotateClockwise,
  scrollIntoViewIfNeeded,
  selectNextEditable,
  selectPrevEditable,
  setSelection,
  sort,
  spellNumber,
  splice,
  splitChain,
  strip,
  stripPunctuation,
  subsetThoughts,
  subtree,
  meta,
  sumSubthoughtsLength,
  sync,
  syncRemote,
  thoughtsEditingFromChain,
  timeDifference,
  timestamp,
  unroot,
  unHideParent,
  updateUrlHistory,
  userAuthenticated,
}<|MERGE_RESOLUTION|>--- conflicted
+++ resolved
@@ -35,11 +35,7 @@
 import { flatMap } from './util/flatMap.js'
 import { flatten } from './util/flatten.js'
 import { formatNumber } from './util/formatNumber.js'
-<<<<<<< HEAD
 import { getChildPath } from './util/getChildPath.js'
-import { getComparisonToken } from './util/getComparisonToken.js'
-=======
->>>>>>> a1a60ed0
 import { getContexts } from './util/getContexts.js'
 import { getContextsSortedAndRanked } from './util/getContextsSortedAndRanked.js'
 import { getDescendants } from './util/getDescendants.js'
@@ -160,11 +156,7 @@
   flatMap,
   flatten,
   formatNumber,
-<<<<<<< HEAD
   getChildPath,
-  getComparisonToken,
-=======
->>>>>>> a1a60ed0
   getContexts,
   getContextsSortedAndRanked,
   getDescendants,
