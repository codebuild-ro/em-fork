// all util functions were moved into their own modules
// this file was created to allow an iterative migration to importing them directly

import { addContext } from './util/addContext'
import { addThought } from './util/addThought'
import { ancestors } from './util/ancestors'
import { asyncFocus } from './util/asyncFocus'
import { checkIfPathShareSubcontext } from './util/checkIfPathShareSubcontext'
import { compareByRank } from './util/compareByRank'
import { compareThought } from './util/compareThought'
import { componentToThought } from './util/componentToThought'
import { conjunction } from './util/conjunction'
import { contextChainToPath } from './util/contextChainToPath'
import { contextOf } from './util/contextOf'
import { dataIntegrityCheck } from './util/dataIntegrityCheck'
import { decodeCharacterEntities } from './util/decodeCharacterEntities'
import { deleteThought } from './util/deleteThought'
import { download } from './util/download'
import { editableNode } from './util/editableNode'
import { ellipsize } from './util/ellipsize'
import { ellipsizeUrl } from './util/ellipsizeUrl'
import { equalArrays } from './util/equalArrays'
import { equalPath } from './util/equalPath'
import { equalThoughtRanked } from './util/equalThoughtRanked'
import { equalThoughtSorted } from './util/equalThoughtSorted'
import { equalThoughtValue } from './util/equalThoughtValue'
import { escapeRegExp } from './util/escapeRegExp'
import { escapeSelector } from './util/escapeSelector'
import { excludeMetaThoughts } from './util/excludeMetaThoughts'
import { flatMap } from './util/flatMap'
import { flatten } from './util/flatten'
import { formatNumber } from './util/formatNumber'
import { getPublishUrl } from './util/getPublishUrl'
import { hasAttribute } from './util/hasAttribute'
import { hashContext } from './util/hashContext'
import { hashThought } from './util/hashThought'
import { head } from './util/head'
import { headRank } from './util/headRank'
import { headValue } from './util/headValue'
import { importText } from './util/importText'
import { initEvents } from './util/initEvents'
import { initFirebase } from './util/initFirebase'
import { initialState } from './util/initialState'
import { isDescendant } from './util/isDescendant'
import { isDivider } from './util/isDivider'
import isDocumentEditable from './util/isDocumentEditable'
import { isElementHiddenByAutoFocus } from './util/isElementHiddenByAutoFocus'
import { isElementInViewport } from './util/isElementInViewport'
import { isFunction } from './util/isFunction'
import { isHTML } from './util/isHTML'
import { isRoot } from './util/isRoot'
import { isEM } from './util/isEM'
import { isURL } from './util/isURL'
import { isArchived } from './util/isArchived'
import { isThoughtArchived } from './util/isThoughtArchived'
import { joinConjunction } from './util/joinConjunction'
import { loadLocalState } from './util/loadLocalState'
import { login } from './util/login'
import { logout } from './util/logout'
import { makeCompareByProp } from './util/makeCompareByProp'
import { modalCleanup } from './util/modalCleanup'
import { moveThought } from './util/moveThought'
import { nextThoughtElement } from './util/nextThoughtElement'
<<<<<<< HEAD
=======
import { nextThought } from './util/nextThought'
import { nextSibling } from './util/nextSibling'
>>>>>>> 004562b3
import { notFalse } from './util/notFalse'
import { notNull } from './util/notNull'
import { oppositeDirection } from './util/oppositeDirection'
import { parseJsonSafe } from './util/parseJsonSafe'
import { pathToContext } from './util/pathToContext'
import { pathToIndex } from './util/pathToIndex'
import { pathToArchive } from './util/pathToArchive'
import { perma } from './util/perma'
import { prevThoughtElement } from './util/prevThoughtElement'
import publishMode from './util/publishMode'
import { rankThoughtsSequential } from './util/rankThoughtsSequential'
import { reduceObj } from './util/reduceObj'
import { regExpEscapeSelector } from './util/regExpEscapeSelector'
import { removeContext } from './util/removeContext'
import { removeDuplicatedContext } from './util/removeDuplicatedContext'
import { restoreCursorBeforeSearch } from './util/restoreCursorBeforeSearch'
import { rootedContextOf } from './util/rootedContextOf'
import { rotateClockwise } from './util/rotateClockwise'
import { scrollIntoViewIfNeeded } from './util/scrollIntoViewIfNeeded'
import { selectNextEditable } from './util/selectNextEditable'
import { selectPrevEditable } from './util/selectPrevEditable'
import { setSelection } from './util/setSelection'
import { sort } from './util/sort'
import { spellNumber } from './util/spellNumber'
import { splice } from './util/splice'
import { strip } from './util/strip'
import { stripPunctuation } from './util/stripPunctuation'
import { subsetThoughts } from './util/subsetThoughts'
import { sumSubthoughtsLength } from './util/sumSubthoughtsLength'
import { sync } from './util/sync'
import { thoughtsEditingFromChain } from './util/thoughtsEditingFromChain'
import { timeDifference } from './util/timeDifference'
import { timestamp } from './util/timestamp'
import { unroot } from './util/unroot'
import { updateUrlHistory } from './util/updateUrlHistory'
import urlDataSource from './util/urlDataSource'
import { userAuthenticated } from './util/userAuthenticated'

export {
  addContext,
  addThought,
  ancestors,
  asyncFocus,
  checkIfPathShareSubcontext,
  compareByRank,
  compareThought,
  componentToThought,
  conjunction,
  contextChainToPath,
  contextOf,
  dataIntegrityCheck,
  decodeCharacterEntities,
  deleteThought,
  download,
  editableNode,
  ellipsize,
  ellipsizeUrl,
  equalArrays,
  equalPath,
  equalThoughtRanked,
  equalThoughtSorted,
  equalThoughtValue,
  escapeRegExp,
  escapeSelector,
  excludeMetaThoughts,
  flatMap,
  flatten,
  formatNumber,
  getPublishUrl,
  hasAttribute,
  hashContext,
  hashThought,
  head,
  headRank,
  headValue,
  importText,
  initEvents,
  initFirebase,
  initialState,
  isDescendant,
  isDivider,
  isDocumentEditable,
  isElementHiddenByAutoFocus,
  isElementInViewport,
  isFunction,
  isHTML,
  isRoot,
  isEM,
  isURL,
  isArchived,
  isThoughtArchived,
  joinConjunction,
  loadLocalState,
  login,
  logout,
  makeCompareByProp,
  modalCleanup,
  moveThought,
  nextThoughtElement,
<<<<<<< HEAD
=======
  nextSibling,
  nextThought,
>>>>>>> 004562b3
  notFalse,
  notNull,
  oppositeDirection,
  parseJsonSafe,
  pathToContext,
  pathToIndex,
  pathToArchive,
  perma,
  prevThoughtElement,
  publishMode,
  rankThoughtsSequential,
  reduceObj,
  regExpEscapeSelector,
  removeContext,
  removeDuplicatedContext,
  restoreCursorBeforeSearch,
  rootedContextOf,
  rotateClockwise,
  scrollIntoViewIfNeeded,
  selectNextEditable,
  selectPrevEditable,
  setSelection,
  sort,
  spellNumber,
  splice,
  strip,
  stripPunctuation,
  subsetThoughts,
  sumSubthoughtsLength,
  sync,
  thoughtsEditingFromChain,
  timeDifference,
  timestamp,
  unroot,
  updateUrlHistory,
  userAuthenticated,
  urlDataSource,
}<|MERGE_RESOLUTION|>--- conflicted
+++ resolved
@@ -60,12 +60,7 @@
 import { makeCompareByProp } from './util/makeCompareByProp'
 import { modalCleanup } from './util/modalCleanup'
 import { moveThought } from './util/moveThought'
-import { nextThoughtElement } from './util/nextThoughtElement'
-<<<<<<< HEAD
-=======
 import { nextThought } from './util/nextThought'
-import { nextSibling } from './util/nextSibling'
->>>>>>> 004562b3
 import { notFalse } from './util/notFalse'
 import { notNull } from './util/notNull'
 import { oppositeDirection } from './util/oppositeDirection'
@@ -164,12 +159,7 @@
   makeCompareByProp,
   modalCleanup,
   moveThought,
-  nextThoughtElement,
-<<<<<<< HEAD
-=======
-  nextSibling,
   nextThought,
->>>>>>> 004562b3
   notFalse,
   notNull,
   oppositeDirection,
