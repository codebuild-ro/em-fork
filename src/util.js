--- conflicted
+++ resolved
@@ -8,6 +8,7 @@
 import { autoProse } from './util/autoProse.js'
 import { canShowModal } from './util/canShowModal.js'
 import { chain } from './util/chain.js'
+import { checkIfPathShareSubcontext } from './util/checkIfPathShareSubcontext'
 import { compareByRank } from './util/compareByRank.js'
 import { componentToThought } from './util/componentToThought.js'
 import { conjunction } from './util/conjunction.js'
@@ -22,6 +23,7 @@
 import { download } from './util/download.js'
 import { editableNode } from './util/editableNode.js'
 import { ellipsize } from './util/ellipsize.js'
+import { ellipsizeUrl } from './util/ellipsizeUrl.js'
 import { equalArrays } from './util/equalArrays.js'
 import { equalPath } from './util/equalPath.js'
 import { equalThoughtRanked } from './util/equalThoughtRanked.js'
@@ -105,17 +107,11 @@
 import { sync } from './util/sync.js'
 import { syncRemote } from './util/syncRemote.js'
 import { thoughtsEditingFromChain } from './util/thoughtsEditingFromChain.js'
+import { timeDifference } from './util/timeDifference.js'
 import { timestamp } from './util/timestamp.js'
 import { unroot } from './util/unroot.js'
 import { updateUrlHistory } from './util/updateUrlHistory.js'
 import { userAuthenticated } from './util/userAuthenticated.js'
-<<<<<<< HEAD
-import { isDescendant } from './util/isDescendant'
-import { ellipsizeUrl } from './util/ellipsizeUrl.js'
-=======
-import { timeDifference } from './util/timeDifference.js'
-import { checkIfPathShareSubcontext } from './util/checkIfPathShareSubcontext'
->>>>>>> aa5ee916
 
 export {
   addContext,
@@ -125,6 +121,7 @@
   autoProse,
   canShowModal,
   chain,
+  checkIfPathShareSubcontext,
   compareByRank,
   componentToThought,
   conjunction,
@@ -142,6 +139,7 @@
   hashContext,
   hashContextUrl,
   ellipsize,
+  ellipsizeUrl,
   equalArrays,
   equalPath,
   equalThoughtRanked,
