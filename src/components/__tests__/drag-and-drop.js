--- conflicted
+++ resolved
@@ -1,10 +1,5 @@
 import { store } from '../../store'
-<<<<<<< HEAD
-import * as db from '../../data-providers/dexie'
-import createTestApp from '../../test-helpers/createTestApp'
-=======
 import createTestApp, { cleanupTestApp } from '../../test-helpers/createTestApp'
->>>>>>> 2540b4a0
 
 import Thought from '../Thought'
 import Subthoughts from '../Subthoughts'
