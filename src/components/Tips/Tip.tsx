import { FC, PropsWithChildren } from 'react'
<<<<<<< HEAD
import { token } from '../../../styled-system/tokens'

interface TipProps {
  display: boolean
}
=======
import { css } from '../../../styled-system/css'
>>>>>>> 5921beef

/** A tip that gets displayed at the bottom of the window. */
const Tip: FC<
  PropsWithChildren<{
    display: boolean
  }>
> = ({ display, children }) => {
  return (
    <div
      className={css({
        position: 'fixed',
        bottom: '1em',
        left: '0',
        width: '100%',
        display: 'flex',
        justifyContent: 'center',
        // disable pointer revents when hidden, otherwise it will block clicks on the NavBar
        pointerEvents: display ? 'auto' : 'none',
        transform: display ? 'translateY(0)' : 'translateY(100%)',
<<<<<<< HEAD
        transition: `transform ${token('durations.tipTransitionDuration')} ease-in-out, opacity ${token('durations.tipTransitionDuration')} ease-in-out`,
        opacity: display ? 1 : 0,
      }}
      className='z-index-popup'
=======
        transition: 'transform 200ms ease-in-out, opacity 200ms ease-in-out',
        opacity: display ? '1' : '0',
        zIndex: 'popup',
      })}
>>>>>>> 5921beef
    >
      <div
        className={css({
          backgroundColor: '#333',
          display: 'inline-block',
          padding: '1em',
          maxWidth: '20em',
          borderRadius: '5',
          textAlign: 'center',
          color: '#ccc',
        })}
      >
        {children}
      </div>
    </div>
  )
}

Tip.displayName = 'Tip'

export default Tip<|MERGE_RESOLUTION|>--- conflicted
+++ resolved
@@ -1,13 +1,6 @@
 import { FC, PropsWithChildren } from 'react'
-<<<<<<< HEAD
+import { css } from '../../../styled-system/css'
 import { token } from '../../../styled-system/tokens'
-
-interface TipProps {
-  display: boolean
-}
-=======
-import { css } from '../../../styled-system/css'
->>>>>>> 5921beef
 
 /** A tip that gets displayed at the bottom of the window. */
 const Tip: FC<
@@ -27,17 +20,10 @@
         // disable pointer revents when hidden, otherwise it will block clicks on the NavBar
         pointerEvents: display ? 'auto' : 'none',
         transform: display ? 'translateY(0)' : 'translateY(100%)',
-<<<<<<< HEAD
         transition: `transform ${token('durations.tipTransitionDuration')} ease-in-out, opacity ${token('durations.tipTransitionDuration')} ease-in-out`,
-        opacity: display ? 1 : 0,
-      }}
-      className='z-index-popup'
-=======
-        transition: 'transform 200ms ease-in-out, opacity 200ms ease-in-out',
         opacity: display ? '1' : '0',
         zIndex: 'popup',
       })}
->>>>>>> 5921beef
     >
       <div
         className={css({
