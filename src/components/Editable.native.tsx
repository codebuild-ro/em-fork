--- conflicted
+++ resolved
@@ -319,10 +319,6 @@
 
     // if the selection is at the beginning of the thought, ignore cursorWithoutSelection and allow the selection to be set
     // otherwise clicking on empty space to activate cursorBack will not set the selection properly on desktop
-<<<<<<< HEAD
-    // disable on mobile to avoid infinite loop (#908)
-=======
->>>>>>> cfc2cfa0
     const isAtBeginning = selection.offset() === 0
 
     // allow transient editable to have focus on render
