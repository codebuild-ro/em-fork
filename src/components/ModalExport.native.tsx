--- conflicted
+++ resolved
@@ -2,27 +2,12 @@
 import { useDispatch, useSelector, useStore } from 'react-redux'
 import { and } from 'fp-and-or'
 import { HOME_PATH } from '../constants'
-<<<<<<< HEAD
-import {
-  ellipsize,
-  exportPhrase,
-  head,
-  // hashContext,
-  isRoot,
-  pathToContext,
-  timestamp,
-  unroot,
-} from '../util'
-import { alert, error, closeModal } from '../action-creators'
-import { exportContext, getThoughtById, simplifyPath } from '../selectors'
-=======
-import { exportPhrase, hashContext, headValue, isFunction, isRoot, pathToContext, removeHome, unroot } from '../util'
+import { exportPhrase, hashContext, head, isFunction, isRoot, pathToContext, removeHome, unroot } from '../util'
 import { alert, error, pull, modalComplete } from '../action-creators'
-import { exportContext, getAllChildren, getDescendantPaths, simplifyPath } from '../selectors'
->>>>>>> cfc2cfa0
+import { exportContext, getDescendantPaths, getThoughtById, simplifyPath } from '../selectors'
 import Modal from './Modal'
 
-import { Child, Context, ExportOption, State, ThoughtsInterface } from '../@types'
+import { Context, ExportOption, Parent, State, ThoughtsInterface } from '../@types'
 import { View, StyleSheet, TextInput, TouchableOpacity, Share } from 'react-native'
 import RNPickerSelect from 'react-native-picker-select'
 import { FontAwesome5 } from '@expo/vector-icons'
@@ -30,7 +15,6 @@
 import Clipboard from 'expo-clipboard'
 import { Text } from './Text.native'
 import { getAllChildrenAsThoughts } from '../selectors/getChildren'
-import download from '../device/download'
 
 interface AdvancedSetting {
   id: string
@@ -73,6 +57,8 @@
 
   const dispatch = useDispatch()
   const isMounted = useRef(false)
+
+  const store = useStore()
 
   /** Handle new thoughts pulled. */
   const onThoughts = useCallback((thoughts: ThoughtsInterface) => {
@@ -89,9 +75,12 @@
     if (isMounted.current) return
 
     isMounted.current = true
+
+    const id = hashContext(store.getState(), context)
+
     dispatch(
       pull(
-        { [hashContext(context)]: context },
+        { [id]: context },
         {
           onLocalThoughts: (thoughts: ThoughtsInterface) => onThoughts(thoughts),
           // TODO: onRemoteThoughts ??
@@ -161,26 +150,14 @@
 const ModalExport = () => {
   const store = useStore()
   const dispatch = useDispatch()
-<<<<<<< HEAD
-  // const isMounted = useRef(false)
-  const state = store.getState() as State
-=======
   const state = store.getState()
->>>>>>> cfc2cfa0
   const cursor = useSelector((state: State) => state.cursor || HOME_PATH)
   const simplePath = simplifyPath(state, cursor)
   const context = pathToContext(state, simplePath)
   const contextTitle = unroot(context.concat(['=publish', 'Title']))
-<<<<<<< HEAD
   const titleChild = getAllChildrenAsThoughts(state, contextTitle)[0]
   const cursorThought = getThoughtById(state, head(cursor))
   const title = isRoot(cursor) ? 'home' : titleChild ? titleChild.value : cursorThought.value
-  const titleShort = ellipsize(title)
-  // const titleMedium = ellipsize(title, 25)
-=======
-  const titleChild = getAllChildren(state, contextTitle)[0]
-  const title = isRoot(cursor) ? 'home' : titleChild ? titleChild.value : headValue(cursor)
->>>>>>> cfc2cfa0
 
   const [selected, setSelected] = useState(exportOptions[1])
   const [selectedOptionIndex, setSelectedOptionIndex] = useState(0)
@@ -224,8 +201,8 @@
       setNumDescendantsInState(
         getDescendantPaths(state, simplePath, {
           filterFunction: and(
-            shouldIncludeMetaAttributes || ((child: Child) => !isFunction(child.value)),
-            shouldIncludeArchived || ((child: Child) => child.value !== '=archive'),
+            shouldIncludeMetaAttributes || ((child: Parent) => !isFunction(child.value)),
+            shouldIncludeArchived || ((child: Parent) => child.value !== '=archive'),
           ),
         }).length,
       )
@@ -470,7 +447,7 @@
   const state = store.getState()
   const cursor = useSelector((state: State) => state.cursor || HOME_PATH)
   const simplePath = simplifyPath(state, cursor)
-  const context = pathToContext(simplePath)
+  const context = pathToContext(state, simplePath)
 
   return (
     <PullProvider context={context}>
