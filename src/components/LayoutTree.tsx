--- conflicted
+++ resolved
@@ -772,15 +772,11 @@
                           className={css({
                             position: 'relative',
                             top: '-0.2em',
-                            transition: `left {durations.dropEndTransitionDuration} ease-out`,
+                            transition: `left {durations.fastDuration} ease-out`,
                             zIndex: 'subthoughtsDropEnd',
                           })}
                           style={{
                             left: `calc(${cliffDepth - depth}em - ${dropEndMarginLeft}px + ${isTouch ? -1 : 1}px)`,
-<<<<<<< HEAD
-=======
-                            transition: `left ${token('durations.fastDuration')} ease-out`,
->>>>>>> 1dc6dabb
                           }}
                         >
                           <DropEnd
