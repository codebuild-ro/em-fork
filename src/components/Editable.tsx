import React, { Dispatch, useEffect, useRef } from 'react'
import { connect } from 'react-redux'
import { throttle } from 'lodash'
import he from 'he'
import classNames from 'classnames'
import { importText, setEditingValue, setInvalidState } from '../action-creators'
import { isMobile, isSafari } from '../browser'
import globals from '../globals'
import { store } from '../store'
import ContentEditable, { ContentEditableEvent } from './ContentEditable'
import { shortcutEmitter } from '../shortcuts'
import { Child, Connected, Context, Path, TutorialChoice } from '../types'
import { GenericObject } from '../utilTypes'

// constants
import {
  EDIT_THROTTLE,
  EM_TOKEN,
  MODIFIER_KEYS,
  ROOT_TOKEN,
  TUTORIAL2_STEP_CONTEXT1,
  TUTORIAL2_STEP_CONTEXT1_PARENT,
  TUTORIAL2_STEP_CONTEXT2,
  TUTORIAL2_STEP_CONTEXT2_PARENT,
  TUTORIAL_CONTEXT,
  TUTORIAL_CONTEXT1_PARENT,
  TUTORIAL_CONTEXT2_PARENT,
} from '../constants'

// util
import {
  addEmojiSpace,
  asyncFocus,
  clearSelection,
  contextOf,
  ellipsize,
  ellipsizeUrl,
  equalPath,
  hashContext,
  head,
  headValue,
  isDivider,
  isElementHiddenByAutoFocus,
  isHTML,
  isURL,
  pathToContext,
  setSelection,
  strip,
} from '../util'

// selectors
import {
  attributeEquals,
  chain,
  getContexts,
  getSetting,
  getStyle,
  getThought,
  getThoughts,
  hasChild,
  isContextViewActive,
} from '../selectors'

// the amount of time in milliseconds since lastUpdated before the thought placeholder changes to something more facetious
const EMPTY_THOUGHT_TIMEOUT = 5 * 1000

// eslint-disable-next-line jsdoc/require-jsdoc
const stopPropagation = (e: React.MouseEvent) => e.stopPropagation()

/** Add position:absolute to toolbar elements in order to fix Safari position:fixed browser behavior when keyboard is up. */
const makeToolbarPositionFixed = () => {
  const hamburgerMenu = document.getElementsByClassName('hamburger-menu')[0] as HTMLElement
  const toolbar = document.getElementsByClassName('toolbar-container')[0] as HTMLElement
  const rightArrow = document.getElementById('right-arrow') as HTMLElement
  const leftArrow = document.getElementById('left-arrow') as HTMLElement
  Array.from([hamburgerMenu, toolbar, rightArrow, leftArrow]).forEach(el => {
    el.style.position = 'absolute'
    el.style.overflowX = 'hidden'
    if (el !== rightArrow && el !== leftArrow) {
      el.style.top = `${window.scrollY}px`
    }
  })
}
/** Reset position:absolute of toolbar elements. */
const resetToolbarPosition = () => {
  const hamburgerMenu = document.getElementsByClassName('hamburger-menu')[0] as HTMLElement
  const toolbar = document.getElementsByClassName('toolbar-container')[0] as HTMLElement
  const rightArrow = document.getElementById('right-arrow') as HTMLElement
  const leftArrow = document.getElementById('left-arrow') as HTMLElement
  Array.from([hamburgerMenu, toolbar, rightArrow, leftArrow]).forEach(el => {
    el.style.position = 'fixed'
    el.style.overflowX = ''
    el.style.top = ''
  })
}
/** Update position of toolbar elements while scrolling in order to show them always on top. */
const updateToolbarPositionOnScroll = () => {
  const hamburgerMenu = document.getElementsByClassName('hamburger-menu')[0] as HTMLElement
  const toolbar = document.getElementsByClassName('toolbar-container')[0] as HTMLElement
  Array.from([hamburgerMenu, toolbar]).forEach(el => {
    el.style.top = `${window.scrollY}px`
  })
}

interface EditableProps {
  contextChain: Child[][],
  cursorOffset?: number,
  disabled?: boolean,
  isEditing?: boolean,
  rank: number,
  showContexts?: boolean,
  style?: GenericObject<string>,
  thoughtsRanked: Path,
  onKeyDownAction?: () => void,
}

interface Alert {
  type: 'alert',
  value: string | null,
  alertType: string,
}

/** Toggle duplication alert. Use closure for storing timeoutId in order to cancel dispatching alert if it's necessary. */
const duplicateAlertToggler = () => {
  let timeoutId: number | undefined // eslint-disable-line fp/no-let
  return (show: boolean, dispatch: Dispatch<Alert>) => {
    const { alert } = store.getState()
    if (show) {
      timeoutId = window.setTimeout(() => {
        dispatch({ type: 'alert', value: 'Duplicate thoughts are not allowed within the same context.', alertType: 'duplicateThoughts' })
        timeoutId = undefined
      }, 2000)
      return
    }
    if (timeoutId) {
      window.clearTimeout(timeoutId)
      timeoutId = undefined
    }
    if (alert && alert.alertType === 'duplicateThoughts') {
      setTimeout(() => dispatch({ type: 'alert', value: null, alertType: 'duplicateThoughts' }))
    }
  }
}

const showDuplicationAlert = duplicateAlertToggler()

/**
 * An editable thought with throttled editing.
 * Use rank instead of headRank(thoughtsRanked) as it will be different for context view.
 */
const Editable = ({ disabled, isEditing, thoughtsRanked, contextChain, cursorOffset, showContexts, rank, style, onKeyDownAction, dispatch }: Connected<EditableProps>) => {
  const state = store.getState()
  const thoughts = pathToContext(thoughtsRanked)
  const thoughtsResolved = contextChain.length ? chain(state, contextChain, thoughtsRanked) : thoughtsRanked
  const value = head(showContexts ? contextOf(thoughts) : thoughts) || ''
  const readonly = hasChild(state, thoughts, '=readonly')
  const uneditable = hasChild(state, thoughts, '=uneditable')
  const context = showContexts && thoughts.length > 2 ? contextOf(contextOf(thoughts))
    : !showContexts && thoughts.length > 1 ? contextOf(thoughts)
    : [ROOT_TOKEN]
  const childrenOptions = getThoughts(state, [...context, 'Options'])
  const options = childrenOptions.length > 0 ?
    childrenOptions.map(child => child.value.toLowerCase())
    : null
  const isTableColumn1 = attributeEquals(store.getState(), context, '=view', 'Table')

  // store the old value so that we have a transcendental head when it is changed
  const oldValueRef = useRef(value)

  const thought = getThought(state, value)
  const childrenLabel = getThoughts(state, [...thoughts, '=label'])

  // store ContentEditable ref to update DOM without re-rendering the Editable during editing
  const contentRef = React.useRef<HTMLInputElement>(null)
  if (contentRef.current) {
    contentRef.current.style.opacity = '1.0'
  }

  // =style attribute on the thought itself
  const styleAttr = getStyle(state, thoughtsRanked)

  /** Toggle invalid-option class using contentRef. */
  const setContentInvalidState = (value: boolean) =>
    contentRef.current && contentRef.current.classList[value ? 'add' : 'remove']('invalid-option')

  // side effect to set old value ref to head value from updated thoughtsRanked.
  useEffect(() => {
    oldValueRef.current = headValue(thoughtsRanked)
  }, [headValue(thoughtsRanked)])

  /** Set or reset invalid state. */
  const invalidStateError = (invalidValue: string | null) => {
    const isInvalid = invalidValue != null
    store.dispatch({ type: 'error', value: isInvalid ? `Invalid Value: "${invalidValue}"` : null })
    setInvalidState(isInvalid)

    // the Editable cannot connect to state.invalidState, as it would re-render during editing
    // instead, we use setContentInvalidState to manipulate the DOM directly
    setContentInvalidState(isInvalid)
  }

  /** Set the cursor on the thought. */
  const setCursorOnThought = ({ editing }: { editing?: boolean } = {}) => {
    const { cursorBeforeEdit, cursor } = store.getState() // use fresh state

    const isEditing = equalPath(cursorBeforeEdit, thoughtsResolved)
    const thoughtsRankedLive = cursor && isEditing
      ? contextOf(thoughtsRanked).concat(head(showContexts ? contextOf(cursor) : cursor))
      : thoughtsRanked

    dispatch({
      type: 'setCursor',
      contextChain,
      cursorHistoryClear: true,
      editing,
      // set offset to null to prevent setSelection on next render
      // to use the existing offset after a user clicks or touches the screent
      // when cursor is changed through another method, such as cursorDown, offset will be reset
      offset: null,
      thoughtsRanked: thoughtsRankedLive,
    })
  }

  /**
   * Dispatches existingThoughtChange and has tutorial logic.
   * Debounced from onChangeHandler.
   * Since variables inside this function won't get updated between re-render so passing latest context, rank etc as params.
   */
  const thoughtChangeHandler = (newValue: string, { context, showContexts, rank, thoughtsRanked, contextChain }: { context: Context, showContexts?: boolean, rank: number, thoughtsRanked: Path, contextChain: Child[][] }) => {
    invalidStateError(null)

    // make sure to get updated state
    const state = store.getState()

    const oldValue = oldValueRef.current
    // safari adds <br> to empty contenteditables after editing, so strip them out
    // make sure empty thoughts are truly empty
    if (contentRef.current && newValue.length === 0) {
      contentRef.current.innerHTML = newValue
    }

    const thought = getThought(state, oldValue)
    if (thought) {
      dispatch({ type: 'existingThoughtChange', context, showContexts, oldValue, newValue, rankInContext: rank, thoughtsRanked, contextChain })

      // rerender so that triple dash is converted into divider
      // otherwise nothing would be rerendered because the thought is still being edited
      if (isDivider(newValue)) {
        dispatch({ type: 'render' })

        // remove selection so that the focusOffset does not cause a split false positive in newThought
        clearSelection()
      }

      // store the value so that we have a transcendental head when it is changed
      oldValueRef.current = newValue

      const tutorialChoice = +(getSetting(state, 'Tutorial Choice') || 0) as TutorialChoice
      const tutorialStep = +(getSetting(state, 'Tutorial Step') || 1)
      if (newValue && (
        (
          Math.floor(tutorialStep) === TUTORIAL2_STEP_CONTEXT1_PARENT &&
          newValue.toLowerCase() === TUTORIAL_CONTEXT1_PARENT[tutorialChoice].toLowerCase()
        ) || (
          Math.floor(tutorialStep) === TUTORIAL2_STEP_CONTEXT2_PARENT &&
          newValue.toLowerCase() === TUTORIAL_CONTEXT2_PARENT[tutorialChoice].toLowerCase()
        ) || (
          (
            Math.floor(tutorialStep) === TUTORIAL2_STEP_CONTEXT1 ||
            Math.floor(tutorialStep) === TUTORIAL2_STEP_CONTEXT2
          ) &&
          newValue.toLowerCase() === TUTORIAL_CONTEXT[tutorialChoice].toLowerCase()
        )
      )) {
        dispatch({ type: 'tutorialNext' })
      }
    }
  }

  // using useRef hook to store throttled function so that it can persist even between component re-renders, so that throttle.flush method can be used properly
  const throttledChangeRef = useRef(throttle(thoughtChangeHandler, EDIT_THROTTLE, { leading: false }))

  /** Set the selection to the current Editable at the cursor offset. */
  const setSelectionToCursorOffset = () => {
    if (contentRef.current) {
      setSelection(contentRef.current, { offset: cursorOffset })
    }
  }

  useEffect(() => {

    const { editing, noteFocus, dragHold } = state

    // focus on the ContentEditable element if editing
    // if cursorOffset is null, do not setSelection to preserve click/touch offset, unless there is no browser selection
    // NOTE: asyncFocus() also needs to be called on mobile BEFORE the action that triggers the re-render is dispatched
    if (isEditing && contentRef.current && (!isMobile || editing) && !noteFocus && (cursorOffset !== null || !window.getSelection()?.focusNode) && !dragHold) {

      /*
        Mobile Safari: Auto-Capitalization broken if selection is set synchronously.
        When a new thought is created, the Shift key should be on for Auto-Capitalization.
        Only occurs on Enter or Backspace, not gesture.
        Even stranger, the issue only showed up when newThought was converted to a reducer (ecc3b3be).
        For some reason, setTimeout fixes it.
      */
      if (isMobile) {
        asyncFocus()
        setTimeout(setSelectionToCursorOffset)
      }
      else {
        setSelectionToCursorOffset()
      }
    }

    /** Flushes pending edits. */
    const flush = () => throttledChangeRef.current.flush()
    shortcutEmitter.on('shortcut', flush)

    // flush edits and remove handler on unmount
    return () => {
      throttledChangeRef.current.flush()
      shortcutEmitter.off('shortcut', flush)
      showDuplicationAlert(false, dispatch)
    }
  }, [isEditing, cursorOffset])

  /** Performs meta validation and calls thoughtChangeHandler immediately or using throttled reference. */
  const onChangeHandler = (e: ContentEditableEvent) => {

    // make sure to get updated state
    const state = store.getState()

    // NOTE: When Subthought components are re-rendered on edit, change is called with identical old and new values (?) causing an infinite loop
    // @ts-ignore
    const oldValue = oldValueRef.current
    const newValue = e.target ? addEmojiSpace(he.decode(strip(e.target.value, { preserveFormatting: true }))) : oldValue

    // TODO: Disable keypress
    // e.preventDefault() does not work
    // disabled={readonly} removes contenteditable property

    dispatch(setEditingValue(newValue))
    if (newValue === oldValue) {
      if (contentRef.current) {
        contentRef.current.style.opacity = '1.0'
      }
      showDuplicationAlert(false, dispatch)

      if (readonly || uneditable || options) invalidStateError(null)

      // if we cancel the edit, we have to cancel pending its
      // this can occur for example by editing a value away from and back to its
      throttledChangeRef.current.cancel()

      return
    }

    const oldValueClean = oldValue === EM_TOKEN ? 'em' : ellipsize(oldValue)

    const thoughtsInContext = getThoughts(state, context)
    const hasDuplicate = thoughtsInContext.some(thought => thought.value === newValue)
    if (hasDuplicate) {
      showDuplicationAlert(true, dispatch)
      throttledChangeRef.current.cancel() // see above
      if (contentRef.current) {
        contentRef.current.style.opacity = '0.5'
      }
      return
    }
    else {
      if (contentRef.current) {
        contentRef.current.style.opacity = '1.0'
      }
      showDuplicationAlert(false, dispatch)
    }

    if (readonly) {
      dispatch({ type: 'error', value: `"${ellipsize(oldValueClean)}" is read-only and cannot be edited.` })
      throttledChangeRef.current.cancel() // see above
      return
    }
    else if (uneditable) {
      dispatch({ type: 'error', value: `"${ellipsize(oldValueClean)}" is uneditable.` })
      throttledChangeRef.current.cancel() // see above
      return
    }
    else if (options && !options.includes(newValue.toLowerCase())) {
      invalidStateError(newValue)
      throttledChangeRef.current.cancel() // see above
      return
    }

    const newNumContext = getContexts(state, newValue).length
    const isNewValueURL = isURL(newValue)

    const contextLengthChange = newNumContext > 0 || newNumContext !== getContexts(state, oldValueRef.current).length - 1
    const urlChange = isNewValueURL || isNewValueURL !== isURL(oldValueRef.current)

    // run the thoughtChangeHandler immediately if superscript changes or it's a url (also when it changes true to false)
    if (contextLengthChange || urlChange) {
      // update new supercript value and url boolean
      throttledChangeRef.current.flush()
      thoughtChangeHandler(newValue, { context, showContexts, rank, thoughtsRanked, contextChain })
    }
    else throttledChangeRef.current(newValue, { context, showContexts, rank, thoughtsRanked, contextChain })
  }

  /** Imports text that is pasted onto the thought. */
  const onPaste = (e: React.ClipboardEvent) => {

    const plainText = e.clipboardData.getData('text/plain')
    const htmlText = e.clipboardData.getData('text/html')

    // pasting from mobile copy (e.g. Choose "Share" in Twitter and select "Copy") results in blank plainText and htmlText
    // the text will still be pasted if we do not preventDefault, it just won't get stripped of html properly
    // See: https://github.com/cybersemics/em/issues/286
    if (plainText || htmlText) {
      e.preventDefault()
      throttledChangeRef.current.flush()

      // import into the live thoughts
      // neither ref.current is set here nor can newValue be stored from onChange
      // not sure exactly why, but it appears that the DOM node has been removed before the paste handler is called
      const { cursor, cursorBeforeEdit } = store.getState()
      const thoughtsRankedLive = cursor && equalPath(cursorBeforeEdit, thoughtsRanked)
        ? cursor
        : thoughtsRanked

      // text/plain may contain text that ultimately looks like html (contains <li>) and should be parsed as html
      // pass the untrimmed old value to importText so that the whitespace is not loss when combining the existing value with the pasted value
      const rawDestValue = strip(contentRef.current!.innerHTML, { preventTrim: true })
      dispatch(importText(thoughtsRankedLive, isHTML(plainText)
        ? plainText
        : htmlText || plainText,
      { rawDestValue })).then(({ newValue }: { newValue: string }) => {
        if (newValue) oldValueRef.current = newValue
      })
    }
  }

  /** Flushes edits and updates certain state variables on blur. */
  const onBlur = () => {
    if (isMobile && isSafari()) {
      resetToolbarPosition()
      document.removeEventListener('scroll', updateToolbarPositionOnScroll)
    }

    const { invalidState } = state
    throttledChangeRef.current.flush()
    // set editingValue in order to position superscript correctly if edited thought is duplicate
    oldValueRef.current && dispatch(setEditingValue(oldValueRef.current))
    // reset rendered value to previous non-duplicate
    if (contentRef.current) {
      contentRef.current.innerHTML = oldValueRef.current
      contentRef.current.style.opacity = '1.0'
      showDuplicationAlert(false, dispatch)
    }

    // on blur remove error, remove invalid-option class, and reset editable html
    if (invalidState) {
      invalidStateError(null)
      contentRef.current!.innerHTML = oldValueRef.current
    }

    // wait until the next render to determine if we have really blurred
    // otherwise editing may be incorrectly set to false when clicking on another thought from edit mode (which results in a blur and focus in quick succession)
    if (isMobile) {
      setTimeout(() => {
        if (!window.getSelection()?.focusNode) {
          dispatch({ type: 'editing', value: false })
        }
      })
    }
  }

  /**
   * Sets the cursor on focus.
   * Prevented by mousedown event above for hidden thoughts.
   */
  const onFocus = () => {
<<<<<<< HEAD
=======
    if (isMobile && isSafari()) {
      makeToolbarPositionFixed()
      document.addEventListener('scroll', updateToolbarPositionOnScroll)
    }

>>>>>>> 02619529
    // must get new state
    const state = store.getState()
    // not sure if this can happen, but I observed some glitchy behavior with the cursor moving when a drag and drop is completed so check dragInProgress to be. safe
    if (!state.dragInProgress) {

      // it is possible that the focus event fires with no onTouchEnd.
      // in this case, make sure it is not a valid attempt to enter edit mode.
      // we cannot assume all focus events without touchEnd events are false positives, because the user may have simply pressed tab/next field
      const falseFocus =
        // no cursor
        !state.cursor ||
        // clicking a different thought (when not editing)
        (!state.editing && !equalPath(thoughtsResolved, state.cursorBeforeEdit))

      setCursorOnThought({ editing: !falseFocus })

      // remove the selection caused by the falseFocus
      if (falseFocus) {
        if (document.activeElement) {
          // @ts-ignore
          document.activeElement.blur()
        }
        clearSelection()
      }
      else {
        dispatch(setEditingValue(value))
      }
    }
  }

  /**
   * Sets the cursor on the thought when the mouse is clicked.
   * Focus can only be prevented in mousedown event.
   */
  const onMouseDown = (e: React.MouseEvent) => {
    // if editing is disabled, set the cursor since onFocus will not trigger
    if (disabled) {
      setCursorOnThought()
    }
    // disable focus on hidden thoughts
    // @ts-ignore
    else if (isElementHiddenByAutoFocus(e.target)) {
      e.preventDefault()
      dispatch({ type: 'cursorBack' })
    }

    // stop propagation to AppComponent which would otherwise call cursorBack
    e.stopPropagation()
  }

  /** Sets the cursor on the thought when the touch event ends without a drag. */
  const onTouchEnd = (e: React.TouchEvent) => {
    // make sure to get updated state
    const state = store.getState()

    showContexts = showContexts || isContextViewActive(state, pathToContext(thoughtsRanked))

    if (
      !globals.touching &&
      // not sure if this can happen, but I observed some glitchy behavior with the cursor moving when a drag and drop is completed so check dragInProgress to be safe
      !state.dragInProgress &&
      !isElementHiddenByAutoFocus(e.target as HTMLElement) &&
      (
        // no cursor
        !state.cursor ||
        // clicking a different thought (when not editing)
        (!state.editing && !equalPath(thoughtsResolved, state.cursorBeforeEdit))
      )) {

      // prevent focus to allow navigation with mobile keyboard down
      e.preventDefault()
      setCursorOnThought()
    }
  }

  /**
   * Prevents onKeyDownAction call for shift, alt or ctrl keys.
   */
  const onKeyDown = (e: React.KeyboardEvent) => {
    if (e.key in MODIFIER_KEYS) return
    onKeyDownAction!()
  }

  return <ContentEditable
    disabled={disabled}
    innerRef={contentRef}
    className={classNames({
      editable: true,
      ['editable-' + hashContext(thoughtsResolved, rank)]: true,
      empty: value.length === 0
    })}
    html={value === EM_TOKEN ? '<b>em</b>'
    : isEditing ? value
    : childrenLabel.length > 0
      ? childrenLabel[0].value
      : ellipsizeUrl(value)
    }
    placeholder={isTableColumn1 ? ''
    // @ts-ignore
    : thought && new Date() - new Date(thought.lastUpdated) > EMPTY_THOUGHT_TIMEOUT ? 'This is an empty thought'
    : 'Add a thought'}
    // stop propagation to prevent default content onClick (which removes the cursor)
    onClick={stopPropagation}
    onTouchEnd={onTouchEnd}
    onMouseDown={onMouseDown}
    onFocus={onFocus}
    onBlur={onBlur}
    onChange={onChangeHandler}
    onPaste={onPaste}
    onKeyDown={onKeyDownAction ? onKeyDown : undefined}
    style={{
      ...style, // style prop
      ...styleAttr, // style attribute
    }}
  />
}

export default connect()(Editable)<|MERGE_RESOLUTION|>--- conflicted
+++ resolved
@@ -478,14 +478,11 @@
    * Prevented by mousedown event above for hidden thoughts.
    */
   const onFocus = () => {
-<<<<<<< HEAD
-=======
     if (isMobile && isSafari()) {
       makeToolbarPositionFixed()
       document.addEventListener('scroll', updateToolbarPositionOnScroll)
     }
 
->>>>>>> 02619529
     // must get new state
     const state = store.getState()
     // not sure if this can happen, but I observed some glitchy behavior with the cursor moving when a drag and drop is completed so check dragInProgress to be. safe
