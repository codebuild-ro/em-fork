import React, { useEffect, useRef } from 'react'
import { connect } from 'react-redux'
import he from 'he'
import classNames from 'classnames'
import globals from '../globals'
import { store } from '../store'
import { isMobile } from '../browser'
import { throttle } from 'lodash'

// components
import ContentEditable from 'react-contenteditable'

// shortcuts
import { shortcutEmitter } from '../shortcuts'

// constants
import {
  EDIT_THROTTLE,
  EM_TOKEN,
  ROOT_TOKEN,
  TUTORIAL2_STEP_CONTEXT1,
  TUTORIAL2_STEP_CONTEXT1_PARENT,
  TUTORIAL2_STEP_CONTEXT2,
  TUTORIAL2_STEP_CONTEXT2_PARENT,
  TUTORIAL_CONTEXT,
  TUTORIAL_CONTEXT1_PARENT,
  TUTORIAL_CONTEXT2_PARENT,
} from '../constants'

// action-creators
import {
  importText,
  setEditingValue,
  setInvalidState,
} from '../action-creators'

// util
import {
  addEmojiSpace,
  asyncFocus,
  contextOf,
  ellipsize,
  ellipsizeUrl,
  equalPath,
  hashContext,
  head,
  isDivider,
  isElementHiddenByAutoFocus,
  isHTML,
  isURL,
  pathToContext,
  setSelection,
  strip,
} from '../util'

// selectors
import {
  attributeEquals,
  chain,
  getContexts,
  getSetting,
  getStyle,
  getThought,
  isContextViewActive,
  meta,
} from '../selectors'

// the amount of time in milliseconds since lastUpdated before the thought placeholder changes to something more facetious
const EMPTY_THOUGHT_TIMEOUT = 5 * 1000

// eslint-disable-next-line jsdoc/require-jsdoc
const stopPropagation = e => e.stopPropagation()

/**
 * An editable thought with throttled editing.
 * Use rank instead of headRank(thoughtsRanked) as it will be different for context view.
 */
const Editable = ({ disabled, isEditing, thoughtsRanked, contextChain, cursorOffset, showContexts, rank, style, dispatch }) => {
  const state = store.getState()
  const thoughts = pathToContext(thoughtsRanked)
  const thoughtsResolved = contextChain.length ? chain(state, contextChain, thoughtsRanked) : thoughtsRanked
  const value = head(showContexts ? contextOf(thoughts) : thoughts) || ''
  const thoughtMeta = meta(state, thoughts)
  const readonly = thoughtMeta.readonly
  const uneditable = thoughtMeta.uneditable
  const context = showContexts && thoughts.length > 2 ? contextOf(contextOf(thoughts))
    : !showContexts && thoughts.length > 1 ? contextOf(thoughts)
    : [ROOT_TOKEN]
  const contextMeta = meta(state, context)
  const options = contextMeta.options ? Object.keys(contextMeta.options)
    .map(s => s.toLowerCase())
    : null
  const isTableColumn1 = attributeEquals(store.getState(), context, '=view', 'Table')

  // store the old value so that we have a transcendental head when it is changed
  const oldValueRef = useRef(value)

  const thought = getThought(state, value)

  // store ContentEditable ref to update DOM without re-rendering the Editable during editing
  const contentRef = React.useRef()

  // =style attribute on the thought itself
  const styleAttr = getStyle(state, thoughtsRanked)

  /** Toogle invalid-option class using contentRef. */
  const setContentInvalidState = value => contentRef.current.classList[value ? 'add' : 'remove']('invalid-option')

  /** Set or reset invalid state. */
  const invalidStateError = invalidValue => {
    const isInvalid = invalidValue != null
    store.dispatch({ type: 'error', value: isInvalid ? `Invalid Value: "${invalidValue}"` : null })
    setInvalidState(isInvalid)

    // the Editable cannot connect to state.invalidState, as it would re-render during editing
    // instead, we use setContentInvalidState to manipulate the DOM directly
    setContentInvalidState(isInvalid)
  }

  /** Set the cursor on the thought. */
  const setCursorOnThought = ({ editing } = {}) => {

    const { cursorBeforeEdit, cursor } = store.getState() // use fresh state

    const isEditing = equalPath(cursorBeforeEdit, thoughtsResolved)
    const thoughtsRankedLive = isEditing
      ? contextOf(thoughtsRanked).concat(head(showContexts ? contextOf(cursor) : cursor))
      : thoughtsRanked

    dispatch({
      type: 'setCursor',
      contextChain,
      cursorHistoryClear: true,
      editing,
      // set offset to null to prevent setSelection on next render
      // to use the existing offset after a user clicks or touches the screent
      // when cursor is changed through another method, such as cursorDown, offset will be reset
      offset: null,
      thoughtsRanked: thoughtsRankedLive,
    })
  }

  /**
   * Dispatches existingThoughtChange and has tutorial logic.
   * Debounced from onChangeHandler.
   * Since variables inside this function won't get updated between re-render so passing latest context, rank etc as params.
   */
  const thoughtChangeHandler = (newValue, { context, showContexts, rank, thoughtsRanked, contextChain }) => {
    invalidStateError(null)

    // make sure to get updated state
    const state = store.getState()

    const oldValue = oldValueRef.current
    // safari adds <br> to empty contenteditables after editing, so strip them out
    // make sure empty thoughts are truly empty
    if (contentRef.current && newValue.length === 0) {
      contentRef.current.innerHTML = newValue
    }

    const thought = getThought(state, oldValue)

    if (thought) {
      dispatch({ type: 'existingThoughtChange', context, showContexts, oldValue, newValue, rankInContext: rank, thoughtsRanked, contextChain })

      // rerender so that triple dash is converted into divider
      // otherwise nothing would be rerendered because the thought is still being edited
      if (isDivider(newValue)) {
        dispatch({ type: 'render' })

        // remove selection so that the focusOffset does not cause a split false positive in newThought
        document.getSelection().removeAllRanges()
      }

      // store the value so that we have a transcendental head when it is changed
      oldValueRef.current = newValue

      const tutorialChoice = +getSetting(state, 'Tutorial Choice') || 0
      const tutorialStep = +getSetting(state, 'Tutorial Step') || 1
      if (newValue && (
        (
          Math.floor(tutorialStep) === TUTORIAL2_STEP_CONTEXT1_PARENT &&
          newValue.toLowerCase() === TUTORIAL_CONTEXT1_PARENT[tutorialChoice].toLowerCase()
        ) || (
          Math.floor(tutorialStep) === TUTORIAL2_STEP_CONTEXT2_PARENT &&
          newValue.toLowerCase() === TUTORIAL_CONTEXT2_PARENT[tutorialChoice].toLowerCase()
        ) || (
          (
            Math.floor(tutorialStep) === TUTORIAL2_STEP_CONTEXT1 ||
            Math.floor(tutorialStep) === TUTORIAL2_STEP_CONTEXT2
          ) &&
          newValue.toLowerCase() === TUTORIAL_CONTEXT[tutorialChoice].toLowerCase()
        )
      )) {
        dispatch({ type: 'tutorialNext' })
      }
    }
  }

  // using useRef hook to store throttled function so that it can persist even between component re-renders, so that throttle.flush method can be used properly
  const throttledChangeRef = useRef(throttle(thoughtChangeHandler, EDIT_THROTTLE, { leading: false }))

  /** Set the selection to the current Editable at the cursor offset. */
  const setSelectionToCursorOffset = () => setSelection(contentRef.current, { offset: cursorOffset })

  useEffect(() => {

    const { editing, noteFocus, dragHold } = state

    // focus on the ContentEditable element if editing
    // if cursorOffset is null, do not setSelection to preserve click/touch offset, unless there is no browser selection
    // NOTE: asyncFocus() needs to be called on mobile BEFORE the action that triggers the re-render is dispatched
<<<<<<< HEAD
    if (isEditing && contentRef.current && (!isMobile || editing) && !noteFocus && (cursorOffset !== null || !window.getSelection().focusNode) && !dragHold) {
      setSelection(contentRef.current, { offset: cursorOffset })
=======
    if (isEditing && contentRef.current && (!isMobile || editing) && !noteFocus && (cursorOffset !== null || !window.getSelection().focusNode)) {

      /*
        Mobile Safari: Auto-Capitalization broken if selection is set synchronously.
        When a new thought is created, the Shift key should be on for Auto-Capitalization.
        Only occurs on Enter or Backspace, not gesture.
        Even stranger, the issue only showed up when newThought was converted to a reducer (ecc3b3be).
        For some reason, setTimeout fixes it.
      */
      if (isMobile) {
        asyncFocus()
        setTimeout(setSelectionToCursorOffset)
      }
      else {
        setSelectionToCursorOffset()
      }
>>>>>>> 582788bf
    }

    /** Flushes pending edits. */
    const flush = () => throttledChangeRef.current.flush()
    shortcutEmitter.on('shortcut', flush)

    // flush edits and remove handler on unmount
    return () => {
      throttledChangeRef.current.flush()
      shortcutEmitter.off('shortcut', flush)
    }
  }, [isEditing, cursorOffset])

  /** Performs meta validation and calls thoughtChangeHandler immediately or using throttled reference. */
  const onChangeHandler = e => {

    // make sure to get updated state
    const state = store.getState()

    // NOTE: When Subthought components are re-rendered on edit, change is called with identical old and new values (?) causing an infinite loop
    const newValue = addEmojiSpace(he.decode(strip(e.target.value, { preserveFormatting: true })))
    const oldValue = oldValueRef.current

    // TODO: Disable keypress
    // e.preventDefault() does not work
    // disabled={readonly} removes contenteditable property

    dispatch(setEditingValue(newValue))

    if (newValue === oldValue) {
      if (readonly || uneditable || options) invalidStateError(null)

      // if we cancel the edit, we have to cancel pending its
      // this can occur for example by editing a value away from and back to its
      throttledChangeRef.current.cancel()

      return
    }

    const oldValueClean = oldValue === EM_TOKEN ? 'em' : ellipsize(oldValue)
    if (readonly) {
      dispatch({ type: 'error', value: `"${ellipsize(oldValueClean)}" is read-only and cannot be edited.` })
      throttledChangeRef.current.cancel() // see above
      return
    }
    else if (uneditable) {
      dispatch({ type: 'error', value: `"${ellipsize(oldValueClean)}" is uneditable.` })
      throttledChangeRef.current.cancel() // see above
      return
    }
    else if (options && !options.includes(newValue.toLowerCase())) {
      invalidStateError(newValue)
      throttledChangeRef.current.cancel() // see above
      return
    }

    const newNumContext = getContexts(state, newValue).length
    const isNewValueURL = isURL(newValue)

    const contextLengthChange = newNumContext > 0 || newNumContext !== getContexts(state, oldValueRef.current).length - 1
    const urlChange = isNewValueURL || isNewValueURL !== isURL(oldValueRef.current)

    // run the thoughtChangeHandler immediately if superscript changes or it's a url (also when it changes true to false)
    if (contextLengthChange || urlChange) {
      // update new supercript value and url boolean
      throttledChangeRef.current.flush()
      thoughtChangeHandler(newValue, { context, showContexts, rank, thoughtsRanked, contextChain })
    }
    else throttledChangeRef.current(newValue, { context, showContexts, rank, thoughtsRanked, contextChain })
  }

  /** Imports text that is pasted onto the thought. */
  const onPaste = e => {

    const plainText = e.clipboardData.getData('text/plain')
    const htmlText = e.clipboardData.getData('text/html')

    // pasting from mobile copy (e.g. Choose "Share" in Twitter and select "Copy") results in blank plainText and htmlText
    // the text will still be pasted if we do not preventDefault, it just won't get stripped of html properly
    // See: https://github.com/cybersemics/em/issues/286
    if (plainText || htmlText) {
      e.preventDefault()
      throttledChangeRef.current.flush()

      // import into the live thoughts
      // neither ref.current is set here nor can newValue be stored from onChange
      // not sure exactly why, but it appears that the DOM node has been removed before the paste handler is called
      const { cursor, cursorBeforeEdit } = store.getState()
      const thoughtsRankedLive = equalPath(cursorBeforeEdit, thoughtsRanked)
        ? cursor
        : thoughtsRanked

      // text/plain may contain text that ultimately looks like html (contains <li>) and should be parsed as html
      // pass the untrimmed old value to importText so that the whitespace is not loss when combining the existing value with the pasted value
      const rawDestValue = strip(contentRef.current.innerHTML, { preventTrim: true })
      dispatch(importText(thoughtsRankedLive, isHTML(plainText)
        ? plainText
        : htmlText || plainText,
      { rawDestValue })).then(({ newValue }) => {
        if (newValue) oldValueRef.current = newValue
      })
    }
  }

  /** Flushes edits and updates certain state variables on blur. */
  const onBlur = () => {
    const { invalidState } = state
    throttledChangeRef.current.flush()

    // on blur remove error, remove invalid-option class, and reset editable html
    if (invalidState) {
      invalidStateError(null)
      contentRef.current.innerHTML = oldValueRef.current
    }

    // wait until the next render to determine if we have really blurred
    // otherwise editing may be incorrectly set to false when clicking on another thought from edit mode (which results in a blur and focus in quick succession)
    if (isMobile) {
      setTimeout(() => {
        if (!window.getSelection().focusNode) {
          dispatch({ type: 'editing', value: false })
        }
      })
    }
  }

  /**
   * Sets the cursor on focus.
   * Prevented by mousedown event above for hidden thoughts.
   */
  const onFocus = e => {

    // must get new state
    const state = store.getState()

    // not sure if this can happen, but I observed some glitchy behavior with the cursor moving when a drag and drop is completed so check dragInProgress to be. safe
    if (!state.dragInProgress) {

      // it is possible that the focus event fires with no onTouchEnd.
      // in this case, make sure it is not a valid attempt to enter edit mode.
      // we cannot assume all focus events without touchEnd events are false positives, because the user may have simply pressed tab/next field
      const falseFocus =
        // no cursor
        !state.cursor ||
        // clicking a different thought (when not editing)
        (!state.editing && !equalPath(thoughtsResolved, state.cursorBeforeEdit))

      setCursorOnThought({ editing: !falseFocus })

      // remove the selection caused by the falseFocus
      if (falseFocus) {
        document.activeElement.blur()
        document.getSelection().removeAllRanges()
      }
    }
  }

  /**
   * Sets the cursor on the thought when the mouse is clicked.
   * Focus can only be prevented in mousedown event.
   */
  const onMouseDown = e => {
    // if editing is disabled, set the cursor since onFocus will not trigger
    if (disabled) {
      setCursorOnThought()
    }
    // disable focus on hidden thoughts
    else if (isElementHiddenByAutoFocus(e.target)) {
      e.preventDefault()
      dispatch({ type: 'cursorBack' })
    }

    // stop propagation to AppComponent which would otherwise call cursorBack
    e.stopPropagation()
  }

  /** Sets the cursor on the thought when the touch event ends without a drag. */
  const onTouchEnd = e => {
    // make sure to get updated state
    const state = store.getState()

    showContexts = showContexts || isContextViewActive(state, thoughtsRanked)

    if (
      !globals.touching &&
      // not sure if this can happen, but I observed some glitchy behavior with the cursor moving when a drag and drop is completed so check dragInProgress to be safe
      !state.dragInProgress &&
      !isElementHiddenByAutoFocus(e.target) &&
      (
        // no cursor
        !state.cursor ||
        // clicking a different thought (when not editing)
        (!state.editing && !equalPath(thoughtsResolved, state.cursorBeforeEdit))
      )) {

      // prevent focus to allow navigation with mobile keyboard down
      e.preventDefault()
      setCursorOnThought()
    }
  }

  return <ContentEditable
    disabled={disabled}
    innerRef={contentRef}
    className={classNames({
      editable: true,
      ['editable-' + hashContext(thoughtsResolved, rank)]: true,
      empty: value.length === 0
    })}
    html={value === EM_TOKEN ? '<b>em</b>'
    : isEditing ? value
    : thoughtMeta && thoughtMeta.label
      ? Object.keys(thoughtMeta.label)[0]
      : ellipsizeUrl(value)
    }
    placeholder={isTableColumn1 ? ''
    : thought && new Date() - new Date(thought.lastUpdated) > EMPTY_THOUGHT_TIMEOUT ? 'This is an empty thought'
    : 'Add a thought'}
    // stop propagation to prevent default content onClick (which removes the cursor)
    onClick={stopPropagation}
    onTouchEnd={onTouchEnd}
    onMouseDown={onMouseDown}
    onFocus={onFocus}
    onBlur={onBlur}
    onChange={onChangeHandler}
    onPaste={onPaste}
    style={{
      ...style, // style prop
      ...styleAttr, // style attribute
    }}
  />
}

export default connect()(Editable)<|MERGE_RESOLUTION|>--- conflicted
+++ resolved
@@ -209,12 +209,8 @@
 
     // focus on the ContentEditable element if editing
     // if cursorOffset is null, do not setSelection to preserve click/touch offset, unless there is no browser selection
-    // NOTE: asyncFocus() needs to be called on mobile BEFORE the action that triggers the re-render is dispatched
-<<<<<<< HEAD
+    // NOTE: asyncFocus() also needs to be called on mobile BEFORE the action that triggers the re-render is dispatched
     if (isEditing && contentRef.current && (!isMobile || editing) && !noteFocus && (cursorOffset !== null || !window.getSelection().focusNode) && !dragHold) {
-      setSelection(contentRef.current, { offset: cursorOffset })
-=======
-    if (isEditing && contentRef.current && (!isMobile || editing) && !noteFocus && (cursorOffset !== null || !window.getSelection().focusNode)) {
 
       /*
         Mobile Safari: Auto-Capitalization broken if selection is set synchronously.
@@ -230,7 +226,6 @@
       else {
         setSelectionToCursorOffset()
       }
->>>>>>> 582788bf
     }
 
     /** Flushes pending edits. */
