--- conflicted
+++ resolved
@@ -43,13 +43,6 @@
   ellipsize,
   ellipsizeUrl,
   equalPath,
-<<<<<<< HEAD
-=======
-  getContexts,
-  getSetting,
-  getStyle,
-  getThought,
->>>>>>> 8a31302a
   hashContext,
   head,
   importText,
@@ -68,6 +61,7 @@
   chain,
   getContexts,
   getSetting,
+  getStyle,
   getThought,
   isContextViewActive,
   meta,
@@ -82,12 +76,8 @@
   @contexts indicates that the thought is a context rendered as a child, and thus needs to be displayed as the context while maintaining the correct thoughts path
 */
 // use rank instead of headRank(thoughtsRanked) as it will be different for context view
-<<<<<<< HEAD
-const Editable = ({ disabled, isEditing, thoughtsRanked, contextChain, cursorOffset, showContexts, rank, dispatch }) => {
+const Editable = ({ disabled, isEditing, thoughtsRanked, contextChain, cursorOffset, showContexts, rank, style, dispatch }) => {
   const state = store.getState()
-=======
-const Editable = ({ disabled, isEditing, thoughtsRanked, contextChain, cursorOffset, showContexts, rank, style, dispatch }) => {
->>>>>>> 8a31302a
   const thoughts = pathToContext(thoughtsRanked)
   const thoughtsResolved = contextChain.length ? chain(state, contextChain, thoughtsRanked) : thoughtsRanked
   const value = head(showContexts ? contextOf(thoughts) : thoughts) || ''
@@ -112,7 +102,7 @@
   const contentRef = React.useRef()
 
   // =style attribute on the thought itself
-  const styleAttr = getStyle(thoughtsRanked)
+  const styleAttr = getStyle(state, thoughtsRanked)
 
   // toogle invalid-option class using contentRef
   const setContentInvalidState = value => contentRef.current.classList[value ? 'add' : 'remove']('invalid-option')
