import React, { useEffect, useRef } from 'react'
import { connect } from 'react-redux'
import he from 'he'
import classNames from 'classnames'
import globals from '../globals'
import { store } from '../store'
import { isMobile } from '../browser'
import { error } from '../action-creators/error'
import { throttle } from 'lodash'

// components
import ContentEditable from 'react-contenteditable'

// shortcuts
import { shortcutEmitter } from '../shortcuts'

// constants
import {
  EDIT_THROTTLE,
  EM_TOKEN,
  ROOT_TOKEN,
  TUTORIAL2_STEP_CONTEXT1,
  TUTORIAL2_STEP_CONTEXT1_PARENT,
  TUTORIAL2_STEP_CONTEXT2,
  TUTORIAL2_STEP_CONTEXT2_PARENT,
  TUTORIAL_CONTEXT,
  TUTORIAL_CONTEXT1_PARENT,
  TUTORIAL_CONTEXT2_PARENT,
} from '../constants'

import {
  tutorialNext,
} from '../action-creators/tutorial'

// action-creators
import { cursorBack } from '../action-creators/cursorBack'
import { setInvalidState } from '../action-creators/setInvalidState'
import { setEditingValue } from '../action-creators/setEditingValue'

// util
import {
  contextOf,
  ellipsize,
  ellipsizeUrl,
  equalPath,
  hashContext,
  head,
  importText,
  isDivider,
  isElementHiddenByAutoFocus,
  isHTML,
  isURL,
  pathToContext,
  setSelection,
  strip,
} from '../util'

// selectors
import {
  attributeEquals,
  chain,
  getContexts,
  getSetting,
  getStyle,
  getThought,
  isContextViewActive,
  meta,
} from '../selectors'

// the amount of time in milliseconds since lastUpdated before the thought placeholder changes to something more facetious
const EMPTY_THOUGHT_TIMEOUT = 5 * 1000

const stopPropagation = e => e.stopPropagation()

/*
  @contexts indicates that the thought is a context rendered as a child, and thus needs to be displayed as the context while maintaining the correct thoughts path
*/
// use rank instead of headRank(thoughtsRanked) as it will be different for context view
const Editable = ({ disabled, isEditing, thoughtsRanked, contextChain, cursorOffset, showContexts, rank, style, dispatch }) => {
  const state = store.getState()
  const thoughts = pathToContext(thoughtsRanked)
  const thoughtsResolved = contextChain.length ? chain(state, contextChain, thoughtsRanked) : thoughtsRanked
  const value = head(showContexts ? contextOf(thoughts) : thoughts) || ''
  const thoughtMeta = meta(state, thoughts)
  const readonly = thoughtMeta.readonly
  const uneditable = thoughtMeta.uneditable
  const context = showContexts && thoughts.length > 2 ? contextOf(contextOf(thoughts))
    : !showContexts && thoughts.length > 1 ? contextOf(thoughts)
    : [ROOT_TOKEN]
  const contextMeta = meta(state, context)
  const options = contextMeta.options ? Object.keys(contextMeta.options)
    .map(s => s.toLowerCase())
    : null
  const isTableColumn1 = attributeEquals(store.getState(), context, '=view', 'Table')

  // store the old value so that we have a transcendental head when it is changed
  const oldValueRef = useRef(value)

  const thought = getThought(state, value)

  // store ContentEditable ref to update DOM without re-rendering the Editable during editing
  const contentRef = React.useRef()

  // =style attribute on the thought itself
  const styleAttr = getStyle(state, thoughtsRanked)

  // toogle invalid-option class using contentRef
  const setContentInvalidState = value => contentRef.current.classList[value ? 'add' : 'remove']('invalid-option')

  /** Set or reset invalid state */
  const invalidStateError = invalidValue => {
    const isInvalid = invalidValue != null
    error(isInvalid ? `Invalid Value: "${invalidValue}"` : null)
    setInvalidState(isInvalid)

    // the Editable cannot connect to state.invalidState, as it would re-render during editing
    // instead, we use setContentInvalidState to manipulate the DOM directly
    setContentInvalidState(isInvalid)
  }

  const setCursorOnThought = ({ editing } = {}) => {

    // delay until after the render
    if (!globals.disableOnFocus) {
      const { cursorBeforeEdit, cursor } = state

      globals.disableOnFocus = true
      setTimeout(() => {
        globals.disableOnFocus = false
      }, 0)

      const isEditing = equalPath(cursorBeforeEdit, thoughtsResolved)
      const thoughtsRankedLive = isEditing
        ? contextOf(thoughtsRanked).concat(head(showContexts ? contextOf(cursor) : cursor))
        : thoughtsRanked

      dispatch({ type: 'setCursor', thoughtsRanked: thoughtsRankedLive, contextChain, cursorHistoryClear: true, editing })
    }
    else if (editing) {
      dispatch({ type: 'editing', value: true })
    }
  }

  // dispatches existingThoughtChange and has tutorial logic
  // debounced from onChangeHandler
  // since variables inside this function won't get updated between re-render so passing latest context, rank etc as params
  const thoughtChangeHandler = (newValue, { context, showContexts, rank, thoughtsRanked, contextChain }) => {
    invalidStateError(null)

    // make sure to get updated state
    const state = store.getState()

    const oldValue = oldValueRef.current
    // safari adds <br> to empty contenteditables after editing, so strip them out
    // make sure empty thoughts are truly empty
    if (contentRef.current && newValue.length === 0) {
      contentRef.current.innerHTML = newValue
    }

    const thought = getThought(state, oldValue)

    if (thought) {
      dispatch({ type: 'existingThoughtChange', context, showContexts, oldValue, newValue, rankInContext: rank, thoughtsRanked, contextChain })

      // rerender so that triple dash is converted into divider
      // otherwise nothing would be rerendered because the thought is still being edited
      if (isDivider(newValue)) {
        dispatch({ type: 'render' })

        // remove selection so that the focusOffset does not cause a split false positive in newThought
        document.getSelection().removeAllRanges()
      }

      // store the value so that we have a transcendental head when it is changed
      oldValueRef.current = newValue

      const tutorialChoice = +getSetting(state, 'Tutorial Choice') || 0
      const tutorialStep = +getSetting(state, 'Tutorial Step') || 1
      if (newValue && (
        (
          Math.floor(tutorialStep) === TUTORIAL2_STEP_CONTEXT1_PARENT &&
          newValue.toLowerCase() === TUTORIAL_CONTEXT1_PARENT[tutorialChoice].toLowerCase()
        ) || (
          Math.floor(tutorialStep) === TUTORIAL2_STEP_CONTEXT2_PARENT &&
          newValue.toLowerCase() === TUTORIAL_CONTEXT2_PARENT[tutorialChoice].toLowerCase()
        ) || (
          (
            Math.floor(tutorialStep) === TUTORIAL2_STEP_CONTEXT1 ||
            Math.floor(tutorialStep) === TUTORIAL2_STEP_CONTEXT2
          ) &&
          newValue.toLowerCase() === TUTORIAL_CONTEXT[tutorialChoice].toLowerCase()
        )
      )) {
        tutorialNext()
      }
    }
  }

  // using useRef hook to store throttled function so that it can persist even between component re-renders, so that throttle.flush method can be used properly
  const throttledChangeRef = useRef(throttle(thoughtChangeHandler, EDIT_THROTTLE, { leading: false }))

  useEffect(() => {

<<<<<<< HEAD
    const { editing, noteFocus } = store.getState()
=======
    const { editing } = state
>>>>>>> 6ca9b2dc

    // focus on the ContentEditable element if editing
    // NOTE: asyncFocus() needs to be called on mobile BEFORE the action that triggers the re-render is dispatched
    if (isEditing && contentRef.current && (!isMobile || editing) && !noteFocus) {
      setSelection(contentRef.current, { offset: cursorOffset })
    }

    // flush pending edits when a shortcut is triggered
    const flush = () => throttledChangeRef.current.flush()
    shortcutEmitter.on('shortcut', flush)

    // flush edits and remove handler on unmount
    return () => {
      throttledChangeRef.current.flush()
      shortcutEmitter.off('shortcut', flush)
    }
  }, [isEditing, cursorOffset])

  // this handler does meta validation and calls thoughtChangeHandler immediately or using throttled reference
  const onChangeHandler = e => {

    // make sure to get updated state
    const state = store.getState()

    // NOTE: When Subthought components are re-rendered on edit, change is called with identical old and new values (?) causing an infinite loop
    const newValue = he.decode(strip(e.target.value, { preserveFormatting: true }))
    const oldValue = oldValueRef.current

    // TODO: Disable keypress
    // e.preventDefault() does not work
    // disabled={readonly} removes contenteditable property

    setEditingValue(newValue)

    if (newValue === oldValue) {
      if (readonly || uneditable || options) invalidStateError(null)

      // if we cancel the edit, we have to cancel pending its
      // this can occur for example by editing a value away from and back to its
      throttledChangeRef.current.cancel()

      return
    }

    const oldValueClean = oldValue === EM_TOKEN ? 'em' : ellipsize(oldValue)
    if (readonly) {
      error(`"${ellipsize(oldValueClean)}" is read-only and cannot be edited.`)
      throttledChangeRef.current.cancel() // see above
      return
    }
    else if (uneditable) {
      error(`"${ellipsize(oldValueClean)}" is uneditable.`)
      throttledChangeRef.current.cancel() // see above
      return
    }
    else if (options && !options.includes(newValue.toLowerCase())) {
      invalidStateError(newValue)
      throttledChangeRef.current.cancel() // see above
      return
    }

    const newNumContext = getContexts(state, newValue).length
    const isNewValueURL = isURL(newValue)

    const contextLengthChange = newNumContext > 0 || newNumContext !== getContexts(state, oldValueRef.current).length - 1
    const urlChange = isNewValueURL || isNewValueURL !== isURL(oldValueRef.current)

    // run the thoughtChangeHandler immediately if superscript changes or it's a url (also when it changes true to false)
    if (contextLengthChange || urlChange) {
      // update new supercript value and url boolean
      throttledChangeRef.current.flush()
      thoughtChangeHandler(newValue, { context, showContexts, rank, thoughtsRanked, contextChain })
    }
    else throttledChangeRef.current(newValue, { context, showContexts, rank, thoughtsRanked, contextChain })
  }

  const onPaste = e => {

    const plainText = e.clipboardData.getData('text/plain')
    const htmlText = e.clipboardData.getData('text/html')

    // pasting from mobile copy (e.g. Choose "Share" in Twitter and select "Copy") results in blank plainText and htmlText
    // the text will still be pasted if we do not preventDefault, it just won't get stripped of html properly
    // See: https://github.com/cybersemics/em/issues/286
    if (plainText || htmlText) {
      e.preventDefault()

      // import into the live thoughts
      // neither ref.current is set here nor can newValue be stored from onChange
      // not sure exactly why, but it appears that the DOM node has been removed before the paste handler is called
      const { cursor, cursorBeforeEdit } = state
      const thoughtsRankedLive = equalPath(cursorBeforeEdit, thoughtsRanked)
        ? cursor
        : thoughtsRanked

      // text/plain may contain text that ultimately looks like html (contains <li>) and should be parsed as html
      // pass the untrimmed old value to importText so that the whitespace is not loss when combining the existing value with the pasted value
      const rawDestValue = strip(contentRef.current.innerHTML, { preventTrim: true })
      importText(thoughtsRankedLive, isHTML(plainText)
        ? plainText
        : htmlText || plainText,
      { rawDestValue })
    }
  }

  const onBlur = () => {
    const { invalidState } = state
    throttledChangeRef.current.flush()

    // on blur remove error, remove invalid-option class, and reset editable html
    if (invalidState) {
      invalidStateError(null)
      contentRef.current.innerHTML = oldValueRef.current
    }

    // wait until the next render to determine if we have really blurred
    // otherwise editing may be incorrectly set to false when clicking on another thought from edit mode (which results in a blur and focus in quick succession)
    if (isMobile) {
      setTimeout(() => {
        if (!window.getSelection().focusNode) {
          dispatch({ type: 'editing', value: false })
        }
      })
    }
  }

  // prevented by mousedown event above for hidden thoughts
  const onFocus = e => {

    // must get new state
    const state = store.getState()

    // not sure if this can happen, but I observed some glitchy behavior with the cursor moving when a drag and drop is completed so check dragInProgress to be. safe
    if (!state.dragInProgress) {

      // it is possible that the focus event fires with no onTouchEnd.
      // in this case, make sure it is not a valid attempt to enter edit mode.
      // we cannot assume all focus events without touchEnd events are false positives, because the user may have simply pressed tab/next field
      const falseFocus =
        // no cursor
        !state.cursor ||
        // clicking a different thought (when not editing)
        (!state.editing && !equalPath(thoughtsResolved, state.cursorBeforeEdit))

      setCursorOnThought({ editing: !falseFocus })

      // remove the selection caused by the falseFocus
      if (falseFocus) {
        document.activeElement.blur()
        document.getSelection().removeAllRanges()
      }
    }
  }

  // focus can only be prevented in mousedown event
  const onMouseDown = e => {
    // if editing is disabled, set the cursor since onFocus will not trigger
    if (disabled) {
      setCursorOnThought()
    }
    // disable focus on hidden thoughts
    else if (isElementHiddenByAutoFocus(e.target)) {
      e.preventDefault()
      store.dispatch(cursorBack())
    }

    // stop propagation to AppComponent which would otherwise call cursorBack
    e.stopPropagation()
  }

  const onTouchEnd = e => {

    // make sure to get updated state
    const state = store.getState()

    showContexts = showContexts || isContextViewActive(state, thoughtsRanked)

    if (
      !globals.touching &&
      // not sure if this can happen, but I observed some glitchy behavior with the cursor moving when a drag and drop is completed so check dragInProgress to be safe
      !state.dragInProgress &&
      !isElementHiddenByAutoFocus(e.target) &&
      (
        // no cursor
        !state.cursor ||
        // clicking a different thought (when not editing)
        (!state.editing && !equalPath(thoughtsResolved, state.cursorBeforeEdit))
      )) {

      // prevent focus to allow navigation with mobile keyboard down
      e.preventDefault()
      setCursorOnThought()
    }
  }

  return <ContentEditable
    disabled={disabled}
    innerRef={contentRef}
    className={classNames({
      editable: true,
      ['editable-' + hashContext(thoughtsResolved, rank)]: true,
      empty: value.length === 0
    })}
    html={value === EM_TOKEN ? '<b>em</b>'
    : isEditing ? value
    : thoughtMeta && thoughtMeta.label
      ? Object.keys(thoughtMeta.label)[0]
      : ellipsizeUrl(value)
    }
    placeholder={isTableColumn1 ? ''
    : thought && new Date() - new Date(thought.lastUpdated) > EMPTY_THOUGHT_TIMEOUT ? 'This is an empty thought'
    : 'Add a thought'}
    // stop propagation to prevent default content onClick (which removes the cursor)
    onClick={stopPropagation}
    onTouchEnd={onTouchEnd}
    onMouseDown={onMouseDown}
    onFocus={onFocus}
    onBlur={onBlur}
    onChange={onChangeHandler}
    onPaste={onPaste}
    style={{
      ...style, // style prop
      ...styleAttr, // style attribute
    }}
  />
}

export default connect()(Editable)<|MERGE_RESOLUTION|>--- conflicted
+++ resolved
@@ -201,11 +201,7 @@
 
   useEffect(() => {
 
-<<<<<<< HEAD
-    const { editing, noteFocus } = store.getState()
-=======
-    const { editing } = state
->>>>>>> 6ca9b2dc
+    const { editing, noteFocus } = state
 
     // focus on the ContentEditable element if editing
     // NOTE: asyncFocus() needs to be called on mobile BEFORE the action that triggers the re-render is dispatched
