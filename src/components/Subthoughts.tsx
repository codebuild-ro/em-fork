import React, { useEffect, useState } from 'react'
import { connect, useStore } from 'react-redux'
import classNames from 'classnames'
import { ConnectDropTarget, DropTarget, DropTargetConnector, DropTargetMonitor } from 'react-dnd'
import { store } from '../store'
import { isTouch } from '../browser'
import { formatKeyboardShortcut, shortcutById } from '../shortcuts'
import globals from '../globals'
import { DROP_TARGET, MAX_DEPTH, MAX_DISTANCE_FROM_CURSOR } from '../constants'
import { alert, error, dragInProgress } from '../action-creators'
import Thought from './Thought'
import GestureDiagram from './GestureDiagram'
import { Child, Context, GesturePath, Index, LazyEnv, Path, SimplePath, State, ThoughtContext } from '../@types'

// util
import {
  appendToPath,
  checkIfPathShareSubcontext,
  ellipsize,
  equalArrays,
  equalPath,
  head,
  headId,
  headValue,
  isAbsolute,
  isDescendant,
  isDescendantPath,
  isDivider,
  isEM,
  isFunction,
  isRoot,
  once,
  parentOf,
  parseJsonSafe,
  parseLet,
  pathToContext,
  unroot,
} from '../util'

// selectors
import {
  appendChildPath,
  attribute,
  attributeEquals,
  childIdsToThoughts,
  childrenFilterPredicate,
  getAllChildren,
  getAllChildrenSorted,
  getChildPath,
  getChildren,
  getChildrenRanked,
  getContextsSortedAndRanked,
  getEditingPath,
  getNextRank,
  getSortPreference,
  getStyle,
  isContextViewActive,
  rootedParentOf,
} from '../selectors'
import { getAllChildrenAsThoughts } from '../selectors/getChildren'

/** The type of the exported Subthoughts. */
interface SubthoughtsProps {
  allowSingleContext?: boolean
  allowSingleContextParent?: boolean
  childrenForced?: Child[]
  depth?: number
  env?: Index<Context>
  expandable?: boolean
  isParentHovering?: boolean
  showContexts?: boolean
  simplePath: SimplePath
  path?: Path
}

// assert shortcuts at load time
const subthoughtShortcut = shortcutById('newSubthought')
// const toggleContextViewShortcut = shortcutById('toggleContextView')
if (!subthoughtShortcut) throw new Error('newSubthought shortcut not found.')
// @MIGRATION_NOTE: toogle view is disabled for the migration
// if (!toggleContextViewShortcut) throw new Error('toggleContextView shortcut not found.')

const PAGINATION_SIZE = 100
const EMPTY_OBJECT = {}

/** Check if the given path is a leaf. */
const isLeaf = (state: State, context: Context) => getChildren(state, context).length === 0

/** Finds the the first env context with =focus/Zoom. */
const findFirstEnvContextWithZoom = (
  state: State,
  { context, env }: { context: Context; env: LazyEnv },
): Context | null => {
  const children = getAllChildrenAsThoughts(state, context)
  const child = children.find(
    child => isFunction(child.value) && child.value in env && attribute(state, env[child.value], '=focus') === 'Zoom',
  )
  return child ? [...env[child.value], '=focus', 'Zoom'] : null
}

/********************************************************************
 * mapStateToProps
 ********************************************************************/

// eslint-disable-next-line jsdoc/require-jsdoc
const mapStateToProps = (state: State, props: SubthoughtsProps) => {
  const { cursor, showHiddenThoughts, rootContext, expandedBottom, expandHoverTopPath } = state

  const isAbsoluteContext = isAbsolute(rootContext)

  const resolvedPath = props.path ?? props.simplePath

  // check if the cursor path includes the current thought
  // include ROOT to prevent re-render when ROOT subthought changes
  const isEditingPath = isRoot(props.simplePath) || isDescendantPath(cursor, resolvedPath)

  // check if the cursor is editing an thought directly
  const isEditing = equalPath(cursor, resolvedPath)

  const pathLive = isEditing ? cursor! : resolvedPath
  const thoughtsLive = pathToContext(state, pathLive)
  const showContexts = props.showContexts || isContextViewActive(state, thoughtsLive)
  const showContextsParent = isContextViewActive(state, parentOf(thoughtsLive))

  const simplePath = showContexts && showContextsParent ? parentOf(props.simplePath) : props.simplePath

  // use live thoughts if editing
  // if editing, replace the head with the live value from the cursor
  const simplePathLive = isEditing && !showContextsParent ? getEditingPath(state, props.simplePath) : simplePath
  const contextLive = pathToContext(state, simplePathLive)
  const cursorContext = cursor ? pathToContext(state, cursor) : null

  const contextBinding = parseJsonSafe(attribute(state, contextLive, '=bindContext') ?? '', undefined) as
    | Path
    | undefined

  // If the cursor is a leaf, use cursorDepth of cursor.length - 1 so that the autofocus stays one level zoomed out.
  // This feels more intuitive and stable for moving the cursor in and out of leaves.
  // In this case, the grandparent must be given the cursor-parent className so it is not hidden (below)
  // TODO: Resolve cursor to a simplePath
  const isCursorLeaf = cursorContext && isLeaf(state, cursorContext)

  const cursorDepth = cursor ? cursor.length - (isCursorLeaf ? 1 : 0) : 0

  const expandTopDistance = expandHoverTopPath && expandHoverTopPath?.length + 1

  // Note: If there is an active expand top path then distance should be caculated with reference of expandTopDistance
  const referenceDepth = expandTopDistance || cursorDepth

  const distance = referenceDepth
    ? Math.max(0, Math.min(MAX_DISTANCE_FROM_CURSOR, referenceDepth - (props.depth ?? 0)))
    : 0

  const contextHash = headId(resolvedPath)

  const allChildren = getAllChildren(state, contextLive)

  const cursorSubcontextIndex = cursor ? checkIfPathShareSubcontext(cursor, resolvedPath) : -1

  const isAncestorOfCursor =
    cursor && resolvedPath.length === cursorSubcontextIndex + 1 && cursor?.length > resolvedPath.length

  const maxDistance = MAX_DISTANCE_FROM_CURSOR - (isCursorLeaf ? 1 : 2)
  /** First visible thought at the top. */
  const firstVisiblePath = cursor?.slice(0, -maxDistance) as Path

  const isDescendantOfCursor =
    cursor && cursor.length === cursorSubcontextIndex + 1 && resolvedPath.length > cursor?.length

  const isCursor = cursor && resolvedPath.length === cursorSubcontextIndex + 1 && resolvedPath.length === cursor?.length
  const isCursorParent = cursor && isAncestorOfCursor && cursor.length - resolvedPath.length === 1

  const isDescendantOfFirstVisiblePath = isDescendant(
    // TODO: Add support for [ROOT] to isDescendant
    pathToContext(state, firstVisiblePath || ([] as unknown as Path)),
    pathToContext(state, resolvedPath),
  )
  /*
    The thoughts that are not the ancestor of cursor or the descendants of first visible thought should be shifted left and hidden.
  */
  const shouldShiftAndHide = !isAncestorOfCursor && !isDescendantOfFirstVisiblePath

  /*
    Note:

    # Thoughts that should not be dimmed
      - Cursor and its descendants.
      - Thoughts that are both descendant of the first visible thought and ancestor of the cursor.
      - Siblings of the cursor if the cursor is a leaf thought.

    # Thoughts that should be dimmed
      - first visible thought should be dimmed if it is not direct parent of the cursor.
      - Besides the above mentioned thoughts in the above "should not dim section", all the other thoughts that are descendants of the first visible thought should be dimmed.
  */
  const shouldDim =
    cursor && isDescendantOfFirstVisiblePath && !(isCursorParent && isCursorLeaf) && !isCursor && !isDescendantOfCursor

  /*
    Note: `shouldShiftAndHide` and `shouldDim` needs to be calculated here because distance-from-cursor implementation takes only depth into account. But some thoughts needs to be shifted, hidden or dimmed due to their position relative to the cursor.
  */

  /** Returns true if editing a grandchild of the cursor whose parent is zoomed. */
  const zoomParentEditing = () =>
    // eslint-disable-next-line jsdoc/require-jsdoc
    cursor && cursor.length > 2 && zoomParent && equalPath(parentOf(parentOf(cursor)), resolvedPath)

  // merge ancestor env into self env
  // only update the env object reference if there are new additions to the environment
  // otherwise props changes and causes unnecessary re-renders
  const envSelf = parseLet(state, pathToContext(state, simplePath))
  const env = Object.keys(envSelf).length > 0 ? { ...props.env, ...envSelf } : props.env || EMPTY_OBJECT
  /*
    When =focus/Zoom is set on the cursor or parent of the cursor, change the autofocus so that it hides the level above.
    1. Force actualDistance to 2 to hide thoughts.
    2. Set zoomCursor and zoomParent CSS classes to handle siblings.
  */
  const zoomCursor =
    cursorContext &&
    (attributeEquals(state, cursorContext, '=focus', 'Zoom') ||
      attributeEquals(state, parentOf(cursorContext).concat('=children'), '=focus', 'Zoom') ||
      findFirstEnvContextWithZoom(state, { context: cursorContext, env }))

  const zoomParent =
    cursorContext &&
    (attributeEquals(state, parentOf(cursorContext), '=focus', 'Zoom') ||
      attributeEquals(state, parentOf(parentOf(cursorContext)).concat('=children'), '=focus', 'Zoom') ||
      findFirstEnvContextWithZoom(state, { context: pathToContext(state, rootedParentOf(state, cursor!)), env }))

  const isEditingAncestor = isEditingPath && !isEditing

  const zoom = isEditingAncestor && (zoomCursor || zoomParentEditing())

  /*
    Note: The following properties is applied to the immediate childrens with given class.

    distance-from-cursor-0 fully visible
    distance-from-cursor-1 dimmed
    distance-from-cursor-2 shifted left and hidden
    distance-from-cursor-3 shiifted left and hidden

    Note: This doesn't fully account for the visibility. There are other additional classes that can affect opacity. For example cursor and its expanded descendants are always visible with full opacity.
  */
  const actualDistance = shouldShiftAndHide || zoom ? 2 : shouldDim ? 1 : distance

  const sortPreference = getSortPreference(state, pathToContext(simplePathLive))

  return {
    contextBinding,
    distance,
    actualDistance,
    env,
<<<<<<< HEAD
    isEditingAncestor,
=======
    isEditingAncestor: isEditingPath && !isEditing,
    // expand thought due to cursor and hover expansion
    isExpanded: !!state.expanded[contextHash] || !!expandedBottom?.[contextHash],
    isAbsoluteContext,
>>>>>>> cf93d2bb
    showContexts,
    showHiddenThoughts,
    simplePath: simplePathLive,
    // pass sortType and sortDirection since they are scalars
    // passing sortPreference directly would re-render the component each time, since the preference object reference changes
    sortType: sortPreference.type,
    sortDirection: sortPreference.direction,
    zoomCursor,
    zoomParent,
    // Re-render if children change.
    // Uses getAllChildren for efficient change detection. Probably does not work in context view.
    // Not used by render function, which uses a more complex calculation of children that supports context view.
    __allChildren: allChildren,
  }
}

/********************************************************************
 * Drag and Drop
 ********************************************************************/

/** Returns true if a thought can be dropped in this context. Dropping at end of list requires different logic since the default drop moves the dragged thought before the drop target. */
const canDrop = (props: SubthoughtsProps, monitor: DropTargetMonitor) => {
  const { simplePath: thoughtsFrom } = monitor.getItem() as { simplePath: SimplePath }
  const thoughtsTo = props.simplePath
  const { cursor, expandHoverTopPath, thoughts } = store.getState()

  const { path } = props

  /** If the epxand hover top is active then all the descenendants of the current active expand hover top path should be droppable. */
  const isExpandedTop = () =>
    path && expandHoverTopPath && path.length >= expandHoverTopPath.length && isDescendantPath(path, expandHoverTopPath)

  const distance = cursor ? cursor.length - thoughtsTo.length : 0
  const isHidden = distance >= 2 && !isExpandedTop()

  // there is no self thought to check since this is <Subthoughts>
  const isDescendant = isDescendantPath(thoughtsTo, thoughtsFrom)

  const toThought = thoughts.contextIndex[head(thoughtsTo)]
  const divider = isDivider(toThought.value)

  // do not drop on descendants or thoughts hidden by autofocus
  return !isHidden && !isDescendant && !divider
}

// eslint-disable-next-line jsdoc/require-jsdoc
const drop = (props: SubthoughtsProps, monitor: DropTargetMonitor) => {
  const state = store.getState()

  // no bubbling
  if (monitor.didDrop() || !monitor.isOver({ shallow: true })) return

  const { simplePath: thoughtsFrom } = monitor.getItem() as { simplePath: SimplePath }
  const thoughtsTo = props.simplePath

  const newPath = appendToPath(thoughtsTo, head(thoughtsFrom))

  const isRootOrEM = isRoot(thoughtsFrom) || isEM(thoughtsFrom)
  const oldContext = rootedParentOf(state, pathToContext(state, thoughtsFrom))
  const newContext = rootedParentOf(state, pathToContext(state, newPath))
  const sameContext = equalArrays(oldContext, newContext)

  const toThought = state.thoughts.contextIndex[head(thoughtsTo)]
  const fromThought = state.thoughts.contextIndex[head(thoughtsFrom)]

  // cannot drop on itself
  if (equalPath(thoughtsFrom, newPath)) return

  // cannot move root or em context or target is divider
  if (isDivider(toThought.value) || (isRootOrEM && !sameContext)) {
    store.dispatch(
      error({ value: `Cannot move the ${isEM(thoughtsFrom) ? 'em' : 'home'} context to another context.` }),
    )
    return
  }

  store.dispatch(
    props.showContexts
      ? {
          type: 'createThought',
          value: toThought.value,
          context: pathToContext(state, thoughtsFrom),
          rank: getNextRank(state, pathToContext(state, thoughtsFrom)),
        }
      : {
          type: 'moveThought',
          oldPath: thoughtsFrom,
          newPath,
        },
  )

  // alert user of move to another context
  if (!sameContext) {
    // wait until after MultiGesture has cleared the error so this alert does no get cleared
    setTimeout(() => {
      const alertFrom = '"' + ellipsize(fromThought.value) + '"'
      const alertTo = isRoot(newContext) ? 'home' : '"' + ellipsize(toThought.value) + '"'

      store.dispatch(alert(`${alertFrom} moved to ${alertTo}.`))
      clearTimeout(globals.errorTimer)
      globals.errorTimer = window.setTimeout(() => store.dispatch(alert(null)), 5000)
    }, 100)
  }
}

// eslint-disable-next-line jsdoc/require-jsdoc
const dropCollect = (connect: DropTargetConnector, monitor: DropTargetMonitor) => ({
  dropTarget: connect.dropTarget(),
  isDragInProgress: monitor.getItem() as boolean,
  isHovering: monitor.isOver({ shallow: true }) && monitor.canDrop(),
})

/********************************************************************
 * Component
 ********************************************************************/

/** A message that says there are no children in this context. */
const NoChildren = ({
  allowSingleContext,
  children,
  simplePath,
}: {
  allowSingleContext?: boolean
  children: Child[]
  simplePath: SimplePath
}) => {
  const store = useStore<State>()

  const { value } = store.getState().thoughts.contextIndex[head(simplePath)]

  return (
    <div className='children-subheading text-note text-small'>
      This thought is not found in any {children.length === 0 ? '' : 'other'} contexts.
      <br />
      <br />
      <span>
        {isTouch ? (
          <span className='gesture-container'>
            Swipe <GestureDiagram path={subthoughtShortcut.gesture as GesturePath} size={30} color='darkgray' />
          </span>
        ) : (
          <span>Type {formatKeyboardShortcut(subthoughtShortcut.keyboard!)}</span>
        )}{' '}
        to add "{value}" to a new context.
      </span>
      <br />
      {allowSingleContext ? (
        'A floating context... how interesting.'
      ) : (
        // @MIGRATION_NOTE: toogle view is disabled for the migration
        // <span>
        //   {isTouch ? (
        //     <span className='gesture-container'>
        //       Swipe{' '}
        //       <GestureDiagram
        //         path={toggleContextViewShortcut.gesture as GesturePath}
        //         size={30}
        //         color='darkgray' /* mtach .children-subheading color */
        //       />
        //     </span>
        //   ) : (
        //     <span>Type {formatKeyboardShortcut(toggleContextViewShortcut.keyboard!)}</span>
        //   )}{' '}
        //   to return to the normal view.
        // </span>
        <></>
      )}
    </div>
  )
}

/** A drop target when there are no children in a context. Otherwise no drop target would be rendered in an empty context. */
const EmptyChildrenDropTarget = ({
  depth,
  dropTarget,
  isDragInProgress,
  isHovering,
  isThoughtDivider,
}: {
  depth?: number
  dropTarget: ConnectDropTarget
  isDragInProgress?: boolean
  isHovering?: boolean
  isThoughtDivider?: boolean
}) => (
  <ul className='empty-children' style={{ display: globals.simulateDrag || isDragInProgress ? 'block' : 'none' }}>
    {dropTarget(
      <li
        className={classNames({
          child: true,
          'drop-end': true,
          'inside-divider': isThoughtDivider,
          last: depth === 0,
        })}
      >
        <span
          className='drop-hover'
          style={{ display: globals.simulateDropHover || isHovering ? 'inline' : 'none' }}
        ></span>
      </li>,
    )}
  </ul>
)

EmptyChildrenDropTarget.displayName = 'EmptyChildrenDropTarget'

/**
 * The static Subthoughts component.
 *
 * @param allowSingleContext         Allow showing a single context in context view. Default: false.
 * @param allowSingleContextParent   Pass through to Subthought since the SearchSubthoughts component does not have direct access. Default: false.
 * @param childrenForced             Optional.
 * @param contextBinding             Optional.
 * @param contextChain = []          Optional. Default: [].
 * @param depth.                     Optional. Default: 0.
 * @param isDragInProgress           Optional.
 * @param isEditingAncestor          Optional.
 * @param isHovering                 Optional.
 * @param showContexts               Optional.
 * @param showHiddenThoughts         Optional.
 * @param sort                       Optional. Default: contextSort.
 * @param simplePath             Renders the children of the given simplePath.
 */
export const SubthoughtsComponent = ({
  allowSingleContext,
  allowSingleContextParent,
  childrenForced,
  contextBinding,
  depth = 0,
  distance,
  dropTarget,
  env,
  isDragInProgress,
  isEditingAncestor,
  isExpanded,
  isHovering,
  isParentHovering,
  path,
  showContexts,
  simplePath,
  sortDirection: contextSortDirection,
  sortType: contextSortType,
  zoomCursor,
  zoomParent,
  actualDistance,
}: SubthoughtsProps & ReturnType<typeof dropCollect> & ReturnType<typeof mapStateToProps>) => {
  // <Subthoughts> render
  const state = store.getState()
  const [page, setPage] = useState(1)
  const { cursor } = state
  const context = pathToContext(state, simplePath)

  const thought = state.thoughts.contextIndex[head(simplePath)]
  const { value } = thought

  const show = depth < MAX_DEPTH && (isEditingAncestor || isExpanded)

  useEffect(() => {
    if (isHovering) {
      store.dispatch(
        dragInProgress({
          value: true,
          draggingThought: state.draggingThought,
          hoveringPath: path,
          hoverId: DROP_TARGET.EmptyDrop,
        }),
      )
    }
  }, [isHovering])

  // disable intrathought linking until add, edit, delete, and expansion can be implemented
  // const subthought = once(() => getSubthoughtUnderSelection(headValue(simplePath), 3))
  const children =
    childrenForced || showContexts
<<<<<<< HEAD
      ? getContextsSortedAndRanked(state, headValue(state, simplePath))
      : sortPreference?.type !== 'None'
      ? getAllChildrenSorted(state, pathToContext(state, contextBinding || simplePath))
      : getChildrenRanked(state, pathToContext(state, contextBinding || simplePath))
=======
      ? getContextsSortedAndRanked(state, headValue(simplePath))
      : contextSortType !== 'None'
      ? getAllChildrenSorted(state, pathToContext(contextBinding || simplePath))
      : (getChildrenRanked(state, pathToContext(contextBinding || simplePath)) as (Child | ThoughtContext)[])
>>>>>>> cf93d2bb

  // check duplicate ranks for debugging
  // React prints a warning, but it does not show which thoughts are colliding
  if (globals.checkDuplicateRanks) {
    children.reduce((accum, child) => {
      const match = accum[child.rank]
      if (match) {
        console.warn('Duplicate child rank', match[0], child)
        console.warn('simplePath', simplePath)
      }
      return {
        ...accum,
        [child.rank]: [...match, child],
      }
    }, {} as Index<Child[] | ThoughtContext[]>)
  }

  const cursorThoughtArray = cursor && childIdsToThoughts(state, cursor)
  // Ensure that editable newThought is visible.
  const editIndex =
    cursor && children && show && cursorThoughtArray
      ? children.findIndex(child => {
          return cursor[depth] && cursorThoughtArray[depth].rank === child.rank
        })
      : 0

  const filteredChildren = children.filter(childrenFilterPredicate(state, simplePath))

  const proposedPageSize = isRoot(simplePath) ? Infinity : PAGINATION_SIZE * page
  if (editIndex > proposedPageSize - 1) {
    setPage(page + 1)
    return null
  }
  const isPaginated = show && filteredChildren.length > proposedPageSize

  const contextChildren = [...unroot(context), '=children'] // children of parent with =children
  const contextGrandchildren = [...unroot(parentOf(context)), '=grandchildren'] // context of grandparent with =grandchildren
  const styleChildren = getStyle(state, contextChildren)
  const styleGrandChildren = getStyle(state, contextGrandchildren)
  const hideBulletsChildren = attribute(state, contextChildren, '=bullet') === 'None'
  const hideBulletsGrandchildren = attribute(state, contextGrandchildren, '=bullet') === 'None'
  const cursorOnAlphabeticalSort = cursor && getSortPreference(state, context).type === 'Alphabetical'

  return (
    <>
      {contextBinding && showContexts ? (
        <div className='text-note text-small'>(Bound to {pathToContext(state, contextBinding!).join('/')})</div>
      ) : null}
      {show && showContexts && !(filteredChildren.length === 0 && isRoot(simplePath)) ? (
        filteredChildren.length < (allowSingleContext ? 1 : 2) ? (
          // No children
          <NoChildren
            allowSingleContext={allowSingleContext}
            children={children.map(({ value }) => value)}
            simplePath={simplePath}
          />
        ) : null
      ) : null}

      {show && filteredChildren.length > (showContexts && !allowSingleContext ? 1 : 0) ? (
        <ul
          // thoughtIndex-thoughts={showContexts ? hashContext(unroot(pathToContext(simplePath))) : null}
          className={classNames({
            children: true,
            'context-chain': showContexts,
            [`distance-from-cursor-${actualDistance}`]: true,
            zoomCursor,
            zoomParent,
          })}
        >
          {filteredChildren.map((child, i) => {
            if (i >= proposedPageSize) {
              return null
            }

            // TODO: childPath should be unrooted, but if we change it it breaks
            // figure out what is incorrectly depending on childPath being rooted
            const childPath = getChildPath(state, child.id, simplePath, showContexts)
            const childContext = pathToContext(state, childPath)
            const childContextEnvZoom = once(() => findFirstEnvContextWithZoom(state, { context: childContext, env }))

            /** Returns true if the cursor in in the child path. */
            const isEditingChildPath = () => isDescendantPath(state.cursor, childPath)

            /** Gets the =focus/Zoom/=style of the child path. */
            const styleZoom = () => getStyle(state, [...childContext, '=focus', 'Zoom'])

            /** Gets the style of the Zoom applied via env. */
            const styleEnvZoom = () => (childContextEnvZoom() ? getStyle(state, childContextEnvZoom()!) : null)

            const style = {
              ...styleGrandChildren,
              ...styleChildren,
              ...(isEditingChildPath()
                ? {
                    ...styleZoom(),
                    ...styleEnvZoom(),
                  }
                : null),
            }

            /** Returns true if the bullet should be hidden. */
            const hideBullet = () => attribute(state, childContext, '=bullet') === 'None'

            /** Returns true if the bullet should be hidden if zoomed. */
            const hideBulletZoom = (): boolean =>
              isEditingChildPath() &&
              (attribute(state, [...childContext, '=focus', 'Zoom'], '=bullet') === 'None' ||
                (!!childContextEnvZoom() && attribute(state, childContextEnvZoom()!, '=bullet') === 'None'))

            /*
            simply using index i as key will result in very sophisticated rerendering when new Empty thoughts are added.
            The main problem is that when a new Thought is added it will get key (index) of the previous thought,
            causing React DOM to think it as old component that needs re-render and thus the new thoughyt won't be able to mount itself as a new component.

            By using child's rank we have unique key for every new thought.
            Using unique rank will help React DOM to properly identify old components and the new one. Thus eliminating sophisticated
            re-renders.
          */

            return child ? (
              <Thought
                allowSingleContext={allowSingleContextParent}
<<<<<<< HEAD
                count={count + sumSubthoughtsLength(store.getState(), children)}
=======
>>>>>>> cf93d2bb
                depth={depth + 1}
                env={env}
                hideBullet={hideBulletsChildren || hideBulletsGrandchildren || hideBullet() || hideBulletZoom()}
                // @MIGRATION_TODO: Child.id changes based on context due to intermediate migration steps. So we cannot use child.id as key. Fix this after migration is complete.
                key={`${child.rank}${child.id ? '-context' : ''}`}
                rank={child.rank}
                isDraggable={actualDistance < 2}
                showContexts={showContexts}
                prevChild={filteredChildren[i - 1]}
                isParentHovering={isParentHovering}
                style={Object.keys(style).length > 0 ? style : undefined}
                path={appendChildPath(state, childPath, path)}
                simplePath={childPath}
              />
            ) : null
          })}
          {dropTarget(
            <li
              className={classNames({
                child: true,
                'drop-end': true,
                last: depth === 0,
              })}
              style={{ display: globals.simulateDrag || isDragInProgress ? 'list-item' : 'none' }}
            >
              <span
                className='drop-hover'
                style={{
                  display: (globals.simulateDropHover || isHovering) && !cursorOnAlphabeticalSort ? 'inline' : 'none',
                }}
              ></span>
            </li>,
          )}
        </ul>
      ) : (
        <EmptyChildrenDropTarget
          isThoughtDivider={isDivider(value)}
          depth={depth}
          dropTarget={dropTarget}
          isDragInProgress={isDragInProgress}
          isHovering={isHovering}
        />
      )}
      {isPaginated && distance !== 2 && (
        <a className='indent text-note' onClick={() => setPage(page + 1)}>
          More...
        </a>
      )}
    </>
  )
}

SubthoughtsComponent.displayName = 'SubthoughtComponent'

const Subthoughts = connect(mapStateToProps)(
  DropTarget('thought', { canDrop, drop }, dropCollect)(SubthoughtsComponent),
)

export default Subthoughts<|MERGE_RESOLUTION|>--- conflicted
+++ resolved
@@ -242,21 +242,17 @@
   */
   const actualDistance = shouldShiftAndHide || zoom ? 2 : shouldDim ? 1 : distance
 
-  const sortPreference = getSortPreference(state, pathToContext(simplePathLive))
+  const sortPreference = getSortPreference(state, pathToContext(state, simplePathLive))
 
   return {
     contextBinding,
     distance,
     actualDistance,
     env,
-<<<<<<< HEAD
     isEditingAncestor,
-=======
-    isEditingAncestor: isEditingPath && !isEditing,
     // expand thought due to cursor and hover expansion
     isExpanded: !!state.expanded[contextHash] || !!expandedBottom?.[contextHash],
     isAbsoluteContext,
->>>>>>> cf93d2bb
     showContexts,
     showHiddenThoughts,
     simplePath: simplePathLive,
@@ -531,17 +527,10 @@
   // const subthought = once(() => getSubthoughtUnderSelection(headValue(simplePath), 3))
   const children =
     childrenForced || showContexts
-<<<<<<< HEAD
       ? getContextsSortedAndRanked(state, headValue(state, simplePath))
-      : sortPreference?.type !== 'None'
+      : contextSortType !== 'None'
       ? getAllChildrenSorted(state, pathToContext(state, contextBinding || simplePath))
       : getChildrenRanked(state, pathToContext(state, contextBinding || simplePath))
-=======
-      ? getContextsSortedAndRanked(state, headValue(simplePath))
-      : contextSortType !== 'None'
-      ? getAllChildrenSorted(state, pathToContext(contextBinding || simplePath))
-      : (getChildrenRanked(state, pathToContext(contextBinding || simplePath)) as (Child | ThoughtContext)[])
->>>>>>> cf93d2bb
 
   // check duplicate ranks for debugging
   // React prints a warning, but it does not show which thoughts are colliding
@@ -665,10 +654,6 @@
             return child ? (
               <Thought
                 allowSingleContext={allowSingleContextParent}
-<<<<<<< HEAD
-                count={count + sumSubthoughtsLength(store.getState(), children)}
-=======
->>>>>>> cf93d2bb
                 depth={depth + 1}
                 env={env}
                 hideBullet={hideBulletsChildren || hideBulletsGrandchildren || hideBullet() || hideBulletZoom()}
