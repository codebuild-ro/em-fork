/* eslint-disable @typescript-eslint/no-unused-vars */
import React, { useEffect } from 'react'
import { ThunkDispatch } from 'redux-thunk'
import { connect } from 'react-redux'
import { store } from '../store'
import globals from '../globals'
import { alert, dragHold, dragInProgress, setCursor, toggleTopControlsAndBreadcrumbs } from '../action-creators'
import { DROP_TARGET, GLOBAL_STYLE_ENV, MAX_DISTANCE_FROM_CURSOR, TIMEOUT_BEFORE_DRAG } from '../constants'
import { compareReasonable } from '../util/compareThought'
import { Child, Context, Index, Path, SimplePath, State, ThoughtContext } from '../@types'

// components
import Bullet from './Bullet'
import Byline from './Byline'
import Note from './Note'
import StaticThought from './StaticThought'
import Subthoughts from './Subthoughts'
import DragAndDropThought, { ConnectedDraggableThoughtContainerProps } from './DragAndDropThought'

// hooks
import useIsChildHovering from '../hooks/useIsChildHovering'
import useLongPress from '../hooks/useLongPress'

// util
import {
  equalArrays,
  equalPath,
  hashContext,
  head,
  headId,
  headValue,
  isDescendantPath,
  isDivider,
  isFunction,
  isRoot,
  parentOf,
  parseJsonSafe,
  pathToContext,
  publishMode,
} from '../util'

// selectors
import {
  attribute,
  childIdsToThoughts,
  getAllChildren,
  getChildren,
  getChildrenRanked,
  getSortPreference,
  getStyle,
  hasChildren,
  isContextViewActive,
  rootedParentOf,
} from '../selectors'
import { View } from 'moti'
import { commonStyles } from '../style/commonStyles'
import ThoughtAnnotation from './ThoughtAnnotation'
import { getAllChildrenAsThoughts } from '../selectors/getChildren'

/**********************************************************************
 * Redux
 **********************************************************************/

export interface ThoughtContainerProps {
  allowSingleContext?: boolean
  childrenForced?: Child[]
  contextBinding?: Path
  path: Path
  cursor?: Path | null
  depth?: number
  env?: Index<Context>
  expandedContextThought?: Path
  hideBullet?: boolean
  isDeepHovering?: boolean
  isPublishChild?: boolean
  isCursorGrandparent?: boolean
  isCursorParent?: boolean
  isDraggable?: boolean
  isDragging?: boolean
  isEditing?: boolean
  isEditingPath?: boolean
  isExpanded?: boolean
  isHovering?: boolean
  isParentHovering?: boolean
  prevChild?: Child | ThoughtContext
  publish?: boolean
  rank: number
  showContexts?: boolean
  style?: React.CSSProperties
  simplePath: SimplePath
  simplePathLive?: SimplePath
  view?: string | null
}

interface ThoughtProps {
  cursorOffset?: number | null
  env?: Index<Context>
  hideBullet?: boolean
  homeContext?: boolean
  isDraggable?: boolean
  isDragging?: boolean
  isPublishChild?: boolean
  isEditing?: boolean
  isLeaf?: boolean
  path: Path
  publish?: boolean
  rank: number
  showContextBreadcrumbs?: boolean
  showContexts?: boolean
  style?: React.CSSProperties
  simplePath: SimplePath
  view?: string | null
}

export type ConnectedThoughtProps = ThoughtProps &
  Pick<ReturnType<typeof mapDispatchToProps>, 'toggleTopControlsAndBreadcrumbs'>

export type ConnectedThoughtContainerProps = ThoughtContainerProps & ReturnType<typeof mapStateToProps>

export type ConnectedThoughtDispatchProps = ReturnType<typeof mapDispatchToProps>

const EMPTY_OBJECT = {}

/** Gets a globally defined style. */
const getGlobalStyle = (key: string) => GLOBAL_STYLE_ENV[key as keyof typeof GLOBAL_STYLE_ENV]?.style

/** Gets a globally defined bullet. */
const getGlobalBullet = (key: string) => GLOBAL_STYLE_ENV[key as keyof typeof GLOBAL_STYLE_ENV]?.bullet

// eslint-disable-next-line jsdoc/require-jsdoc
const mapStateToProps = (state: State, props: ThoughtContainerProps) => {
  const { cursor, cursorOffset, expanded, expandedContextThought, search, expandHoverTopPath } = state

  const { path, simplePath, showContexts, depth } = props

  // check if the cursor path includes the current thought
  const isEditingPath = isDescendantPath(cursor, path)

  // check if the cursor is editing a thought directly
  const isEditing = equalPath(cursor, path)

  const simplePathLive = isEditing
    ? (parentOf(simplePath).concat(head(showContexts ? parentOf(cursor!) : cursor!)) as SimplePath)
    : simplePath
  const contextLive = pathToContext(state, simplePathLive)

  const distance = cursor ? Math.max(0, Math.min(MAX_DISTANCE_FROM_CURSOR, cursor.length - depth!)) : 0

  const isExpandedHoverTopPath = expandHoverTopPath && equalPath(path, expandHoverTopPath)

  // Note: If the thought is the active expand hover top path then it should be treated as a cursor parent. It is because the current implementation allows tree to unfold visually starting from cursor parent.
  const isCursorParent =
    isExpandedHoverTopPath ||
    (!!cursor &&
      (distance === 2
        ? // grandparent
          equalPath(rootedParentOf(state, parentOf(cursor)), path) &&
          getChildren(state, pathToContext(state, cursor)).length === 0
        : // parent
          equalPath(parentOf(cursor), path)))

  const contextBinding = parseJsonSafe(attribute(state, contextLive, '=bindContext') ?? '') as SimplePath | undefined

  // Note: An active expand hover top thought cannot be a cusor's grandparent as it is already treated as cursor's parent.
  const isCursorGrandparent =
    !isExpandedHoverTopPath && !!cursor && equalPath(rootedParentOf(state, parentOf(cursor)), path)

  const isExpanded = !!expanded[headId(path)]
  const isLeaf = !hasChildren(state, contextLive)

  return {
    contextBinding,
    cursorOffset,
    distance,
    isPublishChild: !search && publishMode() && simplePath.length === 2,
    isCursorParent,
    isCursorGrandparent,
    expandedContextThought,
    isEditing,
    isEditingPath,
    isExpanded,
    isLeaf,
    publish: !search && publishMode(),
    simplePathLive,
    view: attribute(state, contextLive, '=view'),
  }
}

// eslint-disable-next-line jsdoc/require-jsdoc
const mapDispatchToProps = (dispatch: ThunkDispatch<State, unknown, any>) => ({
  toggleTopControlsAndBreadcrumbs: () => dispatch(toggleTopControlsAndBreadcrumbs(false)),
  setCursorOnNote:
    ({ path }: { path: Path }) =>
    () =>
      dispatch(
        setCursor({
          path,
          cursorHistoryClear: true,
          editing: true,
          noteFocus: true,
        }),
      ),
})

const { directionRow, alignItemsCenter, marginBottom } = commonStyles

/**********************************************************************
 * Components
 **********************************************************************/

/** A thought container with bullet, thought annotation, thought, and subthoughts.
 *
  @param allowSingleContext  Pass through to Subthoughts since the SearchSubthoughts component does not have direct access to the Subthoughts of the Subthoughts of the search. Default: false.
 */
const ThoughtContainer = ({
  allowSingleContext,
  childrenForced,
  contextBinding,
  path,
  cursor,
  cursorOffset,
  depth = 0,
  dragPreview,
  dragSource,
  dropTarget,
  env,
  expandedContextThought,
  hideBullet: hideBulletProp,
  isDeepHovering,
  isPublishChild,
  isCursorGrandparent,
  isCursorParent,
  isDraggable,
  isDragging,
  isEditing,
  isEditingPath,
  isBeingHoveredOver,
  isExpanded,
  isHovering,
  isLeaf,
  isParentHovering,
  prevChild,
  publish,
  rank,
  setCursorOnNote,
  showContexts,
  style,
  simplePath,
  simplePathLive,
  view,
  toggleTopControlsAndBreadcrumbs,
}: ConnectedDraggableThoughtContainerProps) => {
  const state = store.getState()

  useEffect(() => {
    if (isBeingHoveredOver) {
      store.dispatch(
        dragInProgress({
          value: true,
          draggingThought: state.draggingThought,
          hoveringPath: path,
          hoverId: DROP_TARGET.ThoughtDrop,
        }),
      )
    }
  }, [isBeingHoveredOver])

  /** Highlight bullet and show alert on long press on Thought. */
  const onLongPressStart = () => {
    if (!store.getState().dragHold) {
      store.dispatch([
        dragHold({ value: true, simplePath: simplePathLive }),
        alert('Drag and drop to move thought', { showCloseLink: false }),
      ])
    }
  }

  /** Cancel highlighting of bullet and dismiss alert when long press finished. */
  const onLongPressEnd = () => {
    if (store.getState().dragHold) {
      store.dispatch([dragHold({ value: false }), alert(null)])
    }
  }

  // eslint-disable-next-line @typescript-eslint/no-unused-vars
  const longPressHandlerProps = useLongPress(onLongPressStart, onLongPressEnd, TIMEOUT_BEFORE_DRAG)

  const value = headValue(state, simplePathLive!)

  // if rendering as a context and the thought is the root, render home icon instead of Editable
  const homeContext = showContexts && isRoot([head(rootedParentOf(state, simplePath))])

  // prevent fading out cursor parent
  // there is a special case here for the cursor grandparent when the cursor is a leaf
  // See: <Subthoughts> render

  const children = childrenForced
    ? childIdsToThoughts(state, childrenForced)
    : getChildrenRanked(state, pathToContext(state, contextBinding || simplePathLive))

  const showContextBreadcrumbs =
    showContexts && (!globals.ellipsizeContextThoughts || equalPath(path, expandedContextThought as Path | null))

  const thoughts = pathToContext(state, simplePath)
  const thoughtsLive = pathToContext(state, simplePathLive!)
  const context = parentOf(thoughts)
  const childrenOptions = getAllChildrenAsThoughts(state, [...context, '=options'])
  const options =
    !isFunction(value) && childrenOptions.length > 0 ? childrenOptions.map(child => child.value.toLowerCase()) : null

  /** Load styles from child expressions that are found in the environment. */
  const styleEnv = children
    .filter(
      child =>
        child.value in GLOBAL_STYLE_ENV ||
        // children that have an entry in the environment
        (child.value in { ...env } &&
          // do not apply to =let itself i.e. =let/x/=style should not apply to =let
          !equalArrays([...thoughts, child.value], env![child.value])),
    )
    .map(child => (child.value in { ...env } ? getStyle(state, env![child.value]) : getGlobalStyle(child.value) || {}))
    .reduce<React.CSSProperties>(
      (accum, style) => ({
        ...accum,
        ...style,
      }),
      // use stable object reference
      EMPTY_OBJECT,
    )

  /** Load =bullet from child expressions that are found in the environment. */
  const bulletEnv = () =>
    children
      .filter(
        child =>
          child.value in GLOBAL_STYLE_ENV ||
          // children that have an entry in the environment
          (child.value in { ...env } &&
            // do not apply to =let itself i.e. =let/x/=style should not apply to =let
            !equalArrays([...thoughts, child.value], env![child.value])),
      )
      .map(child =>
        child.value in { ...env } ? attribute(state, env![child.value], '=bullet') : getGlobalBullet(child.value),
      )

  const hideBullet = hideBulletProp || bulletEnv().some(envChildBullet => envChildBullet === 'None')

  const styleSelf = getStyle(state, thoughts)
  const styleContainer = getStyle(state, thoughts, { container: true })
  const styleContainerZoom = isEditingPath
    ? getStyle(state, thoughts.concat('=focus', 'Zoom'), { container: true })
    : null

  const cursorOnAlphabeticalSort = cursor && getSortPreference(state, context).type === 'Alphabetical'

  const draggingThoughtValue = state.draggingThought ? head(pathToContext(state, state.draggingThought)) : null

  const isAnyChildHovering = useIsChildHovering(thoughts, isHovering, isDeepHovering)

  /** Checks if any descendents of the direct siblings is being hovered. */
  const isAnySiblingDescendantHovering = () =>
    !isHovering &&
    state.hoveringPath &&
    isDescendantPath(state.hoveringPath, parentOf(path)) &&
    (state.hoveringPath.length !== path.length || state.hoverId === DROP_TARGET.EmptyDrop)

  const shouldDisplayHover = cursorOnAlphabeticalSort
    ? // if alphabetical sort is enabled check if drag is in progress and parent element is hovering
      state.dragInProgress &&
      isParentHovering &&
      draggingThoughtValue &&
      !isAnySiblingDescendantHovering() &&
      // check if it's alphabetically previous to current thought
      compareReasonable(draggingThoughtValue, value) <= 0 &&
      // check if it's alphabetically next to previous thought if it exists
      (!prevChild || compareReasonable(draggingThoughtValue, prevChild.value) === 1)
    : // if alphabetical sort is disabled just check if current thought is hovering
      globals.simulateDropHover || isHovering

<<<<<<< HEAD
  const { direction: sortDirection, type: sortType } = getSortPreference(
    store.getState(),
    pathToContext(state, simplePathLive!),
  )

=======
>>>>>>> cf93d2bb
  // avoid re-renders from object reference change
  const styleNew =
    Object.keys(styleSelf || {}).length > 0 ||
    (Object.keys(styleEnv || {}).length > 0 && Object.keys(style || {}).length > 0)
      ? {
          ...style,
          ...styleEnv,
          ...styleSelf,
        }
      : Object.keys(styleEnv || {}).length > 0
      ? styleEnv
      : style

  return (
    <>
<<<<<<< HEAD
      <View style={[directionRow, alignItemsCenter, marginBottom]}>
        {!(publish && context.length === 0) && (!isLeaf || !isPublishChild) && !hideBullet && (
          <Bullet
            isEditing={isEditing}
            context={pathToContext(state, simplePath)}
            leaf={isLeaf}
            onClick={(e: React.MouseEvent) => {
              if (!isEditing || children.length === 0) {
                e.stopPropagation()
                store.dispatch(setCursor({ path: simplePath }))
              }
            }}
          />
        )}

        {/* // Todo: still need to decide the best approach to implement the annotations.
=======
      <View style={marginBottom}>
        <View style={[directionRow, alignItemsCenter]}>
          {!(publish && context.length === 0) && (!isLeaf || !isPublishChild) && !hideBullet && (
            <Bullet
              isEditing={isEditing}
              context={pathToContext(simplePath)}
              leaf={isLeaf}
              onClick={(e: React.MouseEvent) => {
                if (!isEditing || children.length === 0) {
                  e.stopPropagation()
                  store.dispatch(setCursor({ path: simplePath }))
                }
              }}
            />
          )}

          {/* // Todo: still need to decide the best approach to implement the annotations.
>>>>>>> cf93d2bb
        <ThoughtAnnotation
          env={env}
          path={path}
          homeContext={homeContext}
          minContexts={allowSingleContext ? 0 : 2}
          showContextBreadcrumbs={showContextBreadcrumbs}
          showContexts={showContexts}
          style={styleNew}
          simplePath={simplePath}
        /> */}

          <StaticThought
            env={env}
            path={path}
            cursorOffset={cursorOffset}
            hideBullet
            homeContext={homeContext}
            isDraggable={isDraggable}
            isDragging={isDragging}
            isPublishChild={isPublishChild}
            isEditing={isEditing}
            isLeaf={isLeaf}
            publish={publish}
            rank={rank}
            showContextBreadcrumbs={showContextBreadcrumbs}
            showContexts={showContexts}
            style={styleNew}
            simplePath={simplePath}
            toggleTopControlsAndBreadcrumbs={toggleTopControlsAndBreadcrumbs}
            view={view}
          />
        </View>
        <Note context={thoughtsLive} onFocus={setCursorOnNote({ path: path })} />
      </View>

      {publish && context.length === 0 && <Byline context={thoughts} />}

      <Subthoughts
        allowSingleContext={allowSingleContext}
        childrenForced={childrenForced}
        env={env}
        path={path}
        depth={depth}
        isParentHovering={isAnyChildHovering}
        showContexts={allowSingleContext}
        simplePath={simplePath}
      />
    </>
  )
}

ThoughtContainer.displayName = 'ThoughtContainer'

// export connected, drag and drop higher order thought component
const ThoughtComponent = connect(mapStateToProps, mapDispatchToProps)(ThoughtContainer)

export default ThoughtComponent<|MERGE_RESOLUTION|>--- conflicted
+++ resolved
@@ -377,14 +377,6 @@
     : // if alphabetical sort is disabled just check if current thought is hovering
       globals.simulateDropHover || isHovering
 
-<<<<<<< HEAD
-  const { direction: sortDirection, type: sortType } = getSortPreference(
-    store.getState(),
-    pathToContext(state, simplePathLive!),
-  )
-
-=======
->>>>>>> cf93d2bb
   // avoid re-renders from object reference change
   const styleNew =
     Object.keys(styleSelf || {}).length > 0 ||
@@ -400,30 +392,12 @@
 
   return (
     <>
-<<<<<<< HEAD
-      <View style={[directionRow, alignItemsCenter, marginBottom]}>
-        {!(publish && context.length === 0) && (!isLeaf || !isPublishChild) && !hideBullet && (
-          <Bullet
-            isEditing={isEditing}
-            context={pathToContext(state, simplePath)}
-            leaf={isLeaf}
-            onClick={(e: React.MouseEvent) => {
-              if (!isEditing || children.length === 0) {
-                e.stopPropagation()
-                store.dispatch(setCursor({ path: simplePath }))
-              }
-            }}
-          />
-        )}
-
-        {/* // Todo: still need to decide the best approach to implement the annotations.
-=======
       <View style={marginBottom}>
         <View style={[directionRow, alignItemsCenter]}>
           {!(publish && context.length === 0) && (!isLeaf || !isPublishChild) && !hideBullet && (
             <Bullet
               isEditing={isEditing}
-              context={pathToContext(simplePath)}
+              context={pathToContext(state, simplePath)}
               leaf={isLeaf}
               onClick={(e: React.MouseEvent) => {
                 if (!isEditing || children.length === 0) {
@@ -435,7 +409,6 @@
           )}
 
           {/* // Todo: still need to decide the best approach to implement the annotations.
->>>>>>> cf93d2bb
         <ThoughtAnnotation
           env={env}
           path={path}
