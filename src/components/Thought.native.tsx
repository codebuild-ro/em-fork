--- conflicted
+++ resolved
@@ -290,12 +290,7 @@
   const showContextBreadcrumbs =
     showContexts && (!globals.ellipsizeContextThoughts || equalPath(path, expandedContextThought as Path | null))
 
-<<<<<<< HEAD
   const thoughts = pathToContext(state, simplePath)
-  const thoughtsLive = pathToContext(state, simplePathLive!)
-=======
-  const thoughts = pathToContext(simplePath)
->>>>>>> cfc2cfa0
   const context = parentOf(thoughts)
   const childrenOptions = getAllChildrenAsThoughts(state, [...context, '=options'])
   const options =
@@ -391,11 +386,7 @@
         {!(publish && context.length === 0) && (!isLeaf || !isPublishChild) && !hideBullet && (
           <Bullet
             isEditing={isEditing}
-<<<<<<< HEAD
             context={pathToContext(state, simplePath)}
-=======
-            context={pathToContext(simplePath)}
->>>>>>> cfc2cfa0
             leaf={isLeaf}
             onClick={() => {
               if (!isEditing || children.length === 0) {
@@ -440,11 +431,7 @@
           view={view}
         />
       </View>
-<<<<<<< HEAD
-      <Note context={thoughtsLive} onFocus={setCursorOnNote({ path: path })} />
-=======
       <Note path={simplePathLive} />
->>>>>>> cfc2cfa0
 
       {publish && context.length === 0 && <Byline context={thoughts} />}
 
