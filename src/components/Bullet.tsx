--- conflicted
+++ resolved
@@ -17,7 +17,6 @@
 import isContextViewActive from '../selectors/isContextViewActive'
 import isPending from '../selectors/isPending'
 import themeColors from '../selectors/themeColors'
-import fastClick from '../util/fastClick'
 import hashPath from '../util/hashPath'
 import head from '../util/head'
 import parentOf from '../util/parentOf'
@@ -248,40 +247,7 @@
         width: 4, // make the bullet wide enough to be clicked, but not enough to encroach on the editable
         cursor: 'pointer',
       }}
-<<<<<<< HEAD
       onClick={clickHandler}
-=======
-      {...fastClick((e: React.MouseEvent | React.TouchEvent) => {
-        // stop click event from bubbling up to Content.clickOnEmptySpace
-        e.stopPropagation()
-        // short circuit if dragHold
-        // useLongPress stop is activated in onMouseUp but is delayed to ensure that dragHold is still true here
-        // stopping propagation from useLongPress was not working either due to bubbling order or mismatched event type
-        if (dragHold) return
-
-        dispatch((dispatch, getState) => {
-          const state = getState()
-          const isExpanded = state.expanded[hashPath(path)]
-          const children = getChildren(state, head(path))
-          const shouldCollapse = isExpanded && children.length > 0
-          const pathParent = path.length > 1 ? parentOf(path) : null
-          const parentChildren = pathParent ? getChildren(state, head(pathParent)) : null
-          // if thought is not expanded, set the cursor on the thought
-          // if thought is expanded, collapse it by moving the cursor to its parent
-          dispatch([
-            // set pin false on expanded only child
-            ...(isExpanded &&
-            (parentChildren?.length === 1 ||
-              findDescendant(state, pathParent && head(pathParent), ['=children', '=pin', 'true']))
-              ? [setDescendant({ path: simplePath, values: ['=pin', 'false'] })]
-              : [deleteAttribute({ path: simplePath, value: '=pin' })]),
-            // move cursor
-            setCursor({ path: shouldCollapse ? pathParent : path }),
-          ])
-        })
-        onClick?.(e)
-      })}
->>>>>>> 77695971
     >
       <svg
         className='glyph'
