--- conflicted
+++ resolved
@@ -12,12 +12,8 @@
 interface BulletProps {
   glyph?: string | null,
   isEditing?: boolean,
-<<<<<<< HEAD
-  onClick: (e: MouseEvent) => void,
-=======
   leaf?: boolean,
-  onClick: (event: React.MouseEvent<HTMLElement, MouseEvent>) => void,
->>>>>>> 7e9f0dae
+  onClick: (event: React.MouseEvent) => void,
   showContexts?: boolean,
   context: Context,
 }
