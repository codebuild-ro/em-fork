--- conflicted
+++ resolved
@@ -14,11 +14,8 @@
   const recentlyEditedTree = useSelector((state: State) => state.recentlyEdited)
   const showHiddenThoughts = useSelector((state: State) => state.showHiddenThoughts)
 
-<<<<<<< HEAD
   const store = useStore()
 
-=======
->>>>>>> cf93d2bb
   // eslint-disable-next-line fp/no-mutating-methods
   const recentlyEdited = _.reverse(
     _.sortBy(
