--- conflicted
+++ resolved
@@ -25,11 +25,7 @@
           position: 'absolute',
           top: show ? '0.5em' : '-2em',
           left: 0,
-<<<<<<< HEAD
-          transition: `opacity {durations.tutorialNavigationButtonDuration} ease-in-out, visibility {durations.tutorialNavigationButtonDuration} ease-in-out, top {durations.tutorialNavigationButtonDuration} ease-in-out`,
-=======
-          transition: `opacity ${token('durations.fastDuration')} ease-in-out, visibility ${token('durations.fastDuration')} ease-in-out, top ${token('durations.fastDuration')} ease-in-out`,
->>>>>>> 1dc6dabb
+          transition: `opacity {durations.fastDuration} ease-in-out, visibility {durations.fastDuration} ease-in-out, top {durations.fastDuration} ease-in-out`,
           display: 'flex',
           justifyContent: 'center',
         })}
