--- conflicted
+++ resolved
@@ -1,68 +1,41 @@
 import React, { Fragment } from 'react'
 import { store } from '../../store'
 import { isMobile } from '../../browser'
+
+// constants
+import { ROOT_TOKEN } from '../../constants'
 
 // util
 import {
   contextOf,
   ellipsize,
-<<<<<<< HEAD
-=======
-  getThoughts,
   head,
->>>>>>> 383642ba
   headValue,
   pathToContext,
 } from '../../util'
 
-<<<<<<< HEAD
 // selectors
-import getThoughtsRanked from '../../selectors/getThoughtsRanked'
+import {
+  getThoughts,
+} from '../../selectors'
 
 const TutorialStepAutoExpand = ({ cursor, rootSubthoughts = [] } = {}) => {
 
-  const rootSubthoughtNotCursor = () => cursor
-    ? rootSubthoughts.find(child => pathToContext(cursor).indexOf(child.value) === -1)
-    : getThoughtsRanked(store.getState(), [rootSubthoughts[0]]).length > 0 ? rootSubthoughts[1] : rootSubthoughts[0]
-
   const state = store.getState()
-=======
-import { ROOT_TOKEN } from '../../constants'
-
-const TutorialStepAutoExpand = ({ cursor, rootSubthoughts = [] } = {}) => {
-
   const cursorContext = pathToContext(cursor || [])
-  const cursorChildren = getThoughts(cursorContext)
+  const cursorChildren = getThoughts(state, cursorContext)
   const isCursorLeaf = cursorChildren.length === 0
   const ancestorThought = isCursorLeaf ? contextOf(contextOf(cursorContext)) : contextOf(cursorContext)
 
-  const ancestorThoughtChildren = getThoughts(ancestorThought.length === 0 ? [ROOT_TOKEN] : ancestorThought)
+  const ancestorThoughtChildren = getThoughts(state, ancestorThought.length === 0 ? [ROOT_TOKEN] : ancestorThought)
   const isCursorRootChildren = (cursor || []).length === 1
 
   const isCursorCollapsePossible = ancestorThoughtChildren.length > 1 && !(isCursorRootChildren && isCursorLeaf)
 
   const subThoughtNotCursor = subthoughts => subthoughts.find(child => pathToContext(cursor).indexOf(child.value) === -1)
->>>>>>> 383642ba
 
   return <Fragment>
     <p>Thoughts <i>within</i> thoughts are automatically hidden when you {isMobile ? 'tap' : 'click'} away.
-<<<<<<< HEAD
-      {cursor
-        ? <Fragment> Try {rootSubthoughts.length > 1 && rootSubthoughtNotCursor()
-          ? (<Fragment>{isMobile ? 'tapping' : 'clicking'} on {rootSubthoughtNotCursor()
-            ? `"${ellipsize(rootSubthoughtNotCursor().value)}"`
-            : 'it'
-          }</Fragment>)
-          : rootSubthoughts.length <= 1 && !rootSubthoughtNotCursor() ?
-            <Fragment>creating a new thought{rootSubthoughts.length === 1 ? (<Fragment> after "{ellipsize(rootSubthoughts[0].value)}"</Fragment>) : null}</Fragment>
-            : `${isMobile ? 'tapping' : 'clicking'} in the blank area`} to hide the subthought{cursor && cursor.length > 1
-          ? ` "${ellipsize(headValue(cursor))}"`
-          : cursor
-            ? ` "${getThoughtsRanked(state, cursor)[0] && ellipsize(getThoughtsRanked(state, cursor)[0].value)}"`
-            : null
-        }.</Fragment>
-        : ''
-=======
       {
         cursor
           ? isCursorCollapsePossible
@@ -76,8 +49,7 @@
             : (
               <Fragment> Oops! With current state no thoughts will hide on click away. Try expanding some thoughts or maybe add some sibling thoughts and subthoughts just like you learned in previous tutorials.</Fragment>
             )
-          : getThoughts([ROOT_TOKEN]).length === 0 ? ' Oops! There are no thoughts in the tree. Please add some thoughts to continue with the tutorial.' : ' Oops! Please focus on one of the thoughts.'
->>>>>>> 383642ba
+          : getThoughts(state, [ROOT_TOKEN]).length === 0 ? ' Oops! There are no thoughts in the tree. Please add some thoughts to continue with the tutorial.' : ' Oops! Please focus on one of the thoughts.'
       }
     </p>
   </Fragment>
