import React from 'react'
import { connect } from 'react-redux'
import { store } from '../store'

// components
import Subthoughts from './Subthoughts'
import NewThought from './NewThought'

// constants
import {
  EM_TOKEN,
  RANKED_ROOT,
  ROOT_TOKEN,
} from '../constants'

// util
import {
  escapeRegExp,
  formatNumber,
  isArchived,
  isDocumentEditable,
  rankThoughtsSequential,
  sort,
} from '../util'

// selectors
import { exists } from '../selectors'

/** number of thoughts to limit the search results to by default */
const DEFAULT_SEARCH_LIMIT = 20

const mapStateToProps = ({ search, searchLimit, thoughtIndex }) => ({
  search,
  searchLimit,
  thoughtIndex,
})

<<<<<<< HEAD
const SearchSubthoughts = ({ search, searchLimit = DEFAULT_SEARCH_LIMIT, thoughtIndex, dispatch }) => {
=======
const SearchSubthoughts = ({ search, archived, searchLimit = DEFAULT_SEARCH_LIMIT, dispatch }) => {
>>>>>>> 9e0e4af9

  if (!search) return null

  const searchRegexp = new RegExp(escapeRegExp(search), 'gi')

  const comparator = (a, b) => {
    const aLower = a.toLowerCase()
    const bLower = b.toLowerCase()
    const searchLower = search.toLowerCase()
    // 1. exact match
    return bLower === searchLower ? 1
      : aLower === searchLower ? -1
      // 2. starts with search
      : bLower.startsWith(searchLower) ? 1
      : aLower.startsWith(searchLower) ? -1
      // 3. lexicographic
      : a > b ? 1
      : b > a ? -1
      : 0
  }

  const children = search ? rankThoughtsSequential(
    sort(Object.values(thoughtIndex)
      .filter(thought =>
        (archived || !isArchived(thought)) &&
        thought.value !== ROOT_TOKEN &&
        thought.value !== EM_TOKEN &&
        searchRegexp.test(thought.value)
      )
      .map(thought => thought.value),
    // cannot group cases by return value because conditionals must be checked in order of precedence
    comparator)
  ) : []

  const onRef = el => {
    if (el) {
      el.parentNode.classList.toggle('leaf', children.length === 0)
    }
  }

  return <div
    className='search-children'
    // must go into DOM to modify the parent li classname since we do not want the li to re-render
    ref={onRef}
  >
    {!exists(store.getState(), search) && isDocumentEditable() ? <NewThought path={[]} label={`Create "${search}"`} value={search} type='button' /> : null}
    <span className='text-note text-small'>{formatNumber(children.length)} match{children.length === 1 ? '' : 'es'} for "{search}"</span>
    <Subthoughts
      childrenForced={children.slice(0, searchLimit)}
      thoughtsRanked={RANKED_ROOT}
      allowSingleContextParent={true}
      // expandable={true}
    />
    {children.length > DEFAULT_SEARCH_LIMIT ? <a className='indent text-note' onClick={
      () => dispatch({ type: 'searchLimit', value: searchLimit + DEFAULT_SEARCH_LIMIT })
    }>More...</a> : null}
  </div>
}

export default connect(mapStateToProps)(SearchSubthoughts)<|MERGE_RESOLUTION|>--- conflicted
+++ resolved
@@ -35,11 +35,7 @@
   thoughtIndex,
 })
 
-<<<<<<< HEAD
-const SearchSubthoughts = ({ search, searchLimit = DEFAULT_SEARCH_LIMIT, thoughtIndex, dispatch }) => {
-=======
-const SearchSubthoughts = ({ search, archived, searchLimit = DEFAULT_SEARCH_LIMIT, dispatch }) => {
->>>>>>> 9e0e4af9
+const SearchSubthoughts = ({ search, archived, searchLimit = DEFAULT_SEARCH_LIMIT, thoughtIndex, dispatch }) => {
 
   if (!search) return null
 
