--- conflicted
+++ resolved
@@ -1,13 +1,8 @@
 import React, { useState } from 'react'
 import { connect } from 'react-redux'
 import { isMobile } from '../browser'
-<<<<<<< HEAD
-import { formatKeyboardShortcut, globalShortcuts } from '../shortcuts'
+import { formatKeyboardShortcut, globalShortcuts } from '../shortcuts.js'
 import * as db from '../data-providers/dexie'
-=======
-import { formatKeyboardShortcut, globalShortcuts } from '../shortcuts.js'
-import * as db from '../db'
->>>>>>> a37721e7
 import { makeCompareByProp, sort } from '../util'
 import { getSetting } from '../selectors'
 import { TUTORIAL2_STEP_START, TUTORIAL_STEP_START, TUTORIAL_STEP_SUCCESS } from '../constants'
