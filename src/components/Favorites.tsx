--- conflicted
+++ resolved
@@ -196,11 +196,7 @@
         ) : (
           <div className={css({ marginTop: '1em', maxWidth: 450 })}>
             To add a thought to your favorites list, set the cursor on a thought and tap{' '}
-<<<<<<< HEAD
-            <StarIcon cssRaw={css.raw({ verticalAlign: 'text-bottom' })} /> in the toolbar.
-=======
-            <FavoritesIcon style={{ verticalAlign: 'text-bottom' }} /> in the toolbar.
->>>>>>> 1a8ec085
+            <FavoritesIcon cssRaw={css.raw({ verticalAlign: 'text-bottom' })} /> in the toolbar.
           </div>
         )}
         <DropEnd disableDragAndDrop={disableDragAndDrop} />
