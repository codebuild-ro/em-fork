--- conflicted
+++ resolved
@@ -52,13 +52,8 @@
 /** Returns true if the thought can be dragged. */
 const canDrag = (props: ConnectedThoughtContainerProps) => {
   const state = store.getState()
-<<<<<<< HEAD
   const thoughts = pathToContext(state, props.simplePathLive!)
   const context = parentOf(pathToContext(state, props.simplePathLive!))
-=======
-  const thoughts = pathToContext(props.simplePathLive!)
-  const context = parentOf(pathToContext(props.simplePathLive!))
->>>>>>> cfc2cfa0
   const isDraggable = props.isVisible || props.isCursorParent
 
   return (
