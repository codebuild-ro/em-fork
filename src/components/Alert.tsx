--- conflicted
+++ resolved
@@ -12,11 +12,8 @@
 import useSwipeToDismiss from '../hooks/useSwipeToDismiss'
 import themeColors from '../selectors/themeColors'
 import { gestureString, globalShortcuts } from '../shortcuts'
-<<<<<<< HEAD
 import syncStatusStore from '../stores/syncStatus'
-=======
 import fastClick from '../util/fastClick'
->>>>>>> 77695971
 
 interface AlertProps {
   alert?: Alert | null
