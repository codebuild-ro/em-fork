import React from 'react'
import { connect, useSelector } from 'react-redux'
import classNames from 'classnames'
import { store } from '../store'
import { REGEXP_PUNCTUATIONS } from '../constants'
import { setCursor } from '../action-creators'
import { decodeThoughtsUrl, getContexts, theme, rootedParentOf, getAncestorByValue } from '../selectors'
import { Connected, Context, Index, SimplePath, State, ThoughtContext, Path } from '../@types'
import {
  ellipsizeUrl,
  equalPath,
  head,
  headId,
  headValue,
  isURL,
  once,
  parentOf,
  pathToContext,
  publishMode,
} from '../util'

// components
import HomeLink from './HomeLink'
import ContextBreadcrumbs from './ContextBreadcrumbs'
import StaticSuperscript from './StaticSuperscript'
import UrlIcon from './icons/UrlIcon'
import { isInternalLink } from '../device/router'
import { getAllChildrenAsThoughts } from '../selectors/getChildren'

interface ThoughtAnnotationProps {
  dark?: boolean
  editingValue?: string | null
  env?: Index<any>
  focusOffset?: number
  homeContext?: boolean
  invalidState?: boolean
  isEditing?: boolean
  minContexts?: number
  path: Path
  showContextBreadcrumbs?: boolean
  showContexts?: boolean
  showHiddenThoughts?: boolean
  simplePath: SimplePath
  style?: React.CSSProperties
}

/** Sets the innerHTML of the ngram text. */
const getTextMarkup = (state: State, isEditing: boolean, value: string, thoughts: Context) => {
  const labelChildren = getAllChildrenAsThoughts(state, [...thoughts, '=label'])
  const { editingValue } = state
  return {
    __html: isEditing
      ? editingValue && value !== editingValue
        ? editingValue
        : value
      : labelChildren.length > 0
      ? labelChildren[0].value
      : ellipsizeUrl(value),
  }
}

/** Adds https to the url if it is missing. Ignores urls at localhost. */
const addMissingProtocol = (url: string) =>
  (!url.startsWith('http:') && !url.startsWith('https:') && !url.startsWith('localhost:') ? 'https://' : '') + url

/** A Url icon that links to the url. */
const UrlIconLink = ({ url }: { url: string }) => (
  <a
    href={addMissingProtocol(url)}
    rel='noopener noreferrer'
    target='_blank'
    className='external-link'
    onClick={e => {
      e.stopPropagation() // prevent Editable onMouseDown
      if (isInternalLink(url)) {
        const { path, contextViews } = decodeThoughtsUrl(store.getState(), {
          exists: true,
          url,
        })
        store.dispatch(setCursor({ path, replaceContextViews: contextViews }))
        e.preventDefault()
      }
    }}
  >
    <UrlIcon />
  </a>
)

// eslint-disable-next-line jsdoc/require-jsdoc
const mapStateToProps = (state: State, props: ThoughtAnnotationProps) => {
  const { cursor, invalidState, editingValue, showHiddenThoughts } = state

  const isEditing = equalPath(cursor, props.path)
  const simplePathLive = isEditing
    ? (parentOf(props.simplePath).concat(head(props.showContexts ? parentOf(cursor!) : cursor!)) as SimplePath)
    : props.simplePath

  return {
    dark: theme(state) !== 'Light',
    editingValue: isEditing ? editingValue : null,
    invalidState: isEditing ? invalidState : false,
    isEditing,
    showHiddenThoughts,
    path: simplePathLive,
    // if a thought has the same value as editValue, re-render its ThoughtAnnotation in order to get the correct number of contexts
    isThoughtValueEditing: editingValue === headValue(state, simplePathLive),
  }
}

/** A non-interactive annotation overlay that contains intrathought links (superscripts and underlining). */
const ThoughtAnnotation = ({
  simplePath,
  showContexts,
  showContextBreadcrumbs,
  homeContext,
  isEditing,
  minContexts = 2,
  dispatch,
  invalidState,
  editingValue,
  style,
  showHiddenThoughts,
}: Connected<ThoughtAnnotationProps>) => {
  // only show real time update if being edited while having meta validation error
  // do not increase numContexts when in an invalid state since the thought has not been updated in state
  const isRealTimeContextUpdate = isEditing && invalidState && editingValue !== null

  const state = store.getState()
<<<<<<< HEAD
  const value = headValue(state, showContexts ? parentOf(simplePath) : simplePath)
  const thoughts = pathToContext(state, simplePath)
  const isExpanded = !!state.expanded[headId(simplePath)]
  const childrenUrls = once(() => getAllChildrenAsThoughts(state, thoughts).filter(child => isURL(child.value)))
=======
  const value = headValue(showContexts ? parentOf(simplePath) : simplePath)

  const thoughts = pathToContext(simplePath)
  const isExpanded = !!state.expanded[hashContext(thoughts)]
  const childrenUrls = once(() => getAllChildren(state, thoughts).filter(child => isURL(child.value)))
>>>>>>> d10454ca

  /**
   * Adding dependency on thoughtIndex as the fetch for thought is async await.
   * ThoughtAnnotation wasn't waiting for all the thoughtIndex to be set before it was rendered.
   * And hence the superscript wasn't rendering properly on load.
   * So now subscribing to get context so that StaticSuperscript is not re-rendered for all thoughtIndex change.
   * It will re-render only when respective Lexeme is changed.
   * Changed as part of fix for issue 1419 (https://github.com/cybersemics/em/issues/1419).
   */

  /** Returns true if the thought is not archived. */
  const isNotArchive = (thoughtContext: ThoughtContext) =>
    // thoughtContext.context should never be undefined, but unfortunately I have personal thoughts in production with no context. I am not sure whether this was old data, or if it's still possible to encounter, so guard against undefined context for now.
    showHiddenThoughts || !thoughtContext.context || thoughtContext.context.indexOf('=archive') === -1

  const numContexts = useSelector((state: State) => {
    // no contexts if thought is empty
    const contexts = value !== '' ? getContexts(state, isRealTimeContextUpdate ? editingValue! : value) : []
    return contexts.filter(isNotArchive).length + (isRealTimeContextUpdate ? 1 : 0)
  })
  const url = isURL(value)
    ? value
    : // if the only subthought is a url and the thought is not expanded, link the thought
    !isExpanded && childrenUrls().length === 1 && (!state.cursor || !equalPath(simplePath, parentOf(state.cursor)))
    ? childrenUrls()[0].value
    : null

<<<<<<< HEAD
  /** Returns true if the thought is not archived. */
  const isNotArchive = (thoughtContext: ThoughtContext) =>
    // thoughtContext.context should never be undefined, but unfortunately I have personal thoughts in production with no context. I am not sure whether this was old data, or if it's still possible to encounter, so guard against undefined context for now.
    showHiddenThoughts || !getAncestorByValue(state, thoughtContext, '=archive')

  const numContexts = contexts.filter(isNotArchive).length + (isRealTimeContextUpdate ? 1 : 0)

=======
>>>>>>> d10454ca
  return (
    <div className='thought-annotation' style={homeContext ? { height: '1em', marginLeft: 8 } : {}}>
      {showContextBreadcrumbs && simplePath.length > 1 && (
        <ContextBreadcrumbs simplePath={rootedParentOf(state, rootedParentOf(state, simplePath))} />
      )}

      {homeContext ? (
        <HomeLink />
      ) : (
        <div
          className={classNames({
            subthought: true,
            // disable intrathought linking until add, edit, delete, and expansion can be implemented
            // 'subthought-highlight': isEditing && focusOffset != null && subthought.contexts.length > (subthought.text === value ? 1 : 0) && subthoughtUnderSelection() && subthought.text === subthoughtUnderSelection().text
          })}
        >
          <span
            className='subthought-text'
            style={style}
            dangerouslySetInnerHTML={getTextMarkup(state, !!isEditing, value, thoughts)}
          />
          {
            // do not render url icon on root thoughts in publish mode
            url && !(publishMode() && simplePath.length === 1) && <UrlIconLink url={url} />
          }
          {REGEXP_PUNCTUATIONS.test(value) ? null : minContexts === 0 || // with real time context update we increase context length by 1 // with the default minContexts of 2, do not count the whole thought
            numContexts > 1 ? (
            <StaticSuperscript n={numContexts} />
          ) : null}
        </div>
      )}
    </div>
  )
}

export default connect(mapStateToProps)(ThoughtAnnotation)<|MERGE_RESOLUTION|>--- conflicted
+++ resolved
@@ -126,18 +126,10 @@
   const isRealTimeContextUpdate = isEditing && invalidState && editingValue !== null
 
   const state = store.getState()
-<<<<<<< HEAD
   const value = headValue(state, showContexts ? parentOf(simplePath) : simplePath)
   const thoughts = pathToContext(state, simplePath)
   const isExpanded = !!state.expanded[headId(simplePath)]
   const childrenUrls = once(() => getAllChildrenAsThoughts(state, thoughts).filter(child => isURL(child.value)))
-=======
-  const value = headValue(showContexts ? parentOf(simplePath) : simplePath)
-
-  const thoughts = pathToContext(simplePath)
-  const isExpanded = !!state.expanded[hashContext(thoughts)]
-  const childrenUrls = once(() => getAllChildren(state, thoughts).filter(child => isURL(child.value)))
->>>>>>> d10454ca
 
   /**
    * Adding dependency on thoughtIndex as the fetch for thought is async await.
@@ -151,13 +143,14 @@
   /** Returns true if the thought is not archived. */
   const isNotArchive = (thoughtContext: ThoughtContext) =>
     // thoughtContext.context should never be undefined, but unfortunately I have personal thoughts in production with no context. I am not sure whether this was old data, or if it's still possible to encounter, so guard against undefined context for now.
-    showHiddenThoughts || !thoughtContext.context || thoughtContext.context.indexOf('=archive') === -1
+    showHiddenThoughts || !getAncestorByValue(state, thoughtContext, '=archive')
 
   const numContexts = useSelector((state: State) => {
     // no contexts if thought is empty
     const contexts = value !== '' ? getContexts(state, isRealTimeContextUpdate ? editingValue! : value) : []
     return contexts.filter(isNotArchive).length + (isRealTimeContextUpdate ? 1 : 0)
   })
+
   const url = isURL(value)
     ? value
     : // if the only subthought is a url and the thought is not expanded, link the thought
@@ -165,16 +158,6 @@
     ? childrenUrls()[0].value
     : null
 
-<<<<<<< HEAD
-  /** Returns true if the thought is not archived. */
-  const isNotArchive = (thoughtContext: ThoughtContext) =>
-    // thoughtContext.context should never be undefined, but unfortunately I have personal thoughts in production with no context. I am not sure whether this was old data, or if it's still possible to encounter, so guard against undefined context for now.
-    showHiddenThoughts || !getAncestorByValue(state, thoughtContext, '=archive')
-
-  const numContexts = contexts.filter(isNotArchive).length + (isRealTimeContextUpdate ? 1 : 0)
-
-=======
->>>>>>> d10454ca
   return (
     <div className='thought-annotation' style={homeContext ? { height: '1em', marginLeft: 8 } : {}}>
       {showContextBreadcrumbs && simplePath.length > 1 && (
