import React from 'react'
import { connect } from 'react-redux'
import classNames from 'classnames'
import { store } from '../store'
import { REGEXP_PUNCTUATIONS } from '../constants'
import { setCursor } from '../action-creators'
import { decodeThoughtsUrl, getContexts, theme, rootedParentOf, getAncestorByValue } from '../selectors'
import { Connected, Context, Index, SimplePath, State, ThoughtContext, Path } from '../@types'
import {
  ellipsizeUrl,
  equalPath,
  head,
  headId,
  headValue,
  isURL,
  once,
  parentOf,
  pathToContext,
  publishMode,
} from '../util'

// components
import HomeLink from './HomeLink'
import ContextBreadcrumbs from './ContextBreadcrumbs'
import StaticSuperscript from './StaticSuperscript'
import UrlIcon from './icons/UrlIcon'
<<<<<<< HEAD
import { getAllChildrenAsThoughts } from '../selectors/getChildren'
=======
import { isInternalLink } from '../device/router'
>>>>>>> cfc2cfa0

interface ThoughtAnnotationProps {
  dark?: boolean
  editingValue?: string | null
  env?: Index<any>
  focusOffset?: number
  homeContext?: boolean
  invalidState?: boolean
  isEditing?: boolean
  minContexts?: number
  path: Path
  showContextBreadcrumbs?: boolean
  showContexts?: boolean
  showHiddenThoughts?: boolean
  simplePath: SimplePath
  style?: React.CSSProperties
}

/** Sets the innerHTML of the ngram text. */
const getTextMarkup = (state: State, isEditing: boolean, value: string, thoughts: Context) => {
  const labelChildren = getAllChildrenAsThoughts(state, [...thoughts, '=label'])
  const { editingValue } = state
  return {
    __html: isEditing
      ? editingValue && value !== editingValue
        ? editingValue
        : value
      : labelChildren.length > 0
      ? labelChildren[0].value
      : ellipsizeUrl(value),
  }
}

/** Adds https to the url if it is missing. Ignores urls at localhost. */
const addMissingProtocol = (url: string) =>
  (!url.startsWith('http:') && !url.startsWith('https:') && !url.startsWith('localhost:') ? 'https://' : '') + url

/** A Url icon that links to the url. */
const UrlIconLink = ({ url }: { url: string }) => (
  <a
    href={addMissingProtocol(url)}
    rel='noopener noreferrer'
    target='_blank'
    className='external-link'
    onClick={e => {
      e.stopPropagation() // prevent Editable onMouseDown
      if (isInternalLink(url)) {
        const { path, contextViews } = decodeThoughtsUrl(store.getState(), {
          exists: true,
          url,
        })
        store.dispatch(setCursor({ path, replaceContextViews: contextViews }))
        e.preventDefault()
      }
    }}
  >
    <UrlIcon />
  </a>
)

// eslint-disable-next-line jsdoc/require-jsdoc
const mapStateToProps = (state: State, props: ThoughtAnnotationProps) => {
  const { cursor, invalidState, editingValue, showHiddenThoughts } = state

  const isEditing = equalPath(cursor, props.path)
  const simplePathLive = isEditing
    ? (parentOf(props.simplePath).concat(head(props.showContexts ? parentOf(cursor!) : cursor!)) as SimplePath)
    : props.simplePath

  return {
    dark: theme(state) !== 'Light',
    editingValue: isEditing ? editingValue : null,
    invalidState: isEditing ? invalidState : false,
    isEditing,
    showHiddenThoughts,
    path: simplePathLive,
    // if a thought has the same value as editValue, re-render its ThoughtAnnotation in order to get the correct number of contexts
    isThoughtValueEditing: editingValue === headValue(state, simplePathLive),
  }
}

/** A non-interactive annotation overlay that contains intrathought links (superscripts and underlining). */
const ThoughtAnnotation = ({
  simplePath,
  showContexts,
  showContextBreadcrumbs,
  homeContext,
  isEditing,
  minContexts = 2,
  dispatch,
  invalidState,
  editingValue,
  style,
  showHiddenThoughts,
}: Connected<ThoughtAnnotationProps>) => {
  // only show real time update if being edited while having meta validation error
  // do not increase numContexts when in an invalid state since the thought has not been updated in state
  const isRealTimeContextUpdate = isEditing && invalidState && editingValue !== null

  const state = store.getState()
  const value = headValue(state, showContexts ? parentOf(simplePath) : simplePath)
  const thoughts = pathToContext(state, simplePath)
  const isExpanded = !!state.expanded[headId(simplePath)]
  const childrenUrls = once(() => getAllChildrenAsThoughts(state, thoughts).filter(child => isURL(child.value)))

  // no contexts if thought is empty
  const contexts = value !== '' ? getContexts(state, isRealTimeContextUpdate ? editingValue! : value) : []

  const url = isURL(value)
    ? value
    : // if the only subthought is a url and the thought is not expanded, link the thought
    !isExpanded && childrenUrls().length === 1 && (!state.cursor || !equalPath(simplePath, parentOf(state.cursor)))
    ? childrenUrls()[0].value
    : null

  /** Returns true if the thought is not archived. */
  const isNotArchive = (thoughtContext: ThoughtContext) =>
    // thoughtContext.context should never be undefined, but unfortunately I have personal thoughts in production with no context. I am not sure whether this was old data, or if it's still possible to encounter, so guard against undefined context for now.
    showHiddenThoughts || !getAncestorByValue(state, thoughtContext, '=archive')

  const numContexts = contexts.filter(isNotArchive).length + (isRealTimeContextUpdate ? 1 : 0)

  return (
    <div className='thought-annotation' style={homeContext ? { height: '1em', marginLeft: 8 } : {}}>
      {showContextBreadcrumbs && simplePath.length > 1 && (
        <ContextBreadcrumbs simplePath={rootedParentOf(state, rootedParentOf(state, simplePath))} />
      )}

      {homeContext ? (
        <HomeLink />
      ) : (
        <div
          className={classNames({
            subthought: true,
            // disable intrathought linking until add, edit, delete, and expansion can be implemented
            // 'subthought-highlight': isEditing && focusOffset != null && subthought.contexts.length > (subthought.text === value ? 1 : 0) && subthoughtUnderSelection() && subthought.text === subthoughtUnderSelection().text
          })}
        >
          <span
            className='subthought-text'
            style={style}
            dangerouslySetInnerHTML={getTextMarkup(state, !!isEditing, value, thoughts)}
          />
          {
            // do not render url icon on root thoughts in publish mode
            url && !(publishMode() && simplePath.length === 1) && <UrlIconLink url={url} />
          }
          {REGEXP_PUNCTUATIONS.test(value) ? null : minContexts === 0 || // with real time context update we increase context length by 1 // with the default minContexts of 2, do not count the whole thought
            numContexts > 1 ? (
            <StaticSuperscript n={numContexts} />
          ) : null}
        </div>
      )}
    </div>
  )
}

export default connect(mapStateToProps)(ThoughtAnnotation)<|MERGE_RESOLUTION|>--- conflicted
+++ resolved
@@ -24,11 +24,8 @@
 import ContextBreadcrumbs from './ContextBreadcrumbs'
 import StaticSuperscript from './StaticSuperscript'
 import UrlIcon from './icons/UrlIcon'
-<<<<<<< HEAD
+import { isInternalLink } from '../device/router'
 import { getAllChildrenAsThoughts } from '../selectors/getChildren'
-=======
-import { isInternalLink } from '../device/router'
->>>>>>> cfc2cfa0
 
 interface ThoughtAnnotationProps {
   dark?: boolean
