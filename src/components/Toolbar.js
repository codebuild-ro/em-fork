--- conflicted
+++ resolved
@@ -1,7 +1,3 @@
-<<<<<<< HEAD
-/* eslint-disable fp/no-let */
-import React from 'react'
-=======
 /*
 
 Test:
@@ -14,7 +10,6 @@
 */
 
 import React, { useState, useEffect } from 'react'
->>>>>>> 709747cd
 import { connect } from 'react-redux'
 import { CSSTransition, TransitionGroup } from 'react-transition-group'
 import { shortcutById } from '../shortcuts'
@@ -22,81 +17,9 @@
 
 import {
   overlayReveal,
-  overlayHide
+  overlayHide,
+  scrollPrioritize
 } from '../action-creators/toolbar'
-<<<<<<< HEAD
-import { SHORTCUT_HINT_OVERLAY_TIMEOUT } from '../constants'
-import { CSSTransition, TransitionGroup } from 'react-transition-group'
-
-const isTouchEnabled = () => {
-  return (
-    'ontouchstart' in window ||
-    navigator.maxTouchPoints > 0 ||
-    navigator.msMaxTouchPoints > 0
-  )
-}
-
-const clearHoldTimer = () => {
-  overlayHide()
-  clearTimeout(holdTimer)
-}
-
-(() => {
-  window.addEventListener('mouseup', clearHoldTimer)
-  window.addEventListener('touchend', clearHoldTimer)
-})()
-
-const shortcutIds = [
-  'outdent',
-  'indent',
-  'delete',
-  'toggleContextView',
-  'exportContext',
-  'search',
-  'toggleSplitView',
-]
-
-let holdTimer
-
-const onHoldDownShortcut = id => {
-  // on chrome setTimeout doesn't seem to work on the first click, clearing it before hand fixes the problem
-  clearTimeout(holdTimer)
-  holdTimer = setTimeout(() => {
-    overlayReveal(id)
-  }, SHORTCUT_HINT_OVERLAY_TIMEOUT)
-}
-
-export const Toolbar = connect(({ toolbarOverlay, settings: { dark } }) => ({
-  dark,
-  toolbarOverlay
-}))(
-  ({
-     dark,
-     toolbarOverlay
-   }) => (
-    <div>
-      <div className={'toolbar-container'}>
-        <div className={'toolbar'}>
-          {shortcutIds.map(id => {
-            const { name, svg: Icon, exec } = shortcutById(id)
-            return (
-              <div
-                key={name}
-                id={id}
-                className='toolbar-icon'
-                onMouseDown={() => onHoldDownShortcut(id)}
-                onMouseOver={() => {
-                  if (toolbarOverlay) overlayReveal(id)
-                }
-                }
-                onTouchStart={() => onHoldDownShortcut(id)}
-                onClick={() => exec(id)}
-              >
-                <Icon id={id} fill={dark ? 'white' : 'black'} />
-              </div>
-            )
-          })}
-=======
 
 // constants
 import {
@@ -254,24 +177,8 @@
                 </div>
               </CSSTransition> : null}
           </TransitionGroup>
->>>>>>> 709747cd
         </div>
-        <TransitionGroup>
-          <CSSTransition key={0} timeout={200} classNames='fade'>
-            {toolbarOverlay ?
-              () => {
-                const { name, description } = shortcutById(toolbarOverlay)
-                return (
-                  <div className={isTouchEnabled() ? 'touch-toolbar-overlay' : 'toolbar-overlay'}>
-                    <div className={'overlay-name'}>{name}</div>
-                    <div className={'overlay-body'}>{description}</div>
-                  </div>
-                )
-              }
-              : <span></span>}
-          </CSSTransition>
-        </TransitionGroup>
       </div>
-    </div>
-  )
+    )
+  }
 )