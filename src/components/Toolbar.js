/*

Test:

  - Gestures disabled during toolbar scroll
  - Overlay shown on hover/tap-and-hold after delay
  - Overlay hidden on toolbar scroll
  - Overlay hidden on touch "leave"

*/

import React, { useEffect, useState } from 'react'
import { connect } from 'react-redux'
import { CSSTransition, TransitionGroup } from 'react-transition-group'
import { shortcutById } from '../shortcuts'
import { isTouchEnabled } from '../browser'
import { store } from '../store'

import {
  overlayHide,
  overlayReveal,
  scrollPrioritize,
} from '../action-creators/toolbar'

// constants
import {
  BASE_FONT_SIZE,
  DEFAULT_FONT_SIZE,
  SCROLL_PRIORITIZATION_TIMEOUT,
  SHORTCUT_HINT_OVERLAY_TIMEOUT,
  TOOLBAR_DEFAULT_SHORTCUTS,
} from '../constants'

// util
import {
<<<<<<< HEAD
=======
  attribute,
  getSetting,
  isDocumentEditable,
>>>>>>> 8a31302a
  pathToContext,
} from '../util'

// selectors
import {
  attributeEquals,
  getSetting,
  subtree,
  theme,
} from '../selectors'

// components
import Scale from './Scale'
import TriangleLeft from './TriangleLeft'
import TriangleRight from './TriangleRight'

const ARROW_SCROLL_BUFFER = 20
const fontSizeLocal = +(localStorage['Settings/Font Size'] || DEFAULT_FONT_SIZE)

const mapStateToProps = state => {

  const { cursor, isLoading, toolbarOverlay, scrollPrioritized, showHiddenThoughts, showSplitView } = state
  const context = cursor && pathToContext(cursor)

  return {
    cursorOnTableView: cursor && attributeEquals(state, context, '=view', 'Table'),
    cursorOnAlphabeticalSort: cursor && attributeEquals(state, context, '=sort', 'Alphabetical'),
    cursorPinOpen: cursor && attributeEquals(state, context, '=pin', 'true'),
    cursorPinSubthoughts: cursor && attributeEquals(state, context, '=pinChildren', 'true'),
    cursorOnNote: cursor && attribute(context, '=note') != null,
    cursorOnProseView: cursor && attributeEquals(state, context, '=view', 'Prose'),
    dark: theme(state) !== 'Light',
    isLoading,
    scale: (isLoading ? fontSizeLocal : getSetting(state, 'Font Size') || DEFAULT_FONT_SIZE) / BASE_FONT_SIZE,
    scrollPrioritized,
    showHiddenThoughts,
    showSplitView,
    toolbarOverlay,
  }
}

const Toolbar = ({ cursorOnTableView, cursorOnAlphabeticalSort, cursorPinOpen, cursorPinSubthoughts, cursorOnNote, cursorOnProseView, dark, scale, toolbarOverlay, scrollPrioritized, showHiddenThoughts, showSplitView }) => {
  const [holdTimer, setHoldTimer] = useState()
  const [holdTimer2, setHoldTimer2] = useState()
  const [lastScrollLeft, setLastScrollLeft] = useState()
  const [leftArrowElementClassName = 'hidden', setLeftArrowElementClassName] = useState()
  const [rightArrowElementClassName = 'hidden', setRightArrowElementClassName] = useState()
  const [overlayName, setOverlayName] = useState()
  const [overlayDescription, setOverlayDescription] = useState()

  const fg = dark ? 'white' : 'black'
  // const bg = dark ? 'black' : 'white'

  useEffect(() => {
    if (toolbarOverlay) {
      const { name, description } = shortcutById(toolbarOverlay)
      setOverlayName(name)
      setOverlayDescription(description)
    }
  })

  useEffect(() => {
    window.addEventListener('mouseup', clearHoldTimer)
    window.addEventListener('touchend', clearHoldTimer)
    window.addEventListener('resize', updateArrows)
    updateArrows()

    return () => {
      window.removeEventListener('mouseup', clearHoldTimer)
      window.removeEventListener('touchend', clearHoldTimer)
      window.removeEventListener('resize', updateArrows)
    }
  }, [])

  const updateArrows = () => {
    const toolbarElement = document.getElementById('toolbar')
    setLeftArrowElementClassName(toolbarElement.scrollLeft > ARROW_SCROLL_BUFFER ? 'shown' : 'hidden')
    setRightArrowElementClassName(toolbarElement.offsetWidth + toolbarElement.scrollLeft < toolbarElement.scrollWidth - ARROW_SCROLL_BUFFER ? 'shown' : 'hidden')
  }

  const clearHoldTimer = () => {
    overlayHide()
    scrollPrioritize(false)
    clearTimeout(holdTimer)
    clearTimeout(holdTimer2)
  }

  const startOverlayTimer = id => {
    // on chrome setTimeout doesn't seem to work on the first click, clearing it before hand fixes the problem
    clearTimeout(holdTimer)
    setHoldTimer(setTimeout(() => {
      if (!scrollPrioritized) {
        overlayReveal(id)
      }
    }, SHORTCUT_HINT_OVERLAY_TIMEOUT))
  }

  // fallback to defaults if user does not have Settings defined
  const userShortcutIds = subtree(store.getState(), ['Settings', 'Toolbar', 'Visible:'])
    .map(subthought => subthought.value)
    .filter(shortcutById)
  const shortcutIds = userShortcutIds.length > 0
    ? userShortcutIds
    : TOOLBAR_DEFAULT_SHORTCUTS

  /**********************************************************************
   * Event Handlers
   **********************************************************************/

  const onTouchStart = e => {
    scrollPrioritize(true)
    setLastScrollLeft(e.target.scrollLeft)
  }

  const onTouchEnd = e => {
    setLastScrollLeft(e.target.scrollLeft)
    scrollPrioritize(false)
    clearHoldTimer()
    clearTimeout(holdTimer2)
  }

  const onTouchMove = e => {
    const touch = e.touches[0]
    const toolbarEl = document.getElementById('toolbar')
    const touchedEl = document.elementFromPoint(touch.pageX, touch.pageY)

    // detect touchleave
    if (!toolbarEl.contains(touchedEl)) {
      overlayHide()
      clearTimeout(holdTimer)
    }
  }

  const onScroll = e => {
    const target = e.target
    const scrollDifference = Math.abs(lastScrollLeft - target.scrollLeft)

    if (scrollDifference >= 5) {
      scrollPrioritize(true)
      overlayHide()
      clearTimeout(holdTimer)
    }

    updateArrows()

    // detect scrolling stop and removing scroll prioritization 100ms after end of scroll
    clearTimeout(holdTimer2)
    setHoldTimer2(setTimeout(() => {
      setLastScrollLeft(target.scrollLeft)
      scrollPrioritize(false)
    }, SCROLL_PRIORITIZATION_TIMEOUT))
  }

  /**********************************************************************
   * Render
   **********************************************************************/

  return (
    <div className='toolbar-container'>
      <div className="toolbar-mask" />
      <Scale amount={scale}>
        <div
          id='toolbar'
          className='toolbar'
          onTouchStart={onTouchStart}
          onTouchEnd={onTouchEnd}
          onTouchMove={onTouchMove}
          onScroll={onScroll}
        >
          <span id='left-arrow' className={leftArrowElementClassName}><TriangleLeft width='6' fill='gray' /></span>
          {shortcutIds.map(id => {
            const { name, svg: Icon, exec } = shortcutById(id)
            return (
              <div
                key={name}
                id={id}
                className='toolbar-icon'
                onMouseOver={() => startOverlayTimer(id)}
                onMouseUp={clearHoldTimer}
                onMouseOut={clearHoldTimer}
                onTouchEnd={clearHoldTimer}
                onTouchStart={() => startOverlayTimer(id)}
                onClick={e => {
                  exec(e)
                }}
              >
                <Icon id={id}
                  style={{
                    fill: id === 'search' ? fg
                    : id === 'outdent' ? fg
                    : id === 'indent' ? fg
                    : id === 'toggleTableView' && cursorOnTableView ? fg
                    : id === 'toggleSort' && cursorOnAlphabeticalSort ? fg
                    : id === 'pinOpen' && cursorPinOpen ? fg
                    : id === 'pinSubthoughts' && cursorPinSubthoughts ? fg
                    : id === 'note' && cursorOnNote ? fg
                    : id === 'delete' ? fg
                    : id === 'toggleContextView' ? fg
                    : id === 'proseView' && cursorOnProseView ? fg
                    : id === 'toggleSplitView' && showSplitView ? fg
                    : id === 'subcategorizeOne' ? fg
                    : id === 'subcategorizeAll' ? fg
                    : id === 'toggleHiddenThoughts' && !showHiddenThoughts ? fg
                    : id === 'exportContext' ? fg
                    : id === 'undo' ? fg
                    : id === 'redo' ? fg
                    : 'gray'
                  }} />
              </div>
            )
          })}
          <span id='right-arrow' className={rightArrowElementClassName}><TriangleRight width='6' fill='gray' /></span>
        </div>
        <TransitionGroup>
          {toolbarOverlay ?
            <CSSTransition timeout={200} classNames='fade'>
              <div className={isTouchEnabled() ? 'touch-toolbar-overlay' : 'toolbar-overlay'}>
                <div className={'overlay-name'}>{overlayName}</div>
                <div className={'overlay-body'}>{overlayDescription}</div>
              </div>
            </CSSTransition> : null}
        </TransitionGroup>
      </Scale>
    </div>
  )
}

export default connect(mapStateToProps)(Toolbar)<|MERGE_RESOLUTION|>--- conflicted
+++ resolved
@@ -33,17 +33,12 @@
 
 // util
 import {
-<<<<<<< HEAD
-=======
-  attribute,
-  getSetting,
-  isDocumentEditable,
->>>>>>> 8a31302a
   pathToContext,
 } from '../util'
 
 // selectors
 import {
+  attribute,
   attributeEquals,
   getSetting,
   subtree,
@@ -68,7 +63,7 @@
     cursorOnAlphabeticalSort: cursor && attributeEquals(state, context, '=sort', 'Alphabetical'),
     cursorPinOpen: cursor && attributeEquals(state, context, '=pin', 'true'),
     cursorPinSubthoughts: cursor && attributeEquals(state, context, '=pinChildren', 'true'),
-    cursorOnNote: cursor && attribute(context, '=note') != null,
+    cursorOnNote: cursor && attribute(state, context, '=note') != null,
     cursorOnProseView: cursor && attributeEquals(state, context, '=view', 'Prose'),
     dark: theme(state) !== 'Light',
     isLoading,
