--- conflicted
+++ resolved
@@ -25,6 +25,8 @@
   const [overlayDescription, setOverlayDescription] = useState()
 
   const shortcutIds = [
+    'undo',
+    'redo',
     'search',
     'exportContext',
     'toggleContextView',
@@ -67,7 +69,6 @@
     if (toolbarElement.scrollWidth <= window90) setLeftArrowElementClassName('hidden')
     else setLeftArrowElementClassName('shown')
 
-<<<<<<< HEAD
   }, [])
 
   const clearHoldTimer = () => {
@@ -108,18 +109,6 @@
                 scrollPrioritize(true)
                 overlayHide()
               }
-=======
-const shortcutIds = [
-  'undo',
-  'redo',
-  'outdent',
-  'indent',
-  'delete',
-  'toggleContextView',
-  'exportContext',
-  'search',
-]
->>>>>>> 82dfe15f
 
               if (target.scrollLeft < initialScrollLeft) setRightArrowElementClassName('shown')
               else if (target.scrollLeft >= initialScrollLeft) setRightArrowElementClassName('hidden')
@@ -138,7 +127,6 @@
               }
               /* works on safari - end */
 
-<<<<<<< HEAD
               // detect scrolling stop and removing scroll prioritization 100ms after end of scroll
               if (!isTouchEnabled()) {
                 // reset holdTimer2
@@ -151,19 +139,6 @@
             }}
             >
             <span id='left-arrow' className={leftArrowElementClassName}>&#x3c;</span>
-=======
-export const Toolbar = connect(({ toolbarOverlay, settings: { dark } }) => ({
-  dark,
-  toolbarOverlay
-}))(
-  ({
-    dark,
-    toolbarOverlay
-  }) => (
-      <div>
-        <div className={'toolbar-container'}>
-          <div className={'toolbar'}>
->>>>>>> 82dfe15f
             {shortcutIds.map(id => {
               const { name, svg: Icon, exec } = shortcutById(id)
               return (
@@ -173,7 +148,6 @@
                   className='toolbar-icon'
                   onMouseDown={() => onHoldDownShortcut(id)}
                   onMouseOver={() => {
-<<<<<<< HEAD
                       if (toolbarOverlay) overlayReveal(id)
                     }
                   }
@@ -181,19 +155,11 @@
                   onTouchEnd={() => clearHoldTimer()}
                   onTouchStart={() => onHoldDownShortcut(id)}
                   onClick={() => executeAction(exec(id))}
-=======
-                    if (toolbarOverlay) overlayReveal(id)
-                  }
-                  }
-                  onTouchStart={() => onHoldDownShortcut(id)}
-                  onClick={() => exec(id)}
->>>>>>> 82dfe15f
                 >
                   <Icon id={id} fill={dark ? 'white' : 'black'} />
                 </div>
               )
             })}
-<<<<<<< HEAD
             <span id='right-arrow' className={rightArrowElementClassName}>&#x3e;</span>
           </div>
           <TransitionGroup>
@@ -204,29 +170,9 @@
                 <div className={'overlay-body'}>{overlayDescription}</div>
               </div> :
               <span className='hidden'></span>}
-=======
-          </div>
-          <TransitionGroup>
-            <CSSTransition key={0} timeout={200} classNames='fade'>
-              {toolbarOverlay ?
-                () => {
-                  const { name, description } = shortcutById(toolbarOverlay)
-                  return (
-                    <div className={isTouchEnabled() ? 'touch-toolbar-overlay' : 'toolbar-overlay'}>
-                      <div className={'overlay-name'}>{name}</div>
-                      <div className={'overlay-body'}>{description}</div>
-                    </div>
-                  )
-                }
-                : <span></span>}
->>>>>>> 82dfe15f
             </CSSTransition>
           </TransitionGroup>
         </div>
       </div>
     )
-<<<<<<< HEAD
-  }
-=======
->>>>>>> 82dfe15f
-)+  }