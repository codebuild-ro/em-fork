/*

Test:

  - Gestures disabled during toolbar scroll
  - Overlay shown on hover/tap-and-hold after delay
  - Overlay hidden on toolbar scroll
  - Overlay hidden on touch "leave"

*/

import React, { useEffect, useState } from 'react'
import { connect } from 'react-redux'
import { CSSTransition, TransitionGroup } from 'react-transition-group'
import { shortcutById } from '../shortcuts'
import { isTouchEnabled } from '../browser'
import { store } from '../store'
import { overlayHide, overlayReveal, scrollPrioritize } from '../action-creators/toolbar'
import { BASE_FONT_SIZE, DEFAULT_FONT_SIZE, ROOT_TOKEN, SCROLL_PRIORITIZATION_TIMEOUT, SHORTCUT_HINT_OVERLAY_TIMEOUT, TOOLBAR_DEFAULT_SHORTCUTS } from '../constants'
import { attribute, attributeEquals, getSetting, subtree, theme } from '../selectors'
import { contextOf, pathToContext } from '../util'

// components
import TriangleLeft from './TriangleLeft'
import TriangleRight from './TriangleRight'
import Shortcut from './Shortcut'
import { isUndoEnabled } from '../util/isUndoEnabled'
import { isRedoEnabled } from '../util/isRedoEnabled'

const ARROW_SCROLL_BUFFER = 20
const fontSizeLocal = +(localStorage['Settings/Font Size'] || DEFAULT_FONT_SIZE)

// eslint-disable-next-line jsdoc/require-jsdoc
const mapStateToProps = state => {

  const { cursor, isLoading, toolbarOverlay, scrollPrioritized, showHiddenThoughts, showSplitView, showTopControls } = state
  const context = cursor && pathToContext(cursor)
  const contextOfCursor = context ? contextOf(context) : [ROOT_TOKEN]

  return {
    cursorOnTableView: attributeEquals(state, contextOfCursor, '=view', 'Table'),
    cursorOnAlphabeticalSort: attributeEquals(state, contextOfCursor, '=sort', 'Alphabetical'),
    cursorPinOpen: cursor && attributeEquals(state, context, '=pin', 'true'),
    cursorPinSubthoughts: attributeEquals(state, contextOfCursor, '=pinChildren', 'true'),
    cursorOnNote: cursor && attribute(state, context, '=note') != null,
    cursorOnProseView: attributeEquals(state, contextOfCursor, '=view', 'Prose'),
    dark: theme(state) !== 'Light',
    isLoading,
    fontSize: isLoading ? fontSizeLocal : +(getSetting(state, 'Font Size') || DEFAULT_FONT_SIZE),
<<<<<<< HEAD
    scale: (getSetting(state, 'Font Size') || fontSizeLocal || DEFAULT_FONT_SIZE) / BASE_FONT_SIZE,
=======
    redoEnabled: isRedoEnabled(state),
>>>>>>> a05cb686
    scrollPrioritized,
    showHiddenThoughts,
    showSplitView,
    toolbarOverlay,
    undoEnabled: isUndoEnabled(state),
    showTopControls
  }
}

/** Toolbar component. */
const Toolbar = ({ cursorOnTableView, cursorOnAlphabeticalSort, cursorPinOpen, cursorPinSubthoughts, cursorOnNote, cursorOnProseView, dark, fontSize, toolbarOverlay, scrollPrioritized, showHiddenThoughts, showSplitView, showTopControls, undoEnabled, redoEnabled }) => {
  const [holdTimer, setHoldTimer] = useState()
  const [holdTimer2, setHoldTimer2] = useState()
  const [lastScrollLeft, setLastScrollLeft] = useState()
  const [leftArrowElementClassName = 'hidden', setLeftArrowElementClassName] = useState()
  const [rightArrowElementClassName = 'hidden', setRightArrowElementClassName] = useState()

  const fg = dark ? 'white' : 'black'
  const arrowWidth = fontSize / 3

  const shortcut = shortcutById(toolbarOverlay)

  useEffect(() => {
    window.addEventListener('mouseup', clearHoldTimer)
    window.addEventListener('touchend', clearHoldTimer)
    window.addEventListener('resize', updateArrows)
    updateArrows()

    return () => {
      window.removeEventListener('mouseup', clearHoldTimer)
      window.removeEventListener('touchend', clearHoldTimer)
      window.removeEventListener('resize', updateArrows)
    }
  }, [])

  /** Shows or hides the toolbar scroll arrows depending on where the scroll bar is. */
  const updateArrows = () => {
    const toolbarElement = document.getElementById('toolbar')
    if (toolbarElement) {
      setLeftArrowElementClassName(toolbarElement.scrollLeft > ARROW_SCROLL_BUFFER ? 'shown' : 'hidden')
      setRightArrowElementClassName(toolbarElement.offsetWidth + toolbarElement.scrollLeft < toolbarElement.scrollWidth - ARROW_SCROLL_BUFFER ? 'shown' : 'hidden')
    }
  }

  /** Clears the timer that waits for the overlay delay. */
  const clearHoldTimer = () => {
    store.dispatch(overlayHide())
    store.dispatch(scrollPrioritize(false))
    clearTimeout(holdTimer)
    clearTimeout(holdTimer2)
  }

  /** Sets the timer that wairts for the overlay delay. */
  const startOverlayTimer = id => {
    // on chrome setTimeout doesn't seem to work on the first click, clearing it before hand fixes the problem
    clearTimeout(holdTimer)
    setHoldTimer(setTimeout(() => {
      if (!scrollPrioritized) {
        store.dispatch(overlayReveal(id))
      }
    }, SHORTCUT_HINT_OVERLAY_TIMEOUT))
  }

  // fallback to defaults if user does not have Settings defined
  const userShortcutIds = subtree(store.getState(), ['Settings', 'Toolbar', 'Visible:'])
    .map(subthought => subthought.value)
    .filter(shortcutById)
  const shortcutIds = userShortcutIds.length > 0
    ? userShortcutIds
    : TOOLBAR_DEFAULT_SHORTCUTS

  /**********************************************************************
   * Event Handlers
   **********************************************************************/

  /** Set the last scroll position at the beginning of a swipe. */
  const onTouchStart = e => {
    store.dispatch(scrollPrioritize(true))
    setLastScrollLeft(e.target.scrollLeft)
  }

  /** Sets the last scroll position and clears the overlay timer at the end of a swipe. */
  const onTouchEnd = e => {
    setLastScrollLeft(e.target.scrollLeft)
    store.dispatch(scrollPrioritize(false))
    clearHoldTimer()
    clearTimeout(holdTimer2)
  }

  /** Clears the overlay timer if scrolling. */
  const onTouchMove = e => {
    const touch = e.touches[0]
    const toolbarEl = document.getElementById('toolbar')
    const touchedEl = document.elementFromPoint(touch.pageX, touch.pageY)

    // detect touchleave
    if (!toolbarEl.contains(touchedEl)) {
      store.dispatch(overlayHide())
      clearTimeout(holdTimer)
    }
  }

  /** Handles toolbar scroll event. */
  const onScroll = e => {
    const target = e.target
    const scrollDifference = Math.abs(lastScrollLeft - target.scrollLeft)

    if (scrollDifference >= 5) {
      store.dispatch(scrollPrioritize(true))
      store.dispatch(overlayHide())
      clearTimeout(holdTimer)
    }

    updateArrows()

    // detect scrolling stop and removing scroll prioritization 100ms after end of scroll
    clearTimeout(holdTimer2)
    setHoldTimer2(setTimeout(() => {
      setLastScrollLeft(target.scrollLeft)
      store.dispatch(scrollPrioritize(false))
    }, SCROLL_PRIORITIZATION_TIMEOUT))
  }

  /**********************************************************************
   * Render
   **********************************************************************/

  return (
    <CSSTransition in={showTopControls} timeout={600} classNames='fade-600' unmountOnExit>
      <div className='toolbar-container'>
        <div className="toolbar-mask" />
        <div>
          <div
            id='toolbar'
            className='toolbar'
            onTouchStart={onTouchStart}
            onTouchEnd={onTouchEnd}
            onTouchMove={onTouchMove}
            onScroll={onScroll}
          >
            <span id='left-arrow' className={leftArrowElementClassName}><TriangleLeft width={arrowWidth} height={fontSize} fill='gray' /></span>
            {shortcutIds.map(id => {
              const { name, svg: Icon, exec } = shortcutById(id)
              return (
                <div
                  key={name}
                  id={id}
                  className='toolbar-icon'
                  onMouseOver={() => startOverlayTimer(id)}
                  onMouseUp={clearHoldTimer}
                  onMouseOut={clearHoldTimer}
                  onTouchEnd={clearHoldTimer}
                  onTouchStart={() => startOverlayTimer(id)}
                  onClick={e => {
                    exec(store.dispatch, store.getState, e, { type: 'toolbar' })
                  }}
                >
                  <Icon id={id}
                    style={{
                      fill: id === 'search' ? fg
                      : id === 'outdent' ? fg
                      : id === 'indent' ? fg
                      : id === 'toggleTableView' && cursorOnTableView ? fg
                      : id === 'toggleSort' && cursorOnAlphabeticalSort ? fg
                      : id === 'pinOpen' && cursorPinOpen ? fg
                      : id === 'pinSubthoughts' && cursorPinSubthoughts ? fg
                      : id === 'note' && cursorOnNote ? fg
                      : id === 'delete' ? fg
                      : id === 'toggleContextView' ? fg
                      : id === 'proseView' && cursorOnProseView ? fg
                      : id === 'toggleSplitView' && showSplitView ? fg
                      : id === 'subcategorizeOne' ? fg
                      : id === 'subcategorizeAll' ? fg
                      : id === 'toggleHiddenThoughts' && !showHiddenThoughts ? fg
                      : id === 'exportContext' ? fg
                      : id === 'undo' && undoEnabled ? fg
                      : id === 'redo' && redoEnabled ? fg
                      : 'gray',
                      width: fontSize + 4,
                      height: fontSize + 4,
                    }} />
                </div>
              )
            })}
            <span id='right-arrow' className={rightArrowElementClassName}><TriangleRight width={arrowWidth} height={fontSize} fill='gray' /></span>
          </div>
          <TransitionGroup>
            {toolbarOverlay ?
              <CSSTransition timeout={800} classNames='fade'>
                <div className={isTouchEnabled() ? 'touch-toolbar-overlay' : 'toolbar-overlay'}>
                  <div className='overlay-name'>{shortcut.name}</div>
                  {shortcut.gesture || shortcut.keyboard || shortcut.overlay
                    ? <div className='overlay-shortcut'><Shortcut {...shortcut} /></div>
                    : null
                  }
                  <div className='overlay-body'>{shortcut.description}</div>
                </div>
              </CSSTransition> : null}
          </TransitionGroup>
        </div>
      </div>
    </CSSTransition>
  )
}

export default connect(mapStateToProps)(Toolbar)<|MERGE_RESOLUTION|>--- conflicted
+++ resolved
@@ -47,11 +47,8 @@
     dark: theme(state) !== 'Light',
     isLoading,
     fontSize: isLoading ? fontSizeLocal : +(getSetting(state, 'Font Size') || DEFAULT_FONT_SIZE),
-<<<<<<< HEAD
     scale: (getSetting(state, 'Font Size') || fontSizeLocal || DEFAULT_FONT_SIZE) / BASE_FONT_SIZE,
-=======
     redoEnabled: isRedoEnabled(state),
->>>>>>> a05cb686
     scrollPrioritized,
     showHiddenThoughts,
     showSplitView,
