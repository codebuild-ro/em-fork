--- conflicted
+++ resolved
@@ -30,11 +30,8 @@
 import { fadeIn } from '../style/animations'
 import { commonStyles } from '../style/commonStyles'
 import { TouchableOpacity } from 'react-native'
-<<<<<<< HEAD
+import { isInternalLink } from '../device/router'
 import { getAllChildrenAsThoughts } from '../selectors/getChildren'
-=======
-import { isInternalLink } from '../device/router'
->>>>>>> cfc2cfa0
 
 const { from, animate } = fadeIn
 
