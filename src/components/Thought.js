--- conflicted
+++ resolved
@@ -31,24 +31,10 @@
 
 // util
 import {
-<<<<<<< HEAD
-=======
-  attribute,
-  chain,
->>>>>>> 383642ba
   contextOf,
   ellipsize,
   equalArrays,
   equalPath,
-<<<<<<< HEAD
-=======
-  getNextRank,
-  getRankBefore,
-  getSortPreference,
-  getStyle,
-  getThought,
-  getThoughtsRanked,
->>>>>>> 383642ba
   hashContext,
   head,
   headValue,
@@ -68,11 +54,11 @@
 // selectors
 import {
   attribute,
-  autoProse,
   chain,
   getNextRank,
   getRankBefore,
   getSortPreference,
+  getStyle,
   getThought,
   getThoughtsRanked,
   isBefore,
@@ -439,8 +425,8 @@
     ? children.length === 0
     : !children.some(child => !isFunction(child.value) && !meta(state, pathToContext(thoughtsRanked).concat(child.value)).hidden))
 
-  const styleContainer = getStyle(thoughts, { container: true })
-  const styleContainerZoom = isEditingPath ? getStyle(thoughts.concat('=focus', 'Zoom'), { container: true }) : null
+  const styleContainer = getStyle(state, thoughts, { container: true })
+  const styleContainerZoom = isEditingPath ? getStyle(state, thoughts.concat('=focus', 'Zoom'), { container: true }) : null
 
   return thought ? dropTarget(dragSource(<li style={{
     ...styleContainer,
@@ -463,11 +449,7 @@
     // TODO: Consolidate with isLeaf if possible
     leaf: children.length === 0 || (isEditing && globals.suppressExpansion),
     // prose view will automatically be enabled if there enough characters in at least one of the thoughts within a context
-<<<<<<< HEAD
-    prose: view === 'Prose' || autoProse(state, thoughtsRankedLive, { childrenForced }),
-=======
     prose: view === 'Prose',
->>>>>>> 383642ba
     // must use isContextViewActive to read from live state rather than showContexts which is a static propr from the Subthoughts component. showContext is not updated when the context view is toggled, since the Thought should not be re-rendered.
     'show-contexts': showContexts,
     'table-view': view === 'Table' && !isContextViewActive(state, thoughtsResolved),
