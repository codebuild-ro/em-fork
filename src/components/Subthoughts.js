import React, { useState } from 'react'
import { connect } from 'react-redux'
import classNames from 'classnames'
import assert from 'assert'
import evaluate from 'static-eval'
import { DropTarget } from 'react-dnd'
import { store } from '../store'
import { isMobile } from '../browser'
import { formatKeyboardShortcut, shortcutById } from '../shortcuts'
import globals from '../globals'

// constants
import {
  MAX_DEPTH,
  MAX_DISTANCE_FROM_CURSOR,
  RANKED_ROOT,
} from '../constants'

// util
import {
  checkIfPathShareSubcontext,
  contextOf,
  ellipsize,
  equalArrays,
  equalPath,
  equalThoughtRanked,
<<<<<<< HEAD
=======
  getChildPath,
  getContextsSortedAndRanked,
  getNextRank,
  getSetting,
  getStyle,
  getThought,
  getThoughtsRanked,
  getThoughtsSorted,
>>>>>>> 8a31302a
  hashContext,
  head,
  headValue,
  isDivider,
  isEM,
  isFunction,
  isRoot,
  pathToContext,
  rankThoughtsSequential,
  rootedContextOf,
  subsetThoughts,
  sumSubthoughtsLength,
  unroot,
} from '../util'

// selectors
import {
  attribute,
  chain,
  getChildPath,
  getContextsSortedAndRanked,
  getNextRank,
  getSetting,
  getThought,
  getThoughtsRanked,
  getThoughtsSorted,
  isContextViewActive,
  meta,
} from '../selectors'

// components
import Thought from './Thought'
import GestureDiagram from './GestureDiagram'

// action-creators
import alert from '../action-creators/alert'

const parse = require('esprima').parse

// assert shortcuts at load time
const subthoughtShortcut = shortcutById('newSubthought')
const toggleContextViewShortcut = shortcutById('toggleContextView')
assert(subthoughtShortcut)
assert(toggleContextViewShortcut)

const PAGINATION_SIZE = 100

/********************************************************************
 * mapStateToProps
 ********************************************************************/

const mapStateToProps = (state, props) => {

  const {
    contextIndex,
    cursor,
    cursorBeforeEdit,
    dataNonce,
    showHiddenThoughts,
    thoughtIndex,
  } = state

  // resolve thoughts that are part of a context chain (i.e. some parts of thoughts expanded in context view) to match against cursor subset
  const thoughtsResolved = props.contextChain && props.contextChain.length > 0
    ? chain(state, props.contextChain, props.thoughtsRanked)
    : unroot(props.thoughtsRanked)

  // check if the cursor path includes the current thought
  // check if the cursor is editing an thought directly
  const isEditingPath = subsetThoughts(cursorBeforeEdit, thoughtsResolved)
  const isEditing = equalPath(cursorBeforeEdit, thoughtsResolved)

  const thoughtsResolvedLive = isEditing ? cursor : thoughtsResolved
  const showContexts = props.showContexts || isContextViewActive(state, thoughtsResolvedLive)
  const showContextsParent = isContextViewActive(state, contextOf(thoughtsResolvedLive))
  const thoughtsRanked = showContexts && showContextsParent
    ? contextOf(props.thoughtsRanked)
    : props.thoughtsRanked

  // use live thoughts if editing
  // if editing, replace the head with the live value from the cursor
  const thoughtsRankedLive = isEditing && props.contextChain.length === 0
    ? contextOf(props.thoughtsRanked).concat(head(cursor))
    : thoughtsRanked

  let contextBinding // eslint-disable-line fp/no-let
  try {
    contextBinding = JSON.parse(attribute({ contextIndex, thoughtIndex }, thoughtsRankedLive, '=bindContext'))
  }
  catch (err) {
  }

  return {
    contextBinding,
    dataNonce,
    isEditingAncestor: isEditingPath && !isEditing,
    showContexts,
    showHiddenThoughts,
    thoughtsRanked: thoughtsRankedLive,
  }
}

/********************************************************************
 * Drag and Drop
 ********************************************************************/

// dropping at end of list requires different logic since the default drop moves the dragged thought before the drop target
const canDrop = (props, monitor) => {

  const { thoughtsRanked: thoughtsFrom } = monitor.getItem()
  const thoughtsTo = props.thoughtsRanked
  const cursor = store.getState().cursor
  const distance = cursor ? cursor.length - thoughtsTo.length : 0
  const isHidden = distance >= 2
  // there is no self thought to check since this is <Subthoughts>
  const isDescendant = subsetThoughts(thoughtsTo, thoughtsFrom)

  // do not drop on descendants or thoughts hidden by autofocus
  return !isHidden && !isDescendant
}

const drop = (props, monitor, component) => {

  const state = store.getState()

  // no bubbling
  if (monitor.didDrop() || !monitor.isOver({ shallow: true })) return

  const { thoughtsRanked: thoughtsFrom } = monitor.getItem()
  const thoughtsTo = props.thoughtsRanked

  const newPath = unroot(thoughtsTo).concat({
    value: headValue(thoughtsFrom),
    rank: getNextRank(state, thoughtsTo)
  })

  const isRootOrEM = isRoot(thoughtsFrom) || isEM(thoughtsFrom)
  const oldContext = rootedContextOf(thoughtsFrom)
  const newContext = rootedContextOf(pathToContext(newPath))
  const sameContext = equalArrays(oldContext, newContext)

  // cannot drop on itself
  if (equalPath(thoughtsFrom, newPath)) return

  // cannot move root or em context or target is divider
  if (isDivider(headValue(thoughtsTo)) || (isRootOrEM && !sameContext)) {
    store.dispatch({
      type: 'error',
      value: `Cannot move the ${isEM(thoughtsFrom) ? 'em' : 'home'} context to another context.`
    })
    return
  }

  store.dispatch(props.showContexts
    ? {
      type: 'newThoughtSubmit',
      value: headValue(thoughtsTo),
      context: pathToContext(thoughtsFrom),
      rank: getNextRank(state, thoughtsFrom)
    }
    : {
      type: 'existingThoughtMove',
      oldPath: thoughtsFrom,
      newPath
    }
  )

  // alert user of move to another context
  // wait until after MultiGesture has cleared the error so this alert does no get cleared
  setTimeout(() => {
    const alertFrom = '"' + ellipsize(headValue(thoughtsFrom)) + '"'
    const alertTo = isRoot(newContext)
      ? 'home'
      : '"' + ellipsize(headValue(thoughtsTo)) + '"'

    alert(`${alertFrom} moved to ${alertTo} context.`)
    clearTimeout(globals.errorTimer)
    globals.errorTimer = window.setTimeout(() => alert(null), 5000)
  }, 100)
}

const dropCollect = (connect, monitor) => ({
  dropTarget: connect.dropTarget(),
  isDragInProgress: monitor.getItem(),
  isHovering: monitor.isOver({ shallow: true }) && monitor.canDrop()
})

const evalCode = ({ thoughtsRanked }) => {

  let codeResults // eslint-disable-line fp/no-let
  let ast // eslint-disable-line fp/no-let

  const state = store.getState()
  const { thoughtIndex } = state
  const thought = getThought(state, headValue(thoughtsRanked))

  // ignore parse errors
  try {
    ast = parse(thought.code).body[0].expression
  }
  catch (e) {
  }

  try {
    const env = {
      // find: predicate => Object.keys(thoughtIndex).find(key => predicate(getThought(key, thoughtIndex))),
      find: predicate => rankThoughtsSequential(Object.keys(thoughtIndex).filter(predicate)),
      findOne: predicate => Object.keys(thoughtIndex).find(predicate),
      home: () => getThoughtsRanked(state, RANKED_ROOT),
      thought: Object.assign({}, getThought(state, headValue(thoughtsRanked)), {
        children: () => getThoughtsRanked(state, thoughtsRanked)
      })
    }
    codeResults = evaluate(ast, env)

    // validate that each thought is ranked
    if (codeResults && codeResults.length > 0) {
      codeResults.forEach(thought => {
        assert(thought)
        assert.notStrictEqual(thought.value, undefined)
      })
    }
  }
  catch (e) {
    store.dispatch({ type: 'error', value: e.message })
    console.error('Dynamic Context Execution Error', e.message)
    codeResults = null
  }
}

/********************************************************************
 * Component
 ********************************************************************/

const NoChildren = ({ allowSingleContext, children, thoughtsRanked }) =>
  <div className='children-subheading text-note text-small'>

    This thought is not found in any {children.length === 0 ? '' : 'other'} contexts.<br /><br />

    <span>{isMobile
      ? <span className='gesture-container'>Swipe <GestureDiagram path={subthoughtShortcut.gesture} size='30' color='darkgray' /></span>
      : <span>Type {formatKeyboardShortcut(subthoughtShortcut.keyboard)}</span>
    } to add "{headValue(thoughtsRanked)}" to a new context.
    </span>

    <br />{allowSingleContext
      ? 'A floating context... how interesting.'
      : <span>{isMobile
        ? <span className='gesture-container'>Swipe <GestureDiagram path={toggleContextViewShortcut.gesture} size='30' color='darkgray'/* mtach .children-subheading color */ /></span>
        : <span>Type {formatKeyboardShortcut(toggleContextViewShortcut.keyboard)}</span>
      } to return to the normal view.</span>
    }
  </div>

const EmptyChildrenDropTarget = ({ depth, dropTarget, isDragInProgress, isHovering }) =>
  <ul className='empty-children' style={{ display: globals.simulateDrag || isDragInProgress ? 'block' : 'none' }}>
    {dropTarget(
      <li className={classNames({
        child: true,
        'drop-end': true,
        last: depth === 0
      })}>
        <span className='drop-hover' style={{ display: globals.simulateDropHover || isHovering ? 'inline' : 'none' }}></span>
      </li>
    )}
  </ul>

const SubthoughtsComponent = ({
  allowSingleContext,
  allowSingleContextParent,
  childrenForced,
  contextBinding,
  contextChain = [],
  count = 0,
  dataNonce,
  depth = 0,
  dropTarget,
  expandable,
  isDragInProgress,
  isEditingAncestor,
  isHovering,
  showContexts,
  showHiddenThoughts,
  sort: contextSort,
  thoughtsRanked,
}) => {

  // <Subthoughts> render
  const state = store.getState()
  const [page, setPage] = useState(1)
  const globalSort = getSetting(state, ['Global Sort']) || 'None'
  const sortPreference = contextSort || globalSort
  const { cursor } = state
  // TODO: This getThought call looking bit ambitious to me I am commenting the previous statement please check this.
  const thought = getThought(state, headValue(thoughtsRanked))
  // If the cursor is a leaf, treat its length as -1 so that the autofocus stays one level zoomed out.
  // This feels more intuitive and stable for moving the cursor in and out of leaves.
  // In this case, the grandparent must be given the cursor-parent className so it is not hidden (below)
  const cursorDepth = cursor
    ? cursor.length - (getThoughtsRanked(state, cursor).length === 0 ? 1 : 0)
    : 0
  const distance = cursor ? Math.max(0,
    Math.min(MAX_DISTANCE_FROM_CURSOR, cursorDepth - depth)
  ) : 0

  // resolve thoughts that are part of a context chain (i.e. some parts of thoughts expanded in context view) to match against cursor subset
  const thoughtsResolved = contextChain && contextChain.length > 0
    ? chain(state, contextChain, thoughtsRanked)
    : unroot(thoughtsRanked)

  const codeResults = thought && thought.code ? evalCode({ thought, thoughtsRanked }) : null

  const show = depth < MAX_DEPTH && (isRoot(thoughtsRanked) || isEditingAncestor || store.getState().expanded[hashContext(thoughtsResolved)])

  // disable intrathought linking until add, edit, delete, and expansion can be implemented
  // const subthought = perma(() => getSubthoughtUnderSelection(headValue(thoughtsRanked), 3))

  const children = childrenForced ? childrenForced // eslint-disable-line no-unneeded-ternary
    : codeResults && codeResults.length && codeResults[0] && codeResults[0].value ? codeResults
    : showContexts ? getContextsSortedAndRanked(state, /* subthought() || */headValue(thoughtsRanked))
    : sortPreference === 'Alphabetical' ? getThoughtsSorted(state, contextBinding || thoughtsRanked)
    : getThoughtsRanked(state, contextBinding || thoughtsRanked)

  // check duplicate ranks for debugging
  // React prints a warning, but it does not show which thoughts are colliding
  if (globals.checkDuplicateRanks) {
    children.reduce((accum, child) => {
      const match = accum[child.rank]
      if (match) {
        console.warn('Duplicate child rank', match[0], child)
        console.warn('thoughtsRanked', thoughtsRanked)
      }
      return {
        ...accum,
        [child.rank]: (match || []).concat(child)
      }
    }, {})
  }

  // Ensure that editable newThought is visible.
  const editIndex = (cursor && children && show) ? children.findIndex(child => {
    return cursor[depth] && cursor[depth].rank === child.rank
  }) : 0
  const filteredChildren = children.filter(child => {
    const value = showContexts ? head(child.context) : child.value
    return showHiddenThoughts ||
      // exclude meta thoughts when showHiddenThoughts is off
      (!isFunction(value) && !meta(state, pathToContext(unroot(thoughtsRanked)).concat(value)).hidden) ||
      // always include thoughts in cursor
      (cursor && equalThoughtRanked(cursor[thoughtsRanked.length], child))
  })

  const proposedPageSize = isRoot(thoughtsRanked)
    ? Infinity
    : PAGINATION_SIZE * page
  if (editIndex > proposedPageSize - 1) {
    setPage(page + 1)
    return null
  }
  const isPaginated = show && filteredChildren.length > proposedPageSize
  // expand root, editing path, and contexts previously marked for expansion in setCursor

  // get shared subcontext index between cursor and thoughtsResolved
  const subcontextIndex = checkIfPathShareSubcontext(cursor || [], thoughtsResolved)

  // check if thoughtResolved is ancestor, descendant of cursor or is equal to cursor itself
  const isAncestorOrDescendant = (subcontextIndex + 1) === (cursor || []).length
  || (subcontextIndex + 1) === thoughtsResolved.length

  /*
    Check if the chilren are distant relatives and their depth equals to or greater than cursor.
    With current implementation we don't cosider the condition where a node which is neither ancestor or descendant
    of cursor can have zero distance-from-cursor. So we check the condition here and dim the nodes.
  */
  const shouldDim = (distance === 0) && !isAncestorOrDescendant

  /*
    Unlike normal view where there is only one expanded thougt in a context, table view node has all its children expand and render their respective subthoughts.
    If we select any grandchildren of the main table view node, all it's children will disappear but the grandchildren will still show up.
    We check that condtion and hide the node.
  */
  const shouldHide = (distance === 1) && !isAncestorOrDescendant && thoughtsResolved.length > 0

  /*
    When =focus/Zoom is set on the cursor or parent of the cursor, change the autofocus so that it hides the level above.
    1. Force actualDistance to 2 to hide thoughts
    2. Set zoomCursor and zoomParent CSS classes to handle siblings
  */
  const zoomCursor = cursor && attribute(pathToContext(cursor), '=focus') === 'Zoom'
  const zoomParent = cursor && attribute(pathToContext(contextOf(cursor)), '=focus') === 'Zoom'
  const zoomParentEditing = () => cursor.length > 2 && zoomParent && equalPath(contextOf(contextOf(cursor)), thoughtsResolved)
  const zoom = isEditingAncestor && (zoomCursor || zoomParentEditing())

  const actualDistance =
    (shouldHide || zoom) ? 2
    : shouldDim ? 1
    : distance

  const styleChildren = getStyle(pathToContext(thoughtsRanked).concat('=children'))
  const styleGrandChildren = getStyle(pathToContext(contextOf(thoughtsRanked)).concat('=grandchildren'))
  const hideBullets = attribute(pathToContext(thoughtsRanked), '=bullets') === 'None'

  return <React.Fragment>

    {contextBinding && showContexts ? <div className='text-note text-small'>(Bound to {pathToContext(contextBinding).join('/')})</div> : null}

    {show && showContexts && !(children.length === 0 && isRoot(thoughtsRanked))
      ? children.length < (allowSingleContext ? 1 : 2) ?

        // No children
        <NoChildren allowSingleContext={allowSingleContext} children={children} thoughtsRanked={thoughtsRanked} />

        // "Contexts:"
        : children.length > (showContexts && !allowSingleContext ? 1 : 0) ? <div className='children-subheading text-note text-small' style={{ top: '4px' }}>Context{children.length === 1 ? '' : 's'}:
        </div>

        : null

      : null}

    {children.length > (showContexts && !allowSingleContext ? 1 : 0) && show ? <ul
      // thoughtIndex-thoughts={showContexts ? hashContext(unroot(pathToContext(thoughtsRanked))) : null}
      className={classNames({
        children: true,
        'context-chain': showContexts,
        [`distance-from-cursor-${actualDistance}`]: true,
        zoomCursor,
        zoomParent,
      })}
    >
      {filteredChildren
        .map((child, i) => {
          if (i >= proposedPageSize) {
            return null
          }
          const childPath = getChildPath(state, child, thoughtsRanked, showContexts)

          /* simply using index i as key will result in very sophisticated rerendering when new Empty thoughts are added.
          The main problem is that when a new Thought is added it will get key (index) of the previous thought,
          causing React DOM to think it as old component that needs re-render and thus the new thoughyt won't be able to mount itself as a new component.

          By using child's rank we have unique key for every new thought.
          Using unique rank will help React DOM to properly identify old components and the new one. Thus eliminating sophisticated
          re-renders.
        */

          return child ? <Thought
            allowSingleContext={allowSingleContextParent}
            // grandchildren can be manually added in code view
            childrenForced={child.children}
            contextChain={showContexts ? contextChain.concat([thoughtsRanked]) : contextChain}
            count={count + sumSubthoughtsLength(children)}
            depth={depth + 1}
            hideBullet={hideBullets}
            key={`${child.rank}${child.context ? '-context' : ''}`}
            rank={child.rank}
            isDraggable={actualDistance < 2}
            showContexts={showContexts}
            style={{
              ...styleGrandChildren,
              ...styleChildren,
            }}
            thoughtsRanked={childPath}
          /> : null
        })}
      {dropTarget(<li className={classNames({
        child: true,
        'drop-end': true,
        last: depth === 0
      })} style={{ display: globals.simulateDrag || isDragInProgress ? 'list-item' : 'none' }}>
        <span className='drop-hover' style={{ display: globals.simulateDropHover || isHovering ? 'inline' : 'none' }}></span>
      </li>)}
    </ul> : <EmptyChildrenDropTarget
      depth={depth}
      dropTarget={dropTarget}
      isDragInProgress={isDragInProgress}
      isHovering={isHovering}
    />}
    {isPaginated && distance !== 2 && <a className='indent text-note' onClick={() => setPage(page + 1)}>More...</a>}
  </React.Fragment>
}

/*
  @param focus  Needed for Editable to determine where to restore the selection after delete
  @param allowSingleContextParent  Pass through to Subthought since the SearchSubthoughts component does not have direct access. Default: false.
  @param allowSingleContext  Allow showing a single context in context view. Default: false.
*/
const Subthoughts = connect(mapStateToProps)((DropTarget('thought', { canDrop, drop }, dropCollect)(SubthoughtsComponent)))

export default Subthoughts<|MERGE_RESOLUTION|>--- conflicted
+++ resolved
@@ -24,17 +24,6 @@
   equalArrays,
   equalPath,
   equalThoughtRanked,
-<<<<<<< HEAD
-=======
-  getChildPath,
-  getContextsSortedAndRanked,
-  getNextRank,
-  getSetting,
-  getStyle,
-  getThought,
-  getThoughtsRanked,
-  getThoughtsSorted,
->>>>>>> 8a31302a
   hashContext,
   head,
   headValue,
@@ -58,6 +47,7 @@
   getContextsSortedAndRanked,
   getNextRank,
   getSetting,
+  getStyle,
   getThought,
   getThoughtsRanked,
   getThoughtsSorted,
@@ -423,8 +413,8 @@
     1. Force actualDistance to 2 to hide thoughts
     2. Set zoomCursor and zoomParent CSS classes to handle siblings
   */
-  const zoomCursor = cursor && attribute(pathToContext(cursor), '=focus') === 'Zoom'
-  const zoomParent = cursor && attribute(pathToContext(contextOf(cursor)), '=focus') === 'Zoom'
+  const zoomCursor = cursor && attribute(state, pathToContext(cursor), '=focus') === 'Zoom'
+  const zoomParent = cursor && attribute(state, pathToContext(contextOf(cursor)), '=focus') === 'Zoom'
   const zoomParentEditing = () => cursor.length > 2 && zoomParent && equalPath(contextOf(contextOf(cursor)), thoughtsResolved)
   const zoom = isEditingAncestor && (zoomCursor || zoomParentEditing())
 
@@ -433,9 +423,9 @@
     : shouldDim ? 1
     : distance
 
-  const styleChildren = getStyle(pathToContext(thoughtsRanked).concat('=children'))
-  const styleGrandChildren = getStyle(pathToContext(contextOf(thoughtsRanked)).concat('=grandchildren'))
-  const hideBullets = attribute(pathToContext(thoughtsRanked), '=bullets') === 'None'
+  const styleChildren = getStyle(state, pathToContext(thoughtsRanked).concat('=children'))
+  const styleGrandChildren = getStyle(state, pathToContext(contextOf(thoughtsRanked)).concat('=grandchildren'))
+  const hideBullets = attribute(state, pathToContext(thoughtsRanked), '=bullets') === 'None'
 
   return <React.Fragment>
 
