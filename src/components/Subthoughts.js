--- conflicted
+++ resolved
@@ -30,12 +30,8 @@
   getChildPath,
   getContextsSortedAndRanked,
   getNextRank,
+  getSetting,
   getThought,
-<<<<<<< HEAD
-  getThoughts,
-  getSetting,
-=======
->>>>>>> ee979d10
   getThoughtsRanked,
   getThoughtsSorted,
   hashContext,
