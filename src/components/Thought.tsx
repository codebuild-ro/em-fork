import React, { useCallback, useMemo } from 'react'
import { shallowEqual, useDispatch, useSelector } from 'react-redux'
import { css, cx } from '../../styled-system/css'
import { child, invalidOption as invalidOptionRecipe } from '../../styled-system/recipes'
import { token } from '../../styled-system/tokens'
import DragThoughtZone from '../@types/DragThoughtZone'
import DropThoughtZone from '../@types/DropThoughtZone'
import LazyEnv from '../@types/LazyEnv'
import Path from '../@types/Path'
import SimplePath from '../@types/SimplePath'
import Thought from '../@types/Thought'
import ThoughtId from '../@types/ThoughtId'
import { expandContextThoughtActionCreator as expandContextThought } from '../actions/expandContextThought'
import { toggleMulticursorActionCreator as toggleMulticursor } from '../actions/toggleMulticursor'
import { isMac, isTouch } from '../browser'
import { AlertType, MAX_DISTANCE_FROM_CURSOR, REGEX_TAGS } from '../constants'
import testFlags from '../e2e/testFlags'
import globals from '../globals'
import useDragAndDropThought from '../hooks/useDragAndDropThought'
import useDragHold from '../hooks/useDragHold'
import useHideBullet from '../hooks/useHideBullet'
import useHoveringPath from '../hooks/useHoveringPath'
import useThoughtStyle from '../hooks/useThoughtStyle'
import useThoughtStyleContainer from '../hooks/useThoughtStyleContainer'
import attribute from '../selectors/attribute'
import attributeEquals from '../selectors/attributeEquals'
import childIdsToThoughts from '../selectors/childIdsToThoughts'
import findDescendant from '../selectors/findDescendant'
import { getAllChildrenAsThoughts, getChildrenRanked, hasChildren } from '../selectors/getChildren'
import getStyle from '../selectors/getStyle'
import getThoughtById from '../selectors/getThoughtById'
import isContextViewActive from '../selectors/isContextViewActive'
import rootedParentOf from '../selectors/rootedParentOf'
import themeColors from '../selectors/themeColors'
import distractionFreeTypingStore from '../stores/distractionFreeTyping'
import equalPath from '../util/equalPath'
import equalThoughtRanked from '../util/equalThoughtRanked'
import fastClick from '../util/fastClick'
import hashPath from '../util/hashPath'
import head from '../util/head'
import isAttribute from '../util/isAttribute'
import isDescendantPath from '../util/isDescendantPath'
import isDivider from '../util/isDivider'
import isRoot from '../util/isRoot'
import isURL from '../util/isURL'
import parentOf from '../util/parentOf'
import publishMode from '../util/publishMode'
import safeRefMerge from '../util/safeRefMerge'
import Bullet from './Bullet'
import Byline from './Byline'
import ContextBreadcrumbs from './ContextBreadcrumbs'
import DropHover from './DropHover'
import Note from './Note'
import StaticThought from './StaticThought'

/**********************************************************************
 * Redux
 **********************************************************************/

export interface ThoughtContainerProps {
  allowSingleContext?: boolean
  childrenForced?: ThoughtId[]
  cursor?: Path | null
  // used by testFlags.simulateDrop
  debugIndex?: number
  depth?: number
  env?: LazyEnv
  expandedContextThought?: Path
  hideBullet?: boolean
  // See: ThoughtProps['isContextPending']
  isContextPending?: boolean
  isCursorParent?: boolean
  isDeepHovering?: boolean
  isDragging?: boolean
  isEditing?: boolean
  isEditingPath?: boolean
  isExpanded?: boolean
  isHeader?: boolean
  isHovering?: boolean
  isMultiColumnTable?: boolean
  isPublishChild?: boolean
  // See: ThoughtProps['isVisible']
  isVisible?: boolean
  leaf?: boolean
  path: Path
  prevChildId?: ThoughtId
  publish?: boolean
  rank: number
  showContexts?: boolean
  simplePath: SimplePath
  style?: React.CSSProperties
  styleContainer?: React.CSSProperties
  updateSize?: () => void
  marginRight: number
}

/** Returns true if two lists of children are equal. Deeply compares id, value, and rank. */
const equalChildren = (a: Thought[], b: Thought[]) =>
  a === b ||
  (a && b && a.length === b.length && a.every((thought, i) => equalThoughtRanked(a[i], b[i]) && a[i].id === b[i].id))

/**********************************************************************
 * Components
 **********************************************************************/

/** A thought container with bullet, thought annotation, thought, and subthoughts.
 *
  @param allowSingleContext  Pass through to Subthoughts since the SearchSubthoughts component does not have direct access to the Subthoughts of the Subthoughts of the search. Default: false.
 */
const ThoughtContainer = ({
  allowSingleContext,
  childrenForced,
  cursor,
  debugIndex,
  depth = 0,
  env,
  hideBullet: hideBulletProp,
  isHeader,
  isMultiColumnTable,
  isContextPending,
  isVisible,
  leaf,
  path,
  prevChildId,
  rank,
  showContexts,
  simplePath,
  style: styleProp,
  styleContainer: styleContainerProp,
  updateSize,
  marginRight,
}: ThoughtContainerProps) => {
  const dispatch = useDispatch()
  const thoughtId = head(simplePath)
  const children = useSelector<Thought[]>(
    state => (childrenForced ? childIdsToThoughts(state, childrenForced) : getChildrenRanked(state, head(simplePath))),
    // only compare id, value, and rank for re-renders
    equalChildren,
  )
  // const contextBinding = useSelector(
  //   state => parseJsonSafe(attribute(state, head(simplePath), '=bindContext') ?? '') as SimplePath | undefined,
  // )
  // const parentView = useSelector(state => attribute(state, head(parentOf(simplePath)), '=view'))
  const expandedContextThought = useSelector(state => state.expandedContextThought)
  const view = useSelector(state => attribute(state, head(simplePath), '=view'))

  // Note: If the thought is the active expand hover top path then it should be treated as a cursor parent. It is because the current implementation allows tree to unfold visually starting from cursor parent.
  const isCursorParent = useSelector(state => {
    const isExpandedHoverTopPath = state.expandHoverUpPath && equalPath(path, state.expandHoverUpPath)
    if (isExpandedHoverTopPath) return true
    if (!state.cursor) return false

    const distance = cursor ? Math.max(0, Math.min(MAX_DISTANCE_FROM_CURSOR, cursor.length - depth!)) : 0
    const cursorParent = state.cursor && parentOf(state.cursor)
    const cursorGrandparent = cursorParent && rootedParentOf(state, cursorParent)

    return distance === 2
      ? // grandparent
        equalPath(cursorGrandparent, path) && !hasChildren(state, head(state.cursor))
      : // parent
        equalPath(cursorParent, path)
  })

  const { isDragging, dragSource, isHovering, isBeingHoveredOver, dropTarget } = useDragAndDropThought({
    path,
    simplePath,
    isVisible,
    isCursorParent,
  })

  useHoveringPath(path, isBeingHoveredOver, DropThoughtZone.ThoughtDrop)
  // check if the cursor is editing a thought directly
  const isEditing = useSelector(state => equalPath(state.cursor, path))

  const isPublishChild = useSelector(state => !state.search && publishMode() && simplePath.length === 2)
  const publish = useSelector(state => !state.search && publishMode())
  const isTableCol2 = useSelector(state =>
    attributeEquals(state, head(rootedParentOf(state, parentOf(simplePath))), '=view', 'Table'),
  )

  const hideBullet = useHideBullet({ children, env, hideBulletProp, isEditing, simplePath, thoughtId })
  const style = useThoughtStyle({ children, env, styleProp, thoughtId })
  const colors = useSelector(themeColors)
  const styleAnnotation = useSelector(
    state =>
      safeRefMerge(
        // apply normal style color to the annotation style
        style?.color ? { color: style.color } : null,
        // apply annotation style (mainly used for background color)
        getStyle(state, head(simplePath), { attributeName: '=styleAnnotation' }),
      ),
    shallowEqual,
  )
  const styleContainer = useThoughtStyleContainer({ children, env, styleContainerProp, thoughtId, path })
  const value = useSelector(state => getThoughtById(state, thoughtId)?.value)

  // must use isContextViewActive to read from live state rather than showContexts which is a static propr from the Subthoughts component. showContext is not updated when the context view is toggled, since the Thought should not be re-rendered.

  const dragHoldResult = useDragHold({
    isDragging,
    simplePath,
    sourceZone: DragThoughtZone.Thoughts,
    toggleMulticursorOnLongPress: true,
  })

  const homeContext = useSelector(state => {
    const pathParent = rootedParentOf(state, path)
    const showContexts = isContextViewActive(state, path)
    return showContexts && isRoot(pathParent)
  })

  // true if the thought has an invalid option
  const invalidOption = useSelector(state => {
    const thought = getThoughtById(state, thoughtId)
    if (!thought) return false

    const parentId = head(rootedParentOf(state, simplePath))
    const optionsId = findDescendant(state, parentId, '=options')
    const childrenOptions = getAllChildrenAsThoughts(state, optionsId)

    const options =
      !isAttribute(thought.value) && childrenOptions.length > 0
        ? childrenOptions.map(thought => thought.value.toLowerCase())
        : null
    const invalidOption = options ? !options.includes(value.toLowerCase()) : false

    return invalidOption
  })

  /** True if a dragged thought is hovering over a visible child of the current thought (ThoughtDrop or SubthoughtsDrop). This determines if the parent should be highlighted. */
  // TODO: It would be nice if we could reuse canDrop.
  const isChildHovering = useSelector(
    state =>
      !!isVisible &&
      !!state.hoveringPath &&
      // Do not highlight parent of dragging thought (i.e. when simply reordering but not moving to a new parent).
      // Reordering is a less destructive action that does not need to bring attention to the parent.
      state.draggingThought &&
      !equalPath(rootedParentOf(state, state.draggingThought), simplePath) &&
      !isContextViewActive(state, path) &&
      // SubthoughtsDrop
      // Can drop on SubthoughtsDrop if this thought is being hovered over.
      ((state.hoverZone === DropThoughtZone.SubthoughtsDrop && equalPath(simplePath, state.hoveringPath)) ||
        // ThoughtDrop
        // Can drop on ThoughtDrop if this thought is a parent of the hovered thought, and not a descendant of the dragging thought.
        (state.hoverZone === DropThoughtZone.ThoughtDrop &&
          equalPath(rootedParentOf(state, state.hoveringPath), simplePath) &&
          !isDescendantPath(simplePath, state.draggingThought))) &&
      state.alert?.alertType !== AlertType.DeleteDropHint &&
      state.alert?.alertType !== AlertType.CopyOneDropHint,
  )

  // when the thought is edited on desktop, hide the top controls and breadcrumbs for distraction-free typing
  const onEdit = useCallback(({ newValue, oldValue }: { newValue: string; oldValue: string }) => {
    // only hide when typing, not when deleting
    // strip HTML tags, otherwise Formatting shortcuts will trigger distractionFreeTyping
    if (newValue.replace(REGEX_TAGS, '').length > oldValue.replace(REGEX_TAGS, '').length) {
      distractionFreeTypingStore.updateThrottled(true)
    }
  }, [])

  // Styles applied to the .thought-annotation and .editable
  // Highlight the parent of the current drop target to make it easier to drop in the intended place.
  // Use -webkit-text-stroke-width instead of font-weight:bold, as bold changes the width of the text and can cause the thought to become multiline during a drag. This can even create an oscillation effect as the increased Thought height triggers a different hoveringPath ad infinitum (often resulting in a Shaker cancel false positive).
  // See: https://stackoverflow.com/a/46452396/480608
  const styleThought = useMemo(
    (): React.CSSProperties => ({
      /** Animation to apply to a parent when one of its children is being hovered over. Disabled in puppeteer tests. */
      ...(isChildHovering
        ? {
            WebkitTextStrokeWidth: '0.05em',
            animation: `pulse-light ${token('durations.highlightPulseDuration')} linear infinite alternate`,
            color: colors.highlight,
          }
        : null),
      // textDecoration does not inherit from inline-block elements, so we apply it here instead of .child
      textDecoration: style?.textDecoration,
    }),
    [colors.highlight, isChildHovering, style?.textDecoration],
  )

  // useWhyDidYouUpdate('<Thought> ' + prettyPath(store.getState(), simplePath), {
  //   allowSingleContext,
  //   childrenForced,
  //   contextBinding,
  //   cursor,
  //   debugIndex,
  //   depth,
  //   dragPreview,
  //   dragSource,
  //   dropTarget,
  //   env,
  //   expandedContextThought,
  //   hideBulletProp,
  //   isBeingHoveredOver,
  //   isCursorGrandparent,
  //   isCursorParent,
  //   isDeepHovering,
  //   isDragging,
  //   isEditing,
  //   isExpanded,
  //   isHeader,
  //   isHovering,
  //   isMultiColumnTable,
  //   isContextPending,
  //   isPublishChild,
  //   isVisible,
  //   leaf,
  //   parentView,
  //   path,
  //   prevChildId,
  //   publish,
  //   rank,
  //   showContexts,
  //   simplePath,
  //   styleProp,
  //   styleContainerProp,
  //   view,
  //   // hooks
  //   children,
  //   hideBullet,
  //   style,
  //   styleAnnotation,
  //   styleContainer,
  //   thought,
  //   grandparent,
  //   homeContext,
  //   isTable,
  //   invalidOption,
  //   isChildHovering,
  //   placeholder,
  //   styleHover,
  //   ...dragHoldResult.props,
  // })

  /** Handles multicursor activation. */
  const handleMultiselect = useCallback(
    (e: React.MouseEvent | React.TouchEvent) => {
      if (!isTouch && (isMac ? (e as React.MouseEvent).metaKey : (e as React.MouseEvent).ctrlKey)) {
        e.preventDefault()
        dispatch(toggleMulticursor({ path }))
      }
    },
    [dispatch, path],
  )

  // thought does not exist
  if (value == null) return null

  // prevent fading out cursor parent
  // there is a special case here for the cursor grandparent when the cursor is a leaf
  // See: Subthoughts render

  const showContextBreadcrumbs =
    showContexts && (!globals.ellipsizeContextThoughts || equalPath(path, expandedContextThought as Path | null))

  return (
    <div
      {...dragHoldResult.props}
      ref={node => dragSource(dropTarget(node))}
      aria-label='child'
<<<<<<< HEAD
      onClick={isTouch ? undefined : handleMultiselect}
=======
      data-divider={isDivider(value)}
      data-editing={isEditing}
>>>>>>> 49c8ab6c
      style={{
        // so that .thought can be sized at 100% and .thought .bullet-cursor-overlay bullet can be positioned correctly.
        position: 'relative',
        transition: `transform ${token('durations.layoutSlowShiftDuration')} ease-out, opacity ${token('durations.layoutSlowShiftDuration')} ease-out`,
        ...style,
        ...styleContainer,
        // extend the click area to the left (except if table column 2)
        marginLeft: `calc(${style?.marginLeft || 0}${!isTableCol2 ? ' - 100px' : ''})`,
        paddingLeft: `calc(${style?.paddingLeft || 0}${!isTableCol2 ? ' - 100px' : ''})`,
        marginRight: `-${marginRight}px`,
        ...(testFlags.simulateDrop
          ? {
              backgroundColor: `hsl(150, 50%, ${20 + 5 * ((depth + (debugIndex || 0)) % 2)}%)`,
            }
          : null),
      }}
      className={cx(
        child(),
        invalidOption && invalidOptionRecipe(),
        css({
          marginLeft: isDivider(value) ? '-125px' : undefined,
        }),
      )}
    >
      {showContexts && simplePath.length > 1 ? (
        <ContextBreadcrumbs
          cssRaw={css.raw({
            /* Tighten up the space between the context-breadcrumbs and the thought (similar to the space above a note). */
            marginBottom: '-0.25em',
            /* Use padding-top instead of margin-top to ensure this gets included in the dynamic height of each thought.
              Otherwise the accumulated y value will not be correct. */
            paddingTop: '0.5em',
          })}
          path={parentOf(simplePath)}
          homeContext={homeContext}
        />
      ) : showContexts && simplePath.length > 2 ? (
        <span className={css({ fontSize: '75%' })}>
          <a
            tabIndex={-1}
            {...fastClick(() => {
              dispatch(expandContextThought(path))
            })}
          >
            ...{' '}
          </a>
        </span>
      ) : null}

      <div
        aria-label='thought-container'
        className={css({
          /* Use line-height to vertically center the text and bullet. We cannot use padding since it messes up the selection. This needs to be overwritten on multiline elements. See ".child .editable" below. */
          /* must match value used in Editable useMultiline */
          lineHeight: '1.72',
        })}
        data-testid={'thought-' + hashPath(path)}
        style={{
          // ensure that ThoughtAnnotation is positioned correctly
          position: 'relative',
          ...(hideBullet ? { marginLeft: -12 } : null),
        }}
      >
        {!(publish && simplePath.length === 0) && (!leaf || !isPublishChild) && !hideBullet && (
          <Bullet
            isContextPending={isContextPending}
            isDragging={isDragging}
            isEditing={isEditing}
            leaf={leaf}
            path={path}
            publish={publish}
            simplePath={simplePath}
            thoughtId={thoughtId}
            // debugIndex={debugIndex}
            // depth={depth}
          />
        )}

        <DropHover isHovering={isHovering} prevChildId={prevChildId} simplePath={simplePath} />

        <StaticThought
          allowSingleContext={allowSingleContext}
          env={env}
          isContextPending={isContextPending}
          isEditing={isEditing}
          ellipsizedUrl={!isEditing && isURL(value)}
          isPublishChild={isPublishChild}
          isVisible={isVisible}
          onEdit={!isTouch ? onEdit : undefined}
          path={path}
          rank={rank}
          showContextBreadcrumbs={showContextBreadcrumbs && value !== '__PENDING__'}
          simplePath={simplePath}
          style={styleThought}
          styleAnnotation={styleAnnotation || undefined}
          styleThought={styleThought}
          updateSize={updateSize}
          view={view}
          marginRight={marginRight}
          isPressed={dragHoldResult.isPressed}
        />
        <Note path={simplePath} />
      </div>

      {publish && simplePath.length === 0 && <Byline id={head(parentOf(simplePath))} />}

      {/* In a multi column view, a table's grandchildren are rendered as additional columns. Since the Subthoughts component is styled as a table-cell, we render a separate Subthoughts component for each column. We use childPath instead of path in order to skip the repeated grandchild which serves as the column name and rendered separately as a header row.
      {isMultiColumnTable ? (
        children.map((child, i) => {
          const childPath = appendToPath(path, child.id)
          const childSimplePath = appendToPath(simplePath, child.id)
          return (
            <Subthoughts
              key={child.id}
              allowSingleContext={allowSingleContext}
              env={env}
              path={isHeader ? path : childPath}
              depth={depth}
              isHeader={isHeader}
              showContexts={allowSingleContext}
              simplePath={isHeader ? simplePath : childSimplePath}
            />
          )
        })
      ) : (
        <Subthoughts
          allowSingleContext={allowSingleContext}
          childrenForced={childrenForced}
          depth={depth}
          env={env}
          path={path}
          showContexts={allowSingleContext}
          simplePath={simplePath}
        />
      )} */}
    </div>
  )
}

ThoughtContainer.displayName = 'ThoughtContainer'
const ThoughtComponentMemo = React.memo(ThoughtContainer)
ThoughtComponentMemo.displayName = 'Thought'

export default ThoughtComponentMemo<|MERGE_RESOLUTION|>--- conflicted
+++ resolved
@@ -359,12 +359,9 @@
       {...dragHoldResult.props}
       ref={node => dragSource(dropTarget(node))}
       aria-label='child'
-<<<<<<< HEAD
-      onClick={isTouch ? undefined : handleMultiselect}
-=======
       data-divider={isDivider(value)}
       data-editing={isEditing}
->>>>>>> 49c8ab6c
+      onClick={isTouch ? undefined : handleMultiselect}
       style={{
         // so that .thought can be sized at 100% and .thought .bullet-cursor-overlay bullet can be positioned correctly.
         position: 'relative',
