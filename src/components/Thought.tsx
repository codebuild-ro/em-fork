import React, { useEffect } from 'react'
import { ThunkDispatch } from 'redux-thunk'
import { connect } from 'react-redux'
import classNames from 'classnames'
import { store } from '../store'
import globals from '../globals'
import { alert, dragHold, dragInProgress, setCursor, toggleTopControlsAndBreadcrumbs } from '../action-creators'
import { DROP_TARGET, GLOBAL_STYLE_ENV, MAX_DISTANCE_FROM_CURSOR, TIMEOUT_BEFORE_DRAG } from '../constants'
import { compareReasonable } from '../util/compareThought'
import { Child, Context, Index, Parent, Path, SimplePath, State } from '../@types'

// components
import Bullet from './Bullet'
import Byline from './Byline'
import Note from './Note'
import StaticThought from './StaticThought'
import Subthoughts from './Subthoughts'
import ThoughtAnnotation from './ThoughtAnnotation'
import DragAndDropThought, { ConnectedDraggableThoughtContainerProps } from './DragAndDropThought'

// hooks
import useIsChildHovering from '../hooks/useIsChildHovering'
import useLongPress from '../hooks/useLongPress'

// util
import {
  equalArrays,
  equalPath,
  head,
  headId,
  headValue,
  isDescendantPath,
  isDivider,
  isFunction,
  isRoot,
  parentOf,
  parseJsonSafe,
  pathToContext,
  publishMode,
} from '../util'

// selectors
import {
  attribute,
  childIdsToThoughts,
  getChildren,
  getChildrenRanked,
  getSortPreference,
  getStyle,
  getThoughtById,
  hasChildren,
  isContextViewActive,
  rootedParentOf,
} from '../selectors'
import { getAllChildrenAsThoughts } from '../selectors/getChildren'

/**********************************************************************
 * Redux
 **********************************************************************/

export interface ThoughtContainerProps {
  allowSingleContext?: boolean
  childrenForced?: Child[]
  contextBinding?: Path
  path: Path
  cursor?: Path | null
  depth?: number
  env?: Index<Context>
  expandedContextThought?: Path
  hideBullet?: boolean
  isDeepHovering?: boolean
  isPublishChild?: boolean
  isCursorGrandparent?: boolean
  isCursorParent?: boolean
  isDragging?: boolean
  isEditing?: boolean
  isEditingPath?: boolean
  isExpanded?: boolean
  isHovering?: boolean
  isParentHovering?: boolean
  // true if the thought is not hidden by autofocus, i.e. actualDistance < 2
  // currently this does not control visibility, but merely tracks it
  isVisible?: boolean
<<<<<<< HEAD
  prevChild?: Parent
=======
  prevChild?: Child | ThoughtContext
>>>>>>> cfc2cfa0
  publish?: boolean
  rank: number
  showContexts?: boolean
  style?: React.CSSProperties
  simplePath: SimplePath
  simplePathLive?: SimplePath
  view?: string | null
}

interface ThoughtProps {
  cursorOffset?: number | null
  env?: Index<Context>
  hideBullet?: boolean
  homeContext?: boolean
  isDragging?: boolean
  isPublishChild?: boolean
  isEditing?: boolean
  isLeaf?: boolean
  // true if the thought is not hidden by autofocus, i.e. actualDistance < 2
  // currently this does not control visibility, but merely tracks it
  isVisible?: boolean
  path: Path
  publish?: boolean
  rank: number
  showContextBreadcrumbs?: boolean
  showContexts?: boolean
  style?: React.CSSProperties
  simplePath: SimplePath
  view?: string | null
  editing?: boolean | null
}

export type ConnectedThoughtProps = ThoughtProps &
  Pick<ReturnType<typeof mapDispatchToProps>, 'toggleTopControlsAndBreadcrumbs'>

export type ConnectedThoughtContainerProps = ThoughtContainerProps & ReturnType<typeof mapStateToProps>

export type ConnectedThoughtDispatchProps = ReturnType<typeof mapDispatchToProps>

const EMPTY_OBJECT = {}

/** Gets a globally defined style. */
const getGlobalStyle = (key: string) => GLOBAL_STYLE_ENV[key as keyof typeof GLOBAL_STYLE_ENV]?.style

/** Gets a globally defined bullet. */
const getGlobalBullet = (key: string) => GLOBAL_STYLE_ENV[key as keyof typeof GLOBAL_STYLE_ENV]?.bullet

// eslint-disable-next-line jsdoc/require-jsdoc
const mapStateToProps = (state: State, props: ThoughtContainerProps) => {
  const { cursor, cursorOffset, expanded, expandedContextThought, search, expandHoverTopPath, editing } = state

  const { path, simplePath, showContexts, depth } = props

  // check if the cursor path includes the current thought
  const isEditingPath = isDescendantPath(cursor, path)

  // check if the cursor is editing a thought directly
  const isEditing = equalPath(cursor, path)

  const simplePathLive = isEditing
    ? (parentOf(simplePath).concat(head(showContexts ? parentOf(cursor!) : cursor!)) as SimplePath)
    : simplePath
  const contextLive = pathToContext(state, simplePathLive)

  const distance = cursor ? Math.max(0, Math.min(MAX_DISTANCE_FROM_CURSOR, cursor.length - depth!)) : 0

  const isExpandedHoverTopPath = expandHoverTopPath && equalPath(path, expandHoverTopPath)

  // Note: If the thought is the active expand hover top path then it should be treated as a cursor parent. It is because the current implementation allows tree to unfold visually starting from cursor parent.
  const isCursorParent =
    isExpandedHoverTopPath ||
    (!!cursor &&
      (distance === 2
        ? // grandparent
          equalPath(rootedParentOf(state, parentOf(cursor)), path) &&
          getChildren(state, pathToContext(state, cursor)).length === 0
        : // parent
          equalPath(parentOf(cursor), path)))

  const contextBinding = parseJsonSafe(attribute(state, contextLive, '=bindContext') ?? '') as SimplePath | undefined

  // Note: An active expand hover top thought cannot be a cusor's grandparent as it is already treated as cursor's parent.
  const isCursorGrandparent =
    !isExpandedHoverTopPath && !!cursor && equalPath(rootedParentOf(state, parentOf(cursor)), path)

  const isExpanded = !!expanded[headId(path)]
  const isLeaf = !hasChildren(state, contextLive)

  return {
    contextBinding,
    cursorOffset,
    distance,
    isPublishChild: !search && publishMode() && simplePath.length === 2,
    isCursorParent,
    isCursorGrandparent,
    expandedContextThought,
    isEditing,
    isEditingPath,
    isExpanded,
    isLeaf,
    publish: !search && publishMode(),
    simplePathLive,
    view: attribute(state, contextLive, '=view'),
    editing,
  }
}

// eslint-disable-next-line jsdoc/require-jsdoc
const mapDispatchToProps = (dispatch: ThunkDispatch<State, unknown, any>, props: ThoughtContainerProps) => ({
  toggleTopControlsAndBreadcrumbs: () => dispatch(toggleTopControlsAndBreadcrumbs(false)),
})

/**********************************************************************
 * Components
 **********************************************************************/

/** A thought container with bullet, thought annotation, thought, and subthoughts.
 *
  @param allowSingleContext  Pass through to Subthoughts since the SearchSubthoughts component does not have direct access to the Subthoughts of the Subthoughts of the search. Default: false.
 */
const ThoughtContainer = ({
  allowSingleContext,
  childrenForced,
  contextBinding,
  path,
  cursor,
  cursorOffset,
  depth = 0,
  dragPreview,
  dragSource,
  dropTarget,
  env,
  expandedContextThought,
  hideBullet: hideBulletProp,
  isDeepHovering,
  isPublishChild,
  isCursorGrandparent,
  isCursorParent,
  isVisible,
  isDragging,
  isEditing,
  isEditingPath,
  isBeingHoveredOver,
  isExpanded,
  isHovering,
  isLeaf,
  isParentHovering,
  prevChild,
  publish,
  rank,
  showContexts,
  style,
  simplePath,
  simplePathLive,
  view,
  toggleTopControlsAndBreadcrumbs,
  editing,
}: ConnectedDraggableThoughtContainerProps) => {
  const state = store.getState()

  useEffect(() => {
    if (isBeingHoveredOver) {
      store.dispatch(
        dragInProgress({
          value: true,
          draggingThought: state.draggingThought,
          hoveringPath: path,
          hoverId: DROP_TARGET.ThoughtDrop,
        }),
      )
    }
  }, [isBeingHoveredOver])

  /** Highlight bullet and show alert on long press on Thought. */
  const onLongPressStart = () => {
    if (!store.getState().dragHold) {
      store.dispatch([
        dragHold({ value: true, simplePath: simplePathLive }),
        alert('Drag and drop to move thought', { showCloseLink: false }),
      ])
    }
  }

  /** Cancel highlighting of bullet and dismiss alert when long press finished. */
  const onLongPressEnd = () => {
    if (store.getState().dragHold) {
      store.dispatch([dragHold({ value: false }), alert(null)])
    }
  }

  // eslint-disable-next-line @typescript-eslint/no-unused-vars
  const longPressHandlerProps = useLongPress(onLongPressStart, onLongPressEnd, TIMEOUT_BEFORE_DRAG)

  const value = headValue(state, simplePathLive!)

  // if rendering as a context and the thought is the root, render home icon instead of Editable
  const homeContext = showContexts && isRoot([head(rootedParentOf(state, simplePath))])

  // prevent fading out cursor parent
  // there is a special case here for the cursor grandparent when the cursor is a leaf
  // See: <Subthoughts> render

  const children = childrenForced
    ? childIdsToThoughts(state, childrenForced)
    : getChildrenRanked(state, pathToContext(state, contextBinding || simplePathLive))

  const showContextBreadcrumbs =
    showContexts && (!globals.ellipsizeContextThoughts || equalPath(path, expandedContextThought as Path | null))

<<<<<<< HEAD
  const thoughts = pathToContext(state, simplePath)
  const thoughtsLive = pathToContext(state, simplePathLive!)
=======
  const thoughts = pathToContext(simplePath)
>>>>>>> cfc2cfa0
  const context = parentOf(thoughts)
  const childrenOptions = getAllChildrenAsThoughts(state, [...context, '=options'])

  const options =
    !isFunction(value) && childrenOptions.length > 0
      ? childrenOptions.map(thought => {
          return thought.value.toLowerCase()
        })
      : null

  /** Load styles from child expressions that are found in the environment. */
  const styleEnv = children
    .filter(
      child =>
        child.value in GLOBAL_STYLE_ENV ||
        // children that have an entry in the environment
        (child.value in { ...env } &&
          // do not apply to =let itself i.e. =let/x/=style should not apply to =let
          !equalArrays([...thoughts, child.value], env![child.value])),
    )
    .map(child => (child.value in { ...env } ? getStyle(state, env![child.value]) : getGlobalStyle(child.value) || {}))
    .reduce<React.CSSProperties>(
      (accum, style) => ({
        ...accum,
        ...style,
      }),
      // use stable object reference
      EMPTY_OBJECT,
    )

  /** Load =bullet from child expressions that are found in the environment. */
  const bulletEnv = () =>
    children
      .filter(
        child =>
          child.value in GLOBAL_STYLE_ENV ||
          // children that have an entry in the environment
          (child.value in { ...env } &&
            // do not apply to =let itself i.e. =let/x/=style should not apply to =let
            !equalArrays([...thoughts, child.value], env![child.value])),
      )
      .map(child =>
        child.value in { ...env } ? attribute(state, env![child.value], '=bullet') : getGlobalBullet(child.value),
      )

  const hideBullet = hideBulletProp || bulletEnv().some(envChildBullet => envChildBullet === 'None')

  const styleSelf = getStyle(state, thoughts)
  const styleContainer = getStyle(state, thoughts, { container: true })
  const styleContainerZoom = isEditingPath
    ? getStyle(state, thoughts.concat('=focus', 'Zoom'), { container: true })
    : null

  const cursorOnAlphabeticalSort = cursor && getSortPreference(state, context).type === 'Alphabetical'

  const draggingThoughtValue = state.draggingThought ? getThoughtById(state, headId(state.draggingThought)).value : null

  const isAnyChildHovering = useIsChildHovering(thoughts, isHovering, isDeepHovering)

  /** Checks if any descendents of the direct siblings is being hovered. */
  const isAnySiblingDescendantHovering = () =>
    !isHovering &&
    state.hoveringPath &&
    isDescendantPath(state.hoveringPath, parentOf(path)) &&
    (state.hoveringPath.length !== path.length || state.hoverId === DROP_TARGET.EmptyDrop)

  const shouldDisplayHover = cursorOnAlphabeticalSort
    ? // if alphabetical sort is enabled check if drag is in progress and parent element is hovering
      state.dragInProgress &&
      isParentHovering &&
      draggingThoughtValue &&
      !isAnySiblingDescendantHovering() &&
      // check if it's alphabetically previous to current thought
      compareReasonable(draggingThoughtValue, value) <= 0 &&
      // check if it's alphabetically next to previous thought if it exists
      // @MIGRATION_TODO: Convert prevChild to thought and get the value
      (!prevChild || compareReasonable(draggingThoughtValue, prevChild.value) === 1)
    : // if alphabetical sort is disabled just check if current thought is hovering
      globals.simulateDropHover || isHovering

  // avoid re-renders from object reference change
  const styleNew =
    Object.keys(styleSelf || {}).length > 0 ||
    (Object.keys(styleEnv || {}).length > 0 && Object.keys(style || {}).length > 0)
      ? {
          ...style,
          ...styleEnv,
          ...styleSelf,
        }
      : Object.keys(styleEnv || {}).length > 0
      ? styleEnv
      : style

  return dropTarget(
    dragSource(
      <li
        style={{
          ...styleContainer,
          ...styleContainerZoom,
        }}
        className={classNames({
          child: true,
          'child-divider': isDivider(value),
          'cursor-parent': isCursorParent,
          'cursor-grandparent': isCursorGrandparent,
          // used so that the autofocus can properly highlight the immediate parent of the cursor
          editing: isEditing,
          expanded: isExpanded,
          function: isFunction(value), // eslint-disable-line quote-props
          'has-only-child': children.length === 1,
          'invalid-option': options ? !options.includes(value.toLowerCase()) : null,
          // if editing and expansion is suppressed, mark as a leaf so that bullet does not show expanded
          // this is a bit of a hack since the bullet transform checks leaf instead of expanded
          // TODO: Consolidate with isLeaf if possible
          leaf: isLeaf || (isEditing && globals.suppressExpansion),
          // prose view will automatically be enabled if there enough characters in at least one of the thoughts within a context
          prose: view === 'Prose',
          'show-contexts': showContexts,
          'show-contexts-no-breadcrumbs': simplePath.length === 2,
          // must use isContextViewActive to read from live state rather than showContexts which is a static propr from the Subthoughts component. showContext is not updated when the context view is toggled, since the Thought should not be re-rendered.
          'table-view': view === 'Table' && !isContextViewActive(state, pathToContext(state, path)),
        })}
        ref={el => {
          if (el) {
            dragPreview()
          }
        }}
        // disable to test if this solves the app switch touch issue on mobile PWA
        // { ...longPressHandlerProps }
      >
        <div className='thought-container' style={hideBullet ? { marginLeft: -12 } : {}}>
          {!(publish && context.length === 0) && (!isLeaf || !isPublishChild) && !hideBullet && (
            <Bullet
              isEditing={isEditing}
              context={pathToContext(state, simplePath)}
              leaf={isLeaf}
              onClick={(e: React.MouseEvent) => {
                if (!isEditing || children.length === 0) {
                  e.stopPropagation()
                  store.dispatch(setCursor({ path: simplePath }))
                }
              }}
            />
          )}

          <span
            className='drop-hover'
            style={{
              display: shouldDisplayHover ? 'inline' : 'none',
            }}
          ></span>

          <ThoughtAnnotation
            env={env}
            path={path}
            homeContext={homeContext}
            minContexts={allowSingleContext ? 0 : 2}
            showContextBreadcrumbs={showContextBreadcrumbs}
            showContexts={showContexts}
            style={styleNew}
            simplePath={simplePath}
          />

          <StaticThought
            env={env}
            path={path}
            cursorOffset={cursorOffset}
            hideBullet={hideBullet}
            homeContext={homeContext}
            isDragging={isDragging}
            isPublishChild={isPublishChild}
            isEditing={isEditing}
            isLeaf={isLeaf}
            isVisible={isVisible}
            publish={publish}
            rank={rank}
            showContextBreadcrumbs={showContextBreadcrumbs}
            showContexts={showContexts}
            style={styleNew}
            simplePath={simplePath}
            toggleTopControlsAndBreadcrumbs={toggleTopControlsAndBreadcrumbs}
            view={view}
            editing={editing}
          />

          <Note path={simplePathLive} />
        </div>

        {publish && context.length === 0 && <Byline context={thoughts} />}

        {/* Recursive Subthoughts */}
        <Subthoughts
          allowSingleContext={allowSingleContext}
          childrenForced={childrenForced}
          env={env}
          path={path}
          depth={depth}
          isParentHovering={isAnyChildHovering}
          showContexts={allowSingleContext}
          simplePath={simplePath}
        />
      </li>,
    ),
  )
}

ThoughtContainer.displayName = 'ThoughtContainer'

// export connected, drag and drop higher order thought component
const ThoughtComponent = connect(mapStateToProps, mapDispatchToProps)(DragAndDropThought(ThoughtContainer))

export default ThoughtComponent<|MERGE_RESOLUTION|>--- conflicted
+++ resolved
@@ -81,11 +81,7 @@
   // true if the thought is not hidden by autofocus, i.e. actualDistance < 2
   // currently this does not control visibility, but merely tracks it
   isVisible?: boolean
-<<<<<<< HEAD
   prevChild?: Parent
-=======
-  prevChild?: Child | ThoughtContext
->>>>>>> cfc2cfa0
   publish?: boolean
   rank: number
   showContexts?: boolean
@@ -295,12 +291,7 @@
   const showContextBreadcrumbs =
     showContexts && (!globals.ellipsizeContextThoughts || equalPath(path, expandedContextThought as Path | null))
 
-<<<<<<< HEAD
   const thoughts = pathToContext(state, simplePath)
-  const thoughtsLive = pathToContext(state, simplePathLive!)
-=======
-  const thoughts = pathToContext(simplePath)
->>>>>>> cfc2cfa0
   const context = parentOf(thoughts)
   const childrenOptions = getAllChildrenAsThoughts(state, [...context, '=options'])
 
