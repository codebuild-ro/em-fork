import React, { Dispatch, MouseEvent, useEffect } from 'react'
import { Action } from 'redux'
import { connect } from 'react-redux'
import classNames from 'classnames'
import { ConnectDragPreview, ConnectDragSource, ConnectDropTarget, DragSource, DragSourceConnector, DragSourceMonitor, DropTarget, DropTargetConnector, DropTargetMonitor } from 'react-dnd'
import { getEmptyImage } from 'react-dnd-html5-backend'
import { isMobile } from '../browser'
import { store } from '../store'
import globals from '../globals'
import { alert, expandContextThought, toggleTopControlsAndBreadcrumbs } from '../action-creators'
import { MAX_DISTANCE_FROM_CURSOR, TIMEOUT_BEFORE_DRAG } from '../constants'
import { State } from '../util/initialState'
import { ActionCreator, Child, Path, ThoughtContext } from '../types'

// components
import Bullet from './Bullet'
import BulletCursorOverlay from './BulletCursorOverlay'
import Byline from './Byline'
import ContextBreadcrumbs from './ContextBreadcrumbs'
import Divider from './Divider'
import Editable from './Editable'
import HomeLink from './HomeLink'
import Note from './Note'
import Subthoughts from './Subthoughts'
import Superscript from './Superscript'
import ThoughtAnnotation from './ThoughtAnnotation'
import useLongPress from '../hooks/useLongPress'
<<<<<<< HEAD
=======
import { MAX_DISTANCE_FROM_CURSOR, TIMEOUT_BEFORE_DRAG } from '../constants'
import { State } from '../util/initialState'
import { ActionCreator, Child, Path, SimplePath, ThoughtContext } from '../types'
>>>>>>> f73e4f84

// util
import {
  contextOf,
  ellipsize,
  equalArrays,
  equalPath,
  hashContext,
  head,
  headValue,
  isDivider,
  isDocumentEditable,
  isEM,
  isFunction,
  isRoot,
  isURL,
  pathToContext,
  publishMode,
  rootedContextOf,
  subsetThoughts,
  unroot,
} from '../util'

// selectors
import {
  attribute,
  attributeEquals,
  chain,
  getNextRank,
  getRankBefore,
  getSortPreference,
  getStyle,
  getThought,
  getThoughts,
  getThoughtsRanked,
  hasChild,
  hasChildren,
  isBefore,
  isContextViewActive,
} from '../selectors'

/**********************************************************************
 * Redux
 **********************************************************************/

interface ThoughtProps {
  contextChain: SimplePath[],
  cursorOffset?: number,
  hideBullet?: boolean,
  homeContext?: boolean,
  isDraggable?: boolean,
  isDragging?: boolean,
  isPublishChild?: boolean,
  isEditing?: boolean,
  isLeaf?: boolean,
  publish?: boolean,
  rank: number,
  showContextBreadcrumbs?: boolean,
  showContexts?: boolean,
  style?: React.CSSProperties,
  thoughtsRanked: SimplePath,
  view?: string | null,
  toggleTopControlsAndBreadcrumbs: () => void,
}

interface ThoughtContainerProps {
  allowSingleContext?: boolean,
  childrenForced?: Child[],
  contextBinding?: Path,
  contextChain: SimplePath[],
  count?: number,
  cursor?: Path | null,
  cursorOffset?: number,
  depth?: number,
  expanded?: boolean,
  expandedContextThought?: Path,
  hideBullet?: boolean,
  isDeepHovering?: boolean,
  isPublishChild?: boolean,
  isCursorGrandparent?: boolean,
  isCursorParent?: boolean,
  isDraggable?: boolean,
  isDragging?: boolean,
  isEditing?: boolean,
  isEditingPath?: boolean,
  isHovering?: boolean,
  isParentHovering?: boolean,
  prevChild?: Child | ThoughtContext,
  publish?: boolean,
  rank: number,
  showContexts?: boolean,
  style?: React.CSSProperties,
  thought?: Child,
  thoughtsRanked: SimplePath,
  thoughtsRankedLive?: SimplePath,
  url?: string | null,
  view?: string | null,
}

interface ThoughtDispatchProps {
  toggleTopControlsAndBreadcrumbs: () => void,
}

// eslint-disable-next-line jsdoc/require-jsdoc
const mapStateToProps = (state: State, props: ThoughtContainerProps) => {

  const {
    cursor,
    cursorOffset,
    cursorBeforeEdit,
    expanded,
    expandedContextThought,
    search,
  } = state

  const {
    contextChain,
    thoughtsRanked,
    showContexts,
    depth,
    childrenForced
  } = props

  // resolve thoughts that are part of a context chain (i.e. some parts of thoughts expanded in context view) to match against cursor subset
  const thoughtsResolved = props.contextChain && props.contextChain.length > 0
    ? chain(state, props.contextChain, thoughtsRanked)
    : unroot(thoughtsRanked)

  // check if the cursor path includes the current thought
  const isEditingPath = subsetThoughts(cursorBeforeEdit, thoughtsResolved)

  // check if the cursor is editing a thought directly
  const isEditing = equalPath(cursorBeforeEdit, thoughtsResolved)

  const thoughtsRankedLive = isEditing
    ? contextOf(thoughtsRanked).concat(head(showContexts ? contextOf(cursor!) : cursor!)) as SimplePath
    : thoughtsRanked

  const distance = cursor ? Math.max(0,
    Math.min(MAX_DISTANCE_FROM_CURSOR, cursor.length - depth!)
  ) : 0

  const isCursorParent = distance === 2
    // grandparent
    // @ts-ignore
    ? equalPath(rootedContextOf(contextOf(cursor || [])), chain(state, contextChain, thoughtsRanked)) && getThoughtsRanked(state, cursor).length === 0
    // parent
    : equalPath(contextOf(cursor || []), chain(state, contextChain, thoughtsRanked))

  let contextBinding // eslint-disable-line fp/no-let
  try {
    contextBinding = JSON.parse(attribute(state, thoughtsRankedLive, '=bindContext') || '')
  }
  catch (err) {
    // eslint-disable-line no-empty
  }

  const isCursorGrandparent =
    equalPath(rootedContextOf(contextOf(cursor || [])), chain(state, contextChain, thoughtsRanked))
  const children = childrenForced || getThoughtsRanked(state, contextBinding || thoughtsRankedLive)

  const value = headValue(thoughtsRankedLive)

  // link URL
  const url = isURL(value) ? value :
  // if the only subthought is a url and the thought is not expanded, link the thought
    !expanded && children.length === 1 && children[0].value && isURL(children[0].value) && (!cursor || !equalPath(thoughtsRankedLive, contextOf(cursor))) ? children[0].value :
    null

  const thought = getThought(state, value)

  return {
    contextBinding,
    cursorOffset,
    distance,
    isPublishChild: !search && publishMode() && thoughtsRanked.length === 2,
    isCursorParent,
    isCursorGrandparent,
    expanded: expanded[hashContext(thoughtsResolved)],
    expandedContextThought,
    isEditing,
    isEditingPath,
    publish: !search && publishMode(),
    thought,
    thoughtsRankedLive,
    view: attribute(state, thoughtsRankedLive, '=view'),
    url,
  }
}

// eslint-disable-next-line jsdoc/require-jsdoc
const mapDispatchToProps = (dispatch: Dispatch<Action | ActionCreator>) => ({
  toggleTopControlsAndBreadcrumbs: () => dispatch(toggleTopControlsAndBreadcrumbs(false)),
})

/**********************************************************************
 * Drag and Drop
 **********************************************************************/

// eslint-disable-next-line jsdoc/require-jsdoc
const canDrag = (props: ThoughtContainerProps) => {
  const state = store.getState()
  const thoughts = pathToContext(props.thoughtsRankedLive!)
  const context = contextOf(pathToContext(props.thoughtsRankedLive!))
  const isDraggable = props.isDraggable || props.isCursorParent

  return isDocumentEditable() &&
    isDraggable &&
    (!isMobile || globals.touched) &&
    !hasChild(state, thoughts, '=immovable') &&
    !hasChild(state, thoughts, '=readonly') &&
    !hasChild(state, context, '=immovable') &&
    !hasChild(state, context, '=readonly')
}

// eslint-disable-next-line jsdoc/require-jsdoc
const beginDrag = ({ thoughtsRankedLive }: { thoughtsRankedLive: SimplePath }) => {
  store.dispatch({
    type: 'dragInProgress',
    value: true,
    draggingThought: thoughtsRankedLive,
    offset: document.getSelection()?.focusOffset,
  })
  return { thoughtsRanked: thoughtsRankedLive }
}

// eslint-disable-next-line jsdoc/require-jsdoc
const endDrag = () => {
  store.dispatch({ type: 'dragInProgress', value: false })
  store.dispatch({ type: 'dragHold', value: false })
  store.dispatch(alert(null))
}

// eslint-disable-next-line jsdoc/require-jsdoc
const dragCollect = (connect: DragSourceConnector, monitor: DragSourceMonitor) => ({
  dragSource: connect.dragSource(),
  dragPreview: connect.dragPreview(),
  isDragging: monitor.isDragging()
})

// eslint-disable-next-line jsdoc/require-jsdoc
const canDrop = (props: ThoughtContainerProps, monitor: DropTargetMonitor) => {

  const state = store.getState()
  const { cursor } = state
  const { thoughtsRanked: thoughtsFrom } = monitor.getItem()
  const thoughtsTo = props.thoughtsRankedLive!
  const thoughts = pathToContext(props.thoughtsRankedLive!)
  const context = contextOf(thoughts)
  const isSorted = getSortPreference(state, context).includes('Alphabetical')
  const distance = cursor ? cursor.length - thoughtsTo.length : 0
  const isHidden = distance >= 2
  const isSelf = equalPath(thoughtsTo, thoughtsFrom)
  const isDescendant = subsetThoughts(thoughtsTo, thoughtsFrom) && !isSelf
  const oldContext = rootedContextOf(thoughtsFrom)
  const newContext = rootedContextOf(thoughtsTo)
  const sameContext = equalArrays(oldContext, newContext)

  // do not drop on descendants (exclusive) or thoughts hidden by autofocus
  // allow drop on itself or after itself even though it is a noop so that drop-hover appears consistently
  return !isHidden && !isDescendant && (!isSorted || !sameContext)
}

// eslint-disable-next-line jsdoc/require-jsdoc
const drop = (props: ThoughtContainerProps, monitor: DropTargetMonitor) => {

  // no bubbling
  if (monitor.didDrop() || !monitor.isOver({ shallow: true })) return

  const state = store.getState()

  const { thoughtsRanked: thoughtsFrom } = monitor.getItem()
  const thoughtsTo = props.thoughtsRankedLive!
  const isRootOrEM = isRoot(thoughtsFrom) || isEM(thoughtsFrom)
  const oldContext = rootedContextOf(thoughtsFrom)
  const newContext = rootedContextOf(thoughtsTo)
  const sameContext = equalArrays(oldContext, newContext)

  // cannot move root or em context
  if (isRootOrEM && !sameContext) {
    store.dispatch({ type: 'error', value: `Cannot move the ${isRoot(thoughtsFrom) ? 'home' : 'em'} context to another context.` })
    return
  }

  // drop on itself or after itself is a noop
  if (equalPath(thoughtsFrom, thoughtsTo) || isBefore(state, thoughtsFrom, thoughtsTo)) return

  const newPath = unroot(contextOf(thoughtsTo)).concat({
    value: headValue(thoughtsFrom),
    rank: getRankBefore(state, thoughtsTo)
  })

  store.dispatch(props.showContexts
    ? {
      type: 'newThoughtSubmit',
      value: headValue(thoughtsTo),
      context: pathToContext(thoughtsFrom),
      rank: getNextRank(state, thoughtsFrom)
    }
    : {
      type: 'existingThoughtMove',
      oldPath: thoughtsFrom,
      newPath
    }
  )

  // alert user of move to another context
  if (!sameContext) {

    // wait until after MultiGesture has cleared the error so this alert does not get cleared
    setTimeout(() => {
      const alertFrom = '"' + ellipsize(headValue(thoughtsFrom)) + '"'
      const alertTo = isRoot(newContext)
        ? 'home'
        : '"' + ellipsize(headValue(contextOf(thoughtsTo))) + '"'

      store.dispatch(alert(`${alertFrom} moved to ${alertTo} context.`))
      clearTimeout(globals.errorTimer)
      // @ts-ignore
      globals.errorTimer = window.setTimeout(() => store.dispatch(alert(null)), 5000)
    }, 100)
  }
}

// eslint-disable-next-line jsdoc/require-jsdoc
const dropCollect = (connect: DropTargetConnector, monitor: DropTargetMonitor) => ({
  dropTarget: connect.dropTarget(),
  isHovering: monitor.isOver({ shallow: true }) && monitor.canDrop(),
  isDeepHovering: monitor.isOver()
})

/**********************************************************************
 * Components
 **********************************************************************/

/** A single thought element with overlay bullet, context breadcrumbs, editable, and superscript. */
const Thought = ({
  contextChain,
  cursorOffset,
  homeContext,
  isDragging,
  isEditing,
  isLeaf,
  hideBullet,
  publish,
  rank,
  showContextBreadcrumbs,
  showContexts,
  style,
  thoughtsRanked,
  toggleTopControlsAndBreadcrumbs
}: ThoughtProps) => {
  const isRoot = thoughtsRanked.length === 1
  const isRootChildLeaf = thoughtsRanked.length === 2 && isLeaf

  return <div className='thought' style={homeContext ? { height: '1em', marginLeft: 8 } : {}}>

    {!(publish && (isRoot || isRootChildLeaf)) && !hideBullet && <BulletCursorOverlay thoughtsRanked={thoughtsRanked} isDragging={isDragging}/>}

    {showContextBreadcrumbs ? <ContextBreadcrumbs thoughtsRanked={contextOf(contextOf(thoughtsRanked))} showContexts={showContexts} />
    : showContexts && thoughtsRanked.length > 2 ? <span className='ellipsis'><a tabIndex={-1}/* TODO: Add setting to enable tabIndex for accessibility */ onClick={() => {
      store.dispatch(expandContextThought(thoughtsRanked))
    }}>... </a></span>
    : null}

    {homeContext ? <HomeLink />
    : isDivider(headValue(thoughtsRanked)) ? <Divider thoughtsRanked={thoughtsRanked} />
    // cannot use thoughtsRankedLive here else Editable gets re-rendered during editing
    : <Editable
      contextChain={contextChain}
      cursorOffset={cursorOffset}
      disabled={!isDocumentEditable()}
      isEditing={isEditing}
      rank={rank}
      showContexts={showContexts}
      style={style}
      thoughtsRanked={thoughtsRanked}
      onKeyDownAction={isMobile ? undefined : toggleTopControlsAndBreadcrumbs}
    />}

    <Superscript thoughtsRanked={thoughtsRanked} showContexts={showContexts} contextChain={contextChain} superscript={false} />
  </div>
}

/** A thought container with bullet, thought annotation, thought, and subthoughts.
 *
  @param allowSingleContext  Pass through to Subthoughts since the SearchSubthoughts component does not have direct access to the Subthoughts of the Subthoughts of the search. Default: false.
 */
const ThoughtContainer = ({
  allowSingleContext,
  childrenForced,
  contextBinding,
  contextChain,
  count = 0,
  cursor = [],
  cursorOffset,
  depth = 0,
  dragPreview,
  dragSource,
  dropTarget,
  expanded,
  expandedContextThought,
  hideBullet,
  isDeepHovering,
  isPublishChild,
  isCursorGrandparent,
  isCursorParent,
  isDraggable,
  isDragging,
  isEditing,
  isEditingPath,
  isHovering,
  isParentHovering,
  prevChild,
  publish,
  rank,
  showContexts,
  style,
  thought,
  thoughtsRanked,
  thoughtsRankedLive,
  url,
  view,
  toggleTopControlsAndBreadcrumbs
}: ThoughtContainerProps & {
  dragPreview: ConnectDragPreview,
  dragSource: ConnectDragSource,
  dropTarget: ConnectDropTarget,
} & ThoughtDispatchProps) => {

  const state = store.getState()
  useEffect(() => {
    if (isHovering) {
      store.dispatch({
        type: 'dragInProgress',
        value: true,
        draggingThought: state.draggingThought,
        hoveringThought: [...context]
      })
    }
  }, [isHovering])

  /** Highlight bullet and show alert on long press on Thought. */
  const onLongPressStart = () => {
    if (!store.getState().dragHold) {
      store.dispatch({ type: 'dragHold', value: true, draggedThoughtsRanked: thoughtsRankedLive })
      store.dispatch(alert('Drag and drop to move thought', { showCloseLink: false }))
    }
  }

  /** Cancel highlighting of bullet and dismiss alert when long press finished. */
  const onLongPressEnd = () => {
    if (store.getState().dragHold) {
      store.dispatch({ type: 'dragHold', value: false })
      store.dispatch(alert(null))
    }
  }

  // eslint-disable-next-line @typescript-eslint/no-unused-vars
  const longPressHandlerProps = useLongPress(onLongPressStart, onLongPressEnd, TIMEOUT_BEFORE_DRAG)

  // resolve thoughts that are part of a context chain (i.e. some parts of thoughts expanded in context view) to match against cursor subset
  const thoughtsResolved = contextChain && contextChain.length > 0
    ? chain(state, contextChain, thoughtsRanked)
    : unroot(thoughtsRanked)

  const value = headValue(thoughtsRankedLive!)

  // if rendering as a context and the thought is the root, render home icon instead of Editable
  const homeContext = showContexts && isRoot([head(contextOf(thoughtsRanked))])

  // prevent fading out cursor parent
  // there is a special case here for the cursor grandparent when the cursor is a leaf
  // See: <Subthoughts> render

  const children = childrenForced || getThoughtsRanked(state, contextBinding ? pathToContext(contextBinding) : thoughtsRankedLive!)

  // in the Context View, perform a data integrity check to confirm that the thought is in thoughtIndex
  const contextThought = showContexts && getThought(state, headValue(contextOf(thoughtsRanked)))

  const showContextBreadcrumbs = showContexts &&
    (!globals.ellipsizeContextThoughts || equalPath(thoughtsRanked, expandedContextThought as Path | null)) &&
    thoughtsRanked.length > 2

  const thoughts = pathToContext(thoughtsRanked)
  const thoughtsLive = pathToContext(thoughtsRankedLive!)
  const context = contextOf(thoughts)
  const childrenOptions = getThoughts(state, [...context, 'Options'])
  const options = !isFunction(value) && childrenOptions.length > 0 ?
    childrenOptions.map(child => child.value.toLowerCase())
    : null

  const isLeaf = !hasChildren(state, thoughtsLive)

  const styleContainer = getStyle(state, thoughts, { container: true })
  const styleContainerZoom = isEditingPath ? getStyle(state, thoughts.concat('=focus', 'Zoom'), { container: true }) : null

  const cursorOnAlphabeticalSort = cursor && attributeEquals(state, context, '=sort', 'Alphabetical')

  const draggingThoughtValue = state.draggingThought
    ? head(pathToContext(state.draggingThought))
    : null

  // check if hovering thought context matches current thought
  const isAnyChildHovering = isDeepHovering && !isHovering && state.hoveringThought
    && thoughts.length === state.hoveringThought.length
    && state.hoveringThought.every((thought: string, index: number) => thought === thoughts[index])

  const shouldDisplayHover = cursorOnAlphabeticalSort
    // if alphabetical sort is enabled check if drag is in progress and parent element is hovering
    ? state.dragInProgress && isParentHovering && draggingThoughtValue
      // check if it's alphabetically previous to current thought
      && draggingThoughtValue <= value
      // check if it's alphabetically next to previous thought if it exists
      && (!prevChild || draggingThoughtValue > (prevChild as Child).value)
    // if alphabetical sort is disabled just check if current thought is hovering
    : globals.simulateDropHover || isHovering

  return thought ? dropTarget(dragSource(<li style={{
    ...styleContainer,
    ...styleContainerZoom,
  }} className={classNames({
    child: true,
    'child-divider': isDivider(thought!.value ?? ''),
    'cursor-parent': isCursorParent,
    'cursor-grandparent': isCursorGrandparent,
    // used so that the autofocus can properly highlight the immediate parent of the cursor
    editing: isEditing,
    expanded,
    'function': isFunction(value), // eslint-disable-line quote-props
    'has-only-child': children.length === 1,
    'invalid-option': options ? !options.includes(value.toLowerCase()) : null,
    // if editing and expansion is suppressed, mark as a leaf so that bullet does not show expanded
    // this is a bit of a hack since the bullet transform checks leaf instead of expanded
    // TODO: Consolidate with isLeaf if possible
    leaf: isLeaf || (isEditing && globals.suppressExpansion),
    // prose view will automatically be enabled if there enough characters in at least one of the thoughts within a context
    prose: view === 'Prose',
    // must use isContextViewActive to read from live state rather than showContexts which is a static propr from the Subthoughts component. showContext is not updated when the context view is toggled, since the Thought should not be re-rendered.
    'show-contexts': showContexts,
    'table-view': view === 'Table' && !isContextViewActive(state, pathToContext(thoughtsResolved)),
  })} ref={el => {
    if (el) {
      dragPreview(getEmptyImage())
    }
  }}
    // disable to test if this solves the app switch touch issue on mobile PWA
    // { ...longPressHandlerProps }
  >
    <div className='thought-container' style={hideBullet ? { marginLeft: -12 } : {}}>

      {!(publish && context.length === 0) && (!isLeaf || !isPublishChild) && !hideBullet && <Bullet isEditing={isEditing} context={pathToContext(thoughtsRanked)} glyph={showContexts && !contextThought ? '✕' : null} onClick={(e: React.MouseEvent) => {
        if (!isEditing || children.length === 0) {
          e.stopPropagation()
          store.dispatch({
            type: 'setCursor',
            thoughtsRanked,
          })
        }
      }}/>}

      <span className='drop-hover' style={{
        display: shouldDisplayHover ? 'inline' : 'none',
      }}></span>

      <ThoughtAnnotation
        contextChain={contextChain}
        homeContext={homeContext}
        minContexts={allowSingleContext ? 0 : 2}
        showContextBreadcrumbs={showContextBreadcrumbs}
        showContexts={showContexts}
        style={style}
        thoughtsRanked={thoughtsRanked}
        url={url}
      />

      <Thought
        contextChain={contextChain}
        cursorOffset={cursorOffset}
        hideBullet={hideBullet}
        homeContext={homeContext}
        isDraggable={isDraggable}
        isDragging={isDragging}
        isPublishChild={isPublishChild}
        isEditing={isEditing}
        isLeaf={isLeaf}
        publish={publish}
        rank={rank}
        showContextBreadcrumbs={showContextBreadcrumbs}
        showContexts={showContexts}
        style={style}
        thoughtsRanked={thoughtsRanked}
        view={view}
        toggleTopControlsAndBreadcrumbs={toggleTopControlsAndBreadcrumbs}
      />

      <Note context={thoughtsLive} thoughtsRanked={thoughtsRankedLive!} contextChain={contextChain}/>

    </div>

    {publish && context.length === 0 && <Byline context={thoughts} />}

    { /* Recursive Subthoughts */}
    <Subthoughts
      thoughtsRanked={thoughtsRanked}
      childrenForced={childrenForced}
      count={count}
      depth={depth}
      contextChain={contextChain}
      allowSingleContext={allowSingleContext}
      isParentHovering={isAnyChildHovering}
      showContexts={allowSingleContext}
      sort={attribute(store.getState(), thoughtsRankedLive!, '=sort') || 'None'}
    />
  </li>)) : null
}

ThoughtContainer.displayName = 'ThoughtContainer'

// export connected, drag and drop higher order thought component
// @ts-ignore
const ThoughtComponent = connect(mapStateToProps, mapDispatchToProps)(DragSource('thought', { canDrag, beginDrag, endDrag }, dragCollect)(DropTarget('thought', { canDrop, drop }, dropCollect)(ThoughtContainer)))

export default ThoughtComponent<|MERGE_RESOLUTION|>--- conflicted
+++ resolved
@@ -10,7 +10,7 @@
 import { alert, expandContextThought, toggleTopControlsAndBreadcrumbs } from '../action-creators'
 import { MAX_DISTANCE_FROM_CURSOR, TIMEOUT_BEFORE_DRAG } from '../constants'
 import { State } from '../util/initialState'
-import { ActionCreator, Child, Path, ThoughtContext } from '../types'
+import { ActionCreator, Child, Path, SimplePath, ThoughtContext } from '../types'
 
 // components
 import Bullet from './Bullet'
@@ -25,12 +25,6 @@
 import Superscript from './Superscript'
 import ThoughtAnnotation from './ThoughtAnnotation'
 import useLongPress from '../hooks/useLongPress'
-<<<<<<< HEAD
-=======
-import { MAX_DISTANCE_FROM_CURSOR, TIMEOUT_BEFORE_DRAG } from '../constants'
-import { State } from '../util/initialState'
-import { ActionCreator, Child, Path, SimplePath, ThoughtContext } from '../types'
->>>>>>> f73e4f84
 
 // util
 import {
