--- conflicted
+++ resolved
@@ -1,17 +1,3 @@
-<<<<<<< HEAD
-import React, { useRef, useState } from 'react'
-import { useDispatch, useSelector } from 'react-redux'
-import { isTouch } from '../browser'
-import { store } from '../store'
-import { attribute, getParent, isContextViewActive } from '../selectors'
-import { deleteAttribute, editing, setAttribute, setNoteFocus } from '../action-creators'
-import { strip } from '../util'
-import ContentEditable, { ContentEditableEvent } from 'react-contenteditable'
-import asyncFocus from '../device/asyncFocus'
-import selectNextEditable from '../device/selectNextEditable'
-import * as selection from '../device/selection'
-import { Context, State } from '../@types'
-=======
 import React, { useEffect, useRef, useState } from 'react'
 import { useDispatch, useSelector } from 'react-redux'
 import { isTouch } from '../browser'
@@ -31,7 +17,6 @@
 import asyncFocus from '../device/asyncFocus'
 import * as selection from '../device/selection'
 import { Path, State } from '../@types'
->>>>>>> cfc2cfa0
 
 interface NoteProps {
   path: Path
@@ -56,7 +41,7 @@
 /** Renders an editable note that modifies the content of the hidden =note attribute. */
 const Note = ({ path }: NoteProps) => {
   const state = store.getState()
-  const context = pathToContext(path)
+  const context = pathToContext(state, path)
   const dispatch = useDispatch()
   const noteRef: { current: HTMLElement | null } = useRef(null)
   const [justPasted, setJustPasted] = useState(false)
@@ -66,18 +51,15 @@
     const noteThought = getParent(state, [...context, '=note'])
     return noteThought && !noteThought.pending
   })
-<<<<<<< HEAD
-=======
 
   // set the caret on the note if editing this thought and noteFocus is true
   useEffect(() => {
     const state = store.getState()
     // cursor must be true if note is focused
-    if (state.noteFocus && equalArrays(pathToContext(simplifyPath(state, state.cursor!)), context)) {
+    if (state.noteFocus && equalArrays(pathToContext(state, simplifyPath(state, state.cursor!)), context)) {
       selection.set(noteRef.current!, { end: true })
     }
   }, [state.noteFocus])
->>>>>>> cfc2cfa0
 
   if (!hasNote || isContextViewActive(state, context)) return null
 
@@ -93,13 +75,7 @@
     if (e.key === 'Escape' || e.key === 'ArrowUp') {
       e.stopPropagation()
       e.preventDefault()
-<<<<<<< HEAD
-      editable.focus()
-      selection.set(editable, { end: true })
-      dispatch(setNoteFocus({ value: false }))
-=======
       dispatch(toggleNote())
->>>>>>> cfc2cfa0
     }
     // delete empty note
     // (delete non-empty note is handled by delete shortcut, which allows mobile gesture to work)
@@ -107,17 +83,7 @@
     else if (e.key === 'Backspace' && !note) {
       e.stopPropagation() // prevent delete thought
       e.preventDefault()
-<<<<<<< HEAD
-
-      if (isTouch) {
-        asyncFocus()
-      }
-      editable.focus()
-      selection.set(editable, { end: true })
-
-=======
       asyncFocus()
->>>>>>> cfc2cfa0
       dispatch(deleteAttribute({ context, key: '=note' }))
       dispatch(setNoteFocus({ value: false }))
     } else if (e.key === 'ArrowDown') {
