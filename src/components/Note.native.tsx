<<<<<<< HEAD
import React, { useState } from 'react'
import { useDispatch, useSelector } from 'react-redux'
import { isTouch } from '../browser'
import { store } from '../store'
import { attribute, getParent, isContextViewActive } from '../selectors'
import { deleteAttribute, editing, setAttribute, setNoteFocus } from '../action-creators'
import { strip } from '../util'
import ContentEditable, { ContentEditableEvent, IKeyDown } from './ContentEditable.native'
import asyncFocus from '../device/asyncFocus'
import selectNextEditable from '../device/selectNextEditable'
import { Context, State } from '../@types'
import * as selection from '../device/selection'
=======
import React, { useEffect, useState } from 'react'
import { useDispatch, useSelector } from 'react-redux'
import { store } from '../store'
import { attribute, getEditingPath, getParent, isContextViewActive, simplifyPath } from '../selectors'
import {
  cursorDown,
  deleteAttribute,
  editing,
  setAttribute,
  setCursor,
  setNoteFocus,
  toggleNote,
} from '../action-creators'
import { equalArrays, pathToContext, strip } from '../util'
import ContentEditable, { ContentEditableEvent, IKeyDown } from './ContentEditable.native'
import { Path, State } from '../@types'
>>>>>>> cfc2cfa0

interface NoteProps {
  path: Path
}

/** Sets the cursor on the note's thought as it is being edited. */
const setCursorOnLiveThought = ({ path }: { path: Path }) => {
  const state = store.getState()
  const simplePath = simplifyPath(state, path)
  const simplePathLive = getEditingPath(state, simplePath)

  store.dispatch(
    setCursor({
      path: simplePathLive,
      cursorHistoryClear: true,
      editing: true,
      noteFocus: true,
    }),
  )
}

/** Renders an editable note that modifies the content of the hidden =note attribute. */
const Note = ({ path }: NoteProps) => {
  const state = store.getState()
  const context = pathToContext(path)
  const dispatch = useDispatch()
  const [justPasted, setJustPasted] = useState(false)

  /** Returns true if this context has a non-pending note.. */
  const hasNote = useSelector((state: State) => {
    const noteThought = getParent(state, [...context, '=note'])
    return noteThought && !noteThought.pending
  })

<<<<<<< HEAD
=======
  // set the caret on the note if editing this thought and noteFocus is true
  useEffect(() => {
    const state = store.getState()
    // cursor must be true if editing
    if (state.editing && state.noteFocus && equalArrays(pathToContext(simplifyPath(state, state.cursor!)), context)) {
      // TODO: Set the caret to the end of the note
    }
  }, [state.cursor, state.editing, state.noteFocus])

>>>>>>> cfc2cfa0
  if (!hasNote || isContextViewActive(state, context)) return null

  const note = attribute(state, context, '=note')

  /** Handles note keyboard shortcuts. */
  const onKeyDown = (e: IKeyDown) => {
    // delete empty note
    // need to get updated note attribute (not the note in the outside scope)
    const note = attribute(store.getState(), context, '=note')

    // select thought
<<<<<<< HEAD
    if (e.key === 'Escape' || e.key === 'ArrowUp' || e.keyCode === 'N'.charCodeAt(0)) {
      editable?.focus()
      selection.set(editable, { end: true })
      dispatch(setNoteFocus({ value: false }))
=======
    if (e.key === 'Escape' || e.key === 'ArrowUp') {
      dispatch(toggleNote())
>>>>>>> cfc2cfa0
    }
    // delete empty note
    // (delete non-empty note is handled by delete shortcut, which allows mobile gesture to work)
    // note may be '' or null if the attribute child was deleted
    else if (e.key === 'Backspace' && !note) {
<<<<<<< HEAD
      if (isTouch) {
        asyncFocus()
      }
      editable.focus()
      selection.set(editable, { end: true })

=======
>>>>>>> cfc2cfa0
      dispatch(deleteAttribute({ context, key: '=note' }))
      dispatch(setNoteFocus({ value: false }))
    } else if (e.key === 'ArrowDown') {
      dispatch(cursorDown())
    }
  }

  /** Updates the =note attribute when the note text is edited. */
  const onChange = (e: ContentEditableEvent) => {
    const value = justPasted
      ? // if just pasted, strip all HTML from value
        (setJustPasted(false), strip(e))
      : // Mobile Safari inserts <br> when all text is deleted
        // Strip <br> from beginning and end of text
        e?.replace(/^<br>|<br>$/gi, '')

    dispatch(
      setAttribute({
        context,
        key: '=note',
        value,
      }),
    )
  }

  /** Set editing to false onBlur, if keyboard is closed. */
  const onBlur = () => {
    dispatch(editing({ value: false }))
  }

  return (
    <ContentEditable
      html={note || ''}
      placeholder='Enter a note'
      onKeyDown={onKeyDown}
      onChange={onChange}
      // onPaste={() => {
      //   // set justPasted so onChange can strip HTML from the new value
      //   // the default onPaste behavior is maintained for easier caret and selection management
      //   setJustPasted(true)
      // }}
      onBlur={onBlur}
      onFocus={() => setCursorOnLiveThought({ path })}
      forceUpdate={false}
    />
  )
}

export default Note<|MERGE_RESOLUTION|>--- conflicted
+++ resolved
@@ -1,17 +1,3 @@
-<<<<<<< HEAD
-import React, { useState } from 'react'
-import { useDispatch, useSelector } from 'react-redux'
-import { isTouch } from '../browser'
-import { store } from '../store'
-import { attribute, getParent, isContextViewActive } from '../selectors'
-import { deleteAttribute, editing, setAttribute, setNoteFocus } from '../action-creators'
-import { strip } from '../util'
-import ContentEditable, { ContentEditableEvent, IKeyDown } from './ContentEditable.native'
-import asyncFocus from '../device/asyncFocus'
-import selectNextEditable from '../device/selectNextEditable'
-import { Context, State } from '../@types'
-import * as selection from '../device/selection'
-=======
 import React, { useEffect, useState } from 'react'
 import { useDispatch, useSelector } from 'react-redux'
 import { store } from '../store'
@@ -28,7 +14,6 @@
 import { equalArrays, pathToContext, strip } from '../util'
 import ContentEditable, { ContentEditableEvent, IKeyDown } from './ContentEditable.native'
 import { Path, State } from '../@types'
->>>>>>> cfc2cfa0
 
 interface NoteProps {
   path: Path
@@ -53,7 +38,7 @@
 /** Renders an editable note that modifies the content of the hidden =note attribute. */
 const Note = ({ path }: NoteProps) => {
   const state = store.getState()
-  const context = pathToContext(path)
+  const context = pathToContext(state, path)
   const dispatch = useDispatch()
   const [justPasted, setJustPasted] = useState(false)
 
@@ -63,18 +48,19 @@
     return noteThought && !noteThought.pending
   })
 
-<<<<<<< HEAD
-=======
   // set the caret on the note if editing this thought and noteFocus is true
   useEffect(() => {
     const state = store.getState()
     // cursor must be true if editing
-    if (state.editing && state.noteFocus && equalArrays(pathToContext(simplifyPath(state, state.cursor!)), context)) {
+    if (
+      state.editing &&
+      state.noteFocus &&
+      equalArrays(pathToContext(state, simplifyPath(state, state.cursor!)), context)
+    ) {
       // TODO: Set the caret to the end of the note
     }
   }, [state.cursor, state.editing, state.noteFocus])
 
->>>>>>> cfc2cfa0
   if (!hasNote || isContextViewActive(state, context)) return null
 
   const note = attribute(state, context, '=note')
@@ -86,29 +72,13 @@
     const note = attribute(store.getState(), context, '=note')
 
     // select thought
-<<<<<<< HEAD
-    if (e.key === 'Escape' || e.key === 'ArrowUp' || e.keyCode === 'N'.charCodeAt(0)) {
-      editable?.focus()
-      selection.set(editable, { end: true })
-      dispatch(setNoteFocus({ value: false }))
-=======
     if (e.key === 'Escape' || e.key === 'ArrowUp') {
       dispatch(toggleNote())
->>>>>>> cfc2cfa0
     }
     // delete empty note
     // (delete non-empty note is handled by delete shortcut, which allows mobile gesture to work)
     // note may be '' or null if the attribute child was deleted
     else if (e.key === 'Backspace' && !note) {
-<<<<<<< HEAD
-      if (isTouch) {
-        asyncFocus()
-      }
-      editable.focus()
-      selection.set(editable, { end: true })
-
-=======
->>>>>>> cfc2cfa0
       dispatch(deleteAttribute({ context, key: '=note' }))
       dispatch(setNoteFocus({ value: false }))
     } else if (e.key === 'ArrowDown') {
