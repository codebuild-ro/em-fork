import React, { FC, useCallback, useEffect, useRef, useState, createContext, useContext } from 'react'
import { useDispatch, useSelector, useStore } from 'react-redux'
import { and } from 'fp-and-or'
import ClipboardJS from 'clipboard'
import globals from '../globals'
import { HOME_PATH } from '../constants'
import {
  download,
  ellipsize,
  exportPhrase,
  getPublishUrl,
  hashContext,
  head,
  isDocumentEditable,
  isFunction,
  isRoot,
  pathToContext,
  removeHome,
  timestamp,
  unroot,
} from '../util'
import { alert, error, closeModal, pull } from '../action-creators'
<<<<<<< HEAD
import { exportContext, getDescendants, simplifyPath, theme } from '../selectors'
=======
import { exportContext, getAllChildren, getDescendantPaths, simplifyPath, theme } from '../selectors'
>>>>>>> cf93d2bb
import Modal from './Modal'
import DropDownMenu from './DropDownMenu'
import LoadingEllipsis from './LoadingEllipsis'
import ChevronImg from './ChevronImg'
import { isTouch } from '../browser'
import useOnClickOutside from 'use-onclickoutside'
import { Context, ExportOption, Parent, Path, SimplePath, State, ThoughtsInterface } from '../@types'
import { getAllChildrenAsThoughts } from '../selectors/getChildren'

/******************************************************************************
 * Contexts
 *****************************************************************************/

const PullStatusContext = createContext<boolean>(false)

const DescendantNumberContext = createContext<number | null>(null)

/******************************************************************************
 * Context Providers
 *****************************************************************************/

/**
 * Context to handle pull status and number of descendants.
 */
const PullProvider: FC<{ context: Context }> = ({ children, context }) => {
  const [isPulling, setIsPulling] = useState<boolean>(true)
  // update numDescendants as descendants are pulled
  const [numDescendants, setNumDescendants] = useState<number | null>(null)

  const dispatch = useDispatch()
  const isMounted = useRef(false)
  const store = useStore()

  /** Handle new thoughts pulled. */
  const onThoughts = useCallback((thoughts: ThoughtsInterface) => {
    // count the total number of new children pulled
    const numDescendantsNew = Object.values(thoughts.contextIndex).reduce((accum, parent) => {
      return accum + parent.children.length
    }, 0)
    setNumDescendants(numDescendants => (numDescendants ?? 0) + numDescendantsNew)
  }, [])

  // fetch all pending descendants of the cursor once for all components
  // track isMounted so we can cancel the end trigger after unmount
  useEffect(() => {
    if (isMounted.current) return

    isMounted.current = true

    const id = hashContext(store.getState(), context)

    if (id)
      dispatch(
        pull(
          { [id]: context },
          {
            onLocalThoughts: (thoughts: ThoughtsInterface) => onThoughts(thoughts),
            // TODO: onRemoteThoughts ??
            maxDepth: Infinity,
          },
        ),
      ).then(() => {
        // isMounted will be set back to false on unmount, preventing exportContext from unnecessarily being called after the component has unmounted
        if (isMounted.current) {
          setIsPulling(false)
        }
      })

    return () => {
      isMounted.current = false
    }
  }, [])

  return (
    <PullStatusContext.Provider value={isPulling}>
      <DescendantNumberContext.Provider value={numDescendants}>{children}</DescendantNumberContext.Provider>
    </PullStatusContext.Provider>
  )
}

/******************************************************************************
 * Hooks
 *****************************************************************************/

/**
 * Use the pulling status of export.
 */
const usePullStatus = () => useContext(PullStatusContext)

/**
 * Use number of descendants that will be exported.
 */
const useDescendantsNumber = () => useContext(DescendantNumberContext)

interface AdvancedSetting {
  id: string
  onChangeFunc: () => void
  defaultChecked: boolean
  checked: boolean
  title: string
  description: string
}

const exportOptions: ExportOption[] = [
  { type: 'text/plain', label: 'Plain Text', extension: 'txt' },
  { type: 'text/html', label: 'HTML', extension: 'html' },
]

/******************************************************************************
 * ExportThoughtsPhrase component
 *****************************************************************************/

interface ExportThoughtsPhraseOptions {
  context: Context
  // the final number of descendants
  numDescendantsFinal: number | null
  title: string
}

/** A user-friendly phrase describing how many thoughts will be exported. Updated with an estimate as thoughts are pulled. */
const ExportThoughtsPhrase = ({ context, numDescendantsFinal, title }: ExportThoughtsPhraseOptions) => {
  const store = useStore()
  const state = store.getState()

  // updates with latest number of descendants
  const numDescendants = useDescendantsNumber()

  const exportThoughtsPhrase = exportPhrase(state, context, numDescendantsFinal ?? numDescendants ?? 0, {
    value: title,
  })

  return <span dangerouslySetInnerHTML={{ __html: exportThoughtsPhrase }} />
}

/******************************************************************************
 * ExportDropdown component
 *****************************************************************************/

interface ExportDropdownProps {
  selected: ExportOption
  onSelect?: (option: ExportOption) => void
}

/** A dropdown menu to select an export type. */
const ExportDropdown: FC<ExportDropdownProps> = ({ selected, onSelect }) => {
  const store = useStore()
  const state = store.getState()
  const [isOpen, setIsOpen] = useState(false)
  // const [wrapperRef, setWrapper] = useState<HTMLElement | null>(null)

  const dark = theme(state) !== 'Light'
  const themeColor = { color: dark ? 'white' : 'black' }

  const closeDropdown = useCallback(() => {
    setIsOpen(false)
  }, [])

  const dropDownRef = React.useRef<HTMLDivElement>(null)
  useOnClickOutside(dropDownRef, closeDropdown)

  return (
    <span ref={dropDownRef} style={{ position: 'relative', whiteSpace: 'nowrap', userSelect: 'none' }}>
      <a style={themeColor} onClick={() => setIsOpen(!isOpen)}>
        {selected.label}
      </a>
      <span style={{ display: 'inline-flex', verticalAlign: 'middle' }}>
        <ChevronImg dark={dark} onClickHandle={() => setIsOpen(!isOpen)} className={isOpen ? 'rotate180' : ''} />
        <span>
          <DropDownMenu
            isOpen={isOpen}
            selected={selected}
            onSelect={(option: ExportOption) => {
              onSelect?.(option)
              setIsOpen(false)
            }}
            options={exportOptions}
            dark={dark}
            style={{
              top: '120%',
              left: 0, // position on the left edge of "Plain Text", otherwise the left side gets cut off on mobile
              display: 'table', // the only value that seems to overflow properly within the inline-flex element
              padding: 0,
            }}
          />
        </span>
      </span>
    </span>
  )
}

/******************************************************************************
 * ModalExport component
 *****************************************************************************/

/** A modal that allows the user to export, download, share, or publish their thoughts. */
const ModalExport: FC<{ context: Context; simplePath: SimplePath; cursor: Path }> = ({
  context,
  simplePath,
  cursor,
}) => {
  const store = useStore()
  const dispatch = useDispatch()
  const state = store.getState()
  const contextTitle = unroot(context.concat(['=publish', 'Title']))
  const titleChild = getAllChildrenAsThoughts(state, contextTitle)[0]
  const cursorThought = state.thoughts.contextIndex[head(cursor)]
  const title = isRoot(cursor) ? 'home' : titleChild ? titleChild.value : cursorThought.value
  const titleShort = ellipsize(title)
  const titleMedium = ellipsize(title, 25)

  const [exportContent, setExportContent] = useState<string | null>(null)
  const [shouldIncludeMetaAttributes, setShouldIncludeMetaAttributes] = useState(true)
  const [shouldIncludeArchived, setShouldIncludeArchived] = useState(true)
  const [selected, setSelected] = useState(exportOptions[0])
  const [numDescendantsInState, setNumDescendantsInState] = useState<number | null>(null)

  const dark = theme(state) !== 'Light'
  const themeColor = { color: dark ? 'white' : 'black' }
  const themeColorWithBackground = dark
    ? { color: 'black', backgroundColor: 'white' }
    : { color: 'white', backgroundColor: 'black' }

  const exportWord = isTouch ? 'Share' : 'Download'

  const isPulling = usePullStatus()

  // calculate the final number of descendants
  // uses a different method for text/plain and text/html
  // does not update in real-time (See: ExportThoughtsPhrase component)
  const numDescendants = exportContent
    ? selected.type === 'text/plain'
      ? exportContent.split('\n').length - 1
      : numDescendantsInState ?? 0
    : null
  const exportThoughtsPhrase = exportPhrase(state, context, numDescendants, {
    value: title,
  })

  /** Sets the exported context from the cursor using the selected type and making the appropriate substitutions. */
  const setExportContentFromCursor = () => {
    const exported = exportContext(store.getState(), context, selected.type, {
      title: titleChild ? titleChild.value : undefined,
      excludeMeta: !shouldIncludeMetaAttributes,
      excludeArchived: !shouldIncludeArchived,
    })

    setExportContent(titleChild ? exported : removeHome(exported).trimStart())
  }

  // Sets export content when pull is complete by useDescendants
  useEffect(() => {
    if (!isPulling) setExportContentFromCursor()
  }, [isPulling])

  useEffect(() => {
    if (!shouldIncludeMetaAttributes) setShouldIncludeArchived(false)

    // when exporting HTML, we have to do a full traversal since the numDescendants heuristic of counting the number of lines in the exported content does not work
    if (selected.type === 'text/html') {
      setNumDescendantsInState(
        getDescendantPaths(state, simplePath, {
          filterFunction: and(
            shouldIncludeMetaAttributes || ((thought: Parent) => !isFunction(thought.value)),
            shouldIncludeArchived || ((thought: Parent) => thought.value !== '=archive'),
          ),
        }).length,
      )
    }

    if (!isPulling) {
      setExportContentFromCursor()
    }
  }, [selected, shouldIncludeMetaAttributes, shouldIncludeArchived])

  useEffect(() => {
    const clipboard = new ClipboardJS('.copy-clipboard-btn')

    clipboard.on('success', () => {
      // Note: clipboard leaves unwanted text selection after copy operation. so removing it to prevent issue with gesture handler
      if (document.getSelection()?.toString()) document.getSelection()?.removeAllRanges()

      dispatch([
        closeModal(),
        alert(`Copied ${exportThoughtsPhrase} to the clipboard`, { alertType: 'clipboard', clearTimeout: 3000 }),
      ])

      clearTimeout(globals.errorTimer)
    })

    clipboard.on('error', e => {
      console.error(e)
      dispatch(error({ value: 'Error copying thoughts' }))

      clearTimeout(globals.errorTimer)
      globals.errorTimer = window.setTimeout(() => dispatch(alert(null, { alertType: 'clipboard' })), 10000)
    })

    return () => {
      clipboard.destroy()
    }
  }, [exportThoughtsPhrase])

  const [publishing, setPublishing] = useState(false)
  const [publishedCIDs, setPublishedCIDs] = useState([] as string[])

  /** Shares or downloads when the export button is clicked. */
  const onExportClick = () => {
    // use mobile share if it is available
    if (navigator.share) {
      navigator.share({
        text: exportContent!,
        title: titleShort,
      })
    }
    // otherwise download the data with createObjectURL
    else {
      try {
        download(exportContent!, `em-${title}-${timestamp()}.${selected.extension}`, selected.type)
      } catch (e) {
        dispatch(error({ value: e.message }))
        console.error('Download Error', e.message)
      }
    }

    dispatch(closeModal())
  }

  /** Publishes the thoughts to IPFS. */
  const publish = async () => {
    setPublishing(true)
    setPublishedCIDs([])
    const cids = []

    const { default: IpfsHttpClient } = await import('ipfs-http-client')
    const ipfs = IpfsHttpClient({ host: 'ipfs.infura.io', port: 5001, protocol: 'https' })

    // export without =src content
    const exported = exportContext(store.getState(), context, selected.type, {
      excludeSrc: true,
      excludeMeta: !shouldIncludeMetaAttributes,
      excludeArchived: !shouldIncludeArchived,
      title: titleChild ? titleChild.value : undefined,
    })

    // eslint-disable-next-line fp/no-loops
    for await (const result of ipfs.add(exported)) {
      if (result && result.path) {
        const cid = result.path
        // TODO: prependRevision is currently broken
        // dispatch(prependRevision({ path: cursor, cid }))
        cids.push(cid) // eslint-disable-line fp/no-mutating-methods
        setPublishedCIDs(cids)
      } else {
        setPublishing(false)
        setPublishedCIDs([])
        dispatch(error({ value: 'Publish Error' }))
        console.error('Publish Error', result)
      }
    }

    setPublishing(false)
  }

  const [advancedSettings, setAdvancedSettings] = useState(false)

  /** Toggles advanced setting when Advanced CTA is clicked. */
  const onAdvancedClick = () => setAdvancedSettings(!advancedSettings)

  /** Updates lossless checkbox value when clicked and set the appropriate value in the selected option. */
  const onChangeLosslessCheckbox = () => setShouldIncludeMetaAttributes(!shouldIncludeMetaAttributes)

  /** Updates archived checkbox value when clicked and set the appropriate value in the selected option. */
  const onChangeArchivedCheckbox = () => setShouldIncludeArchived(!shouldIncludeArchived)

  /** Created an array of objects so that we can just add object here to get multiple checkbox options created. */
  const advancedSettingsArray: AdvancedSetting[] = [
    {
      id: 'lossless-checkbox',
      onChangeFunc: onChangeLosslessCheckbox,
      defaultChecked: true,
      checked: shouldIncludeMetaAttributes,
      title: 'Lossless',
      description:
        'When checked, include all metaprogramming attributes such as archived thoughts, pins, table view, etc. Check this option for a backup-quality export that can be re-imported with no data loss. Uncheck this option for social sharing or exporting to platforms that do not support em metaprogramming attributes. Which is, uh, all of them.',
    },
    {
      id: 'archived-checkbox',
      onChangeFunc: onChangeArchivedCheckbox,
      defaultChecked: true,
      checked: shouldIncludeArchived,
      title: 'Archived',
      description: 'When checked, the exported thoughts include archived thoughts.',
    },
  ]

  return (
    <Modal id='export' title='Export' className='popup'>
      {/* Export message */}
      <div className='modal-export-wrapper'>
        <span className='modal-content-to-export'>
          <span>
            {exportWord} <ExportThoughtsPhrase context={context} numDescendantsFinal={numDescendants} title={title} />
            <span>
              {' '}
              as <ExportDropdown selected={selected} onSelect={setSelected} />
            </span>
          </span>
        </span>
      </div>

      {/* Preview */}
      <textarea
        readOnly
        style={{
          backgroundColor: '#111',
          border: 'none',
          borderRadius: '10px',
          color: '#aaa',
          fontSize: '1em',
          height: '120px',
          marginBottom: '20px',
          width: '300px',
        }}
        value={exportContent || ''}
      ></textarea>

      {/* Download button */}
      <div className='modal-export-btns-wrapper'>
        <button
          className='modal-btn-export'
          disabled={exportContent === null}
          onClick={onExportClick}
          style={themeColorWithBackground}
        >
          {exportWord}
        </button>
      </div>

      {/* Copy to clipboard */}
      <div className='cp-clipboard-wrapper'>
        {exportContent !== null ? (
          <a data-clipboard-text={exportContent} className='copy-clipboard-btn'>
            Copy to clipboard
          </a>
        ) : (
          <LoadingEllipsis />
        )}
      </div>

      {/* Advanced Settings */}
      <div className='advance-setting-wrapper'>
        <span>
          <a
            className='advance-setting-link no-select'
            onClick={onAdvancedClick}
            style={{ opacity: advancedSettings ? 1 : 0.5 }}
          >
            Advanced
          </a>
        </span>
        <span className='advance-setting-chevron'>
          <ChevronImg
            dark={dark}
            onClickHandle={onAdvancedClick}
            className={advancedSettings ? 'rotate180' : ''}
            additonalStyle={{ opacity: advancedSettings ? 1 : 0.5 }}
          />
        </span>
      </div>

      {advancedSettings && (
        <div className='advance-setting-section'>
          {advancedSettingsArray.map(({ id, onChangeFunc, defaultChecked, checked, title, description }) => {
            return (
              <label className='checkbox-container' key={`${id}-key-${title}`}>
                <div>
                  <p className='advance-setting-label'>{title}</p>
                  <p className='advance-setting-description dim'>{description}</p>
                </div>
                <input
                  type='checkbox'
                  id={id}
                  checked={checked}
                  onChange={onChangeFunc}
                  defaultChecked={defaultChecked}
                />
                <span className='checkmark'></span>
              </label>
            )
          })}
        </div>
      )}

      {/* Publish */}

      {isDocumentEditable() && (
        <>
          <div className='modal-export-publish'>
            {publishedCIDs.length > 0 ? (
              <div>
                Published:{' '}
                {publishedCIDs.map(cid => (
                  <a
                    key={cid}
                    target='_blank'
                    rel='noopener noreferrer'
                    href={getPublishUrl(cid)}
                    dangerouslySetInnerHTML={{ __html: titleMedium }}
                  />
                ))}
              </div>
            ) : (
              <div>
                <p>
                  {publishing ? (
                    'Publishing...'
                  ) : (
                    <span>
                      Publish <span dangerouslySetInnerHTML={{ __html: exportThoughtsPhrase }} />.
                    </span>
                  )}
                </p>
                <p className='dim'>
                  <i>
                    Note: These thoughts are published permanently. <br />
                    This action cannot be undone.
                  </i>
                </p>
              </div>
            )}
          </div>

          <div className='modal-export-btns-wrapper'>
            <button
              className='modal-btn-export'
              disabled={!exportContent || publishing || publishedCIDs.length > 0}
              onClick={publish}
              style={themeColorWithBackground}
            >
              Publish
            </button>

            {(publishing || publishedCIDs.length > 0) && (
              <button
                className='modal-btn-cancel'
                onClick={() => {
                  dispatch([alert(null), closeModal()])
                }}
                style={{
                  fontSize: '14px',
                  ...themeColor,
                }}
              >
                Close
              </button>
            )}
          </div>
        </>
      )}
    </Modal>
  )
}

/**
 * ModalExport with necessary provider.
 */
const ModalExportWrapper = () => {
  const store = useStore()
  const state = store.getState()
  const cursor = useSelector((state: State) => state.cursor || HOME_PATH)
  const simplePath = simplifyPath(state, cursor)
  const context = pathToContext(state, simplePath)

  return (
    <PullProvider context={context}>
      <ModalExport simplePath={simplePath} cursor={cursor} context={context} />
    </PullProvider>
  )
}

export default ModalExportWrapper<|MERGE_RESOLUTION|>--- conflicted
+++ resolved
@@ -20,11 +20,7 @@
   unroot,
 } from '../util'
 import { alert, error, closeModal, pull } from '../action-creators'
-<<<<<<< HEAD
-import { exportContext, getDescendants, simplifyPath, theme } from '../selectors'
-=======
-import { exportContext, getAllChildren, getDescendantPaths, simplifyPath, theme } from '../selectors'
->>>>>>> cf93d2bb
+import { exportContext, getDescendantPaths, simplifyPath, theme } from '../selectors'
 import Modal from './Modal'
 import DropDownMenu from './DropDownMenu'
 import LoadingEllipsis from './LoadingEllipsis'
