--- conflicted
+++ resolved
@@ -2,10 +2,7 @@
 import { useSelector } from 'react-redux'
 import SignaturePad from 'react-signature-pad-wrapper'
 import { CSSTransition } from 'react-transition-group'
-<<<<<<< HEAD
 import { css } from '../../styled-system/css'
-=======
->>>>>>> 614922c3
 import { token } from '../../styled-system/tokens'
 import {
   AlertType,
@@ -140,7 +137,7 @@
         // Dim the gesture trace to 50% opacity when the gesture is cancelled.
         // Also dim when hidden, otherwise when releasing a cancelled gesture the opacity briefly goes back to 1 to start the fade-both animation. This also has the effect of immediately dimming a valid (non-cancelled) gesture as soon as it is released, which actually looks pretty good.
         opacity: cancelled || !show ? 0.5 : 1,
-        transition: `opacity ${token('durations.signaturePadOpacityDuration')} ease-in-out`,
+        transition: `opacity {durations.signaturePadOpacityDuration} ease-in-out`,
         pointerEvents: eventNodeRef ? 'none' : undefined,
       })}
       style={{ height: innerHeight }}
