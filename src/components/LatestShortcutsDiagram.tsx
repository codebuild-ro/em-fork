import { FC, useEffect, useRef } from 'react'
import { CSSTransition } from 'react-transition-group'
import { css } from '../../styled-system/css'
import { token } from '../../styled-system/tokens'
import GesturePath from '../@types/GesturePath'
<<<<<<< HEAD
import { globalShortcuts } from '../shortcuts'
=======
import durations from '../util/durations'
>>>>>>> 614922c3
import GestureDiagram from './GestureDiagram'

interface LatestShortcutsDiagramProps {
  position?: 'middle' | 'bottom'
}

/**
 * Shows latest activated shortcuts diagram.
 */
const LatestShortcutsDiagram: FC<LatestShortcutsDiagramProps> = ({ position = 'middle' }) => {
  // const latestShortcuts = useSelector(state => state.latestShortcuts)
  const latestShortcuts = globalShortcuts.slice(0, 2)

  const latestShortcutsRef = useRef(latestShortcuts)
  const latestShortcutsElRef = useRef<HTMLDivElement>(null)

  useEffect(() => {
    latestShortcutsRef.current = latestShortcuts
  }, [latestShortcuts])

  // Note: On exiting we don't want to abruptly remove everything, so using previous data until component unmounts
  const shortcutsList = latestShortcuts.length === 0 ? latestShortcutsRef.current : latestShortcuts

  return (
    <div className={css({ position: 'absolute', height: '100vh', width: '100%' })}>
      <CSSTransition
        nodeRef={latestShortcutsElRef}
        in={latestShortcuts.length > 0}
        classNames={{
          enter: css({ opacity: 0 }),
          enterActive: css({ opacity: 1, transition: `opacity {durations.latestShortcutsOpacityDuration}` }),
          exit: css({ opacity: 1 }),
          exitActive: css({ opacity: 0, transition: `opacity {durations.latestShortcutsOpacityDuration}` }),
        }}
        timeout={durations.get('latestShortcutsOpacityDuration')}
        unmountOnExit
      >
        <div
          ref={latestShortcutsElRef}
          className={css({
            position: 'absolute',
            width: '100%',
            display: 'flex',
            justifyContent: 'center',
            zIndex: 'latestShortcuts',
            pointerEvents: 'none',
            ...(position === 'middle' && { top: '30%' }),
            ...(position === 'bottom' && { bottom: '20%' }),
          })}
        >
          {shortcutsList.map((shortcut, index) => {
            return (
              <div key={shortcut.id}>
                <div
                  className={css({
                    background: {
                      _dark: 'rgb(94, 94, 94)',
                      base: 'rgb(180, 180, 180)',
                    },
                    borderRadius: '7px',
                    display: 'flex',
                    justifyContent: 'center',
                    alignItems: 'center',
                    opacity: '0.7',
                    padding: '10px',
                    margin: '0 2px',
                  })}
                >
                  <GestureDiagram
                    path={shortcut.gesture as GesturePath}
                    size={30}
                    color={token('colors.fg')}
                    strokeWidth={2}
                  />
                </div>
              </div>
            )
          })}
        </div>
      </CSSTransition>
    </div>
  )
}

export default LatestShortcutsDiagram<|MERGE_RESOLUTION|>--- conflicted
+++ resolved
@@ -3,11 +3,8 @@
 import { css } from '../../styled-system/css'
 import { token } from '../../styled-system/tokens'
 import GesturePath from '../@types/GesturePath'
-<<<<<<< HEAD
 import { globalShortcuts } from '../shortcuts'
-=======
 import durations from '../util/durations'
->>>>>>> 614922c3
 import GestureDiagram from './GestureDiagram'
 
 interface LatestShortcutsDiagramProps {
