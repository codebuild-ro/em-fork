--- conflicted
+++ resolved
@@ -11,12 +11,7 @@
 
 // util
 import {
-<<<<<<< HEAD
-=======
-  attribute,
   hasAttribute,
-  isContextViewActive,
->>>>>>> 383642ba
   selectNextEditable,
   setSelection,
 } from '../util'
@@ -33,18 +28,13 @@
 
 const Note = ({ context }) => {
 
-<<<<<<< HEAD
-  const note = attribute(store.getState(), context, '=note')
-
-  if (note === undefined || isContextViewActive(store.getState(), context)) return null
-=======
+  const state = store.getState()
   const hasNote = hasAttribute(context, '=note')
 
-  if (!hasNote || isContextViewActive(context)) return null
->>>>>>> 383642ba
+  if (!hasNote || isContextViewActive(state, context)) return null
 
   const dispatch = useDispatch()
-  const note = attribute(context, '=note')
+  const note = attribute(state, context, '=note')
 
   const onKeyDown = e => {
     // delete empty note
