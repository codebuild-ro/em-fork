--- conflicted
+++ resolved
@@ -25,14 +25,6 @@
 import ContextBreadcrumbs from './ContextBreadcrumbs'
 import UrlIcon from './icons/UrlIcon'
 
-const getSubThoughtTextMarkup = (isEditing, subthought, thoughtMeta) => ({
-  __html: isEditing
-    ? subthought.text
-    : thoughtMeta && thoughtMeta.label
-      ? Object.keys(thoughtMeta.label)[0]
-      : ellipsizeUrl(subthought.text)
-})
-
 // selectors
 import {
   chain,
@@ -41,6 +33,14 @@
   meta,
   theme,
 } from '../selectors'
+
+const getSubThoughtTextMarkup = (isEditing, subthought, thoughtMeta) => ({
+  __html: isEditing
+    ? subthought.text
+    : thoughtMeta && thoughtMeta.label
+      ? Object.keys(thoughtMeta.label)[0]
+      : ellipsizeUrl(subthought.text)
+})
 
 const mapStateToProps = (state, props) => {
 
@@ -119,46 +119,6 @@
             // disable intrathought linking until add, edit, delete, and expansion can be implemented
             // 'subthought-highlight': isEditing && focusOffset != null && subthought.contexts.length > (subthought.text === value ? 1 : 0) && subthoughtUnderSelection() && subthought.text === subthoughtUnderSelection().text
           })}>
-<<<<<<< HEAD
-            <span className='subthought-text'>{isEditing
-              ? subthought.text
-              : thoughtMeta && thoughtMeta.label
-                ? Object.keys(thoughtMeta.label)[0]
-                : ellipsizeUrl(subthought.text)
-            }
-            </span>
-            {url
-            // eslint-disable-next-line no-undef
-              ? <a href={(!url.startsWith('http:') && !url.startsWith('https:') && !url.startsWith('localhost:') ? 'https://' : '') + url} rel="noopener noreferrer" target='_blank' className='external-link' onClick={e => {
-                if (url.startsWith(window.location.origin)) {
-                  const { thoughtsRanked, contextViews } = decodeThoughtsUrl(state, url.slice(window.location.origin.length))
-                  dispatch({ type: 'setCursor', thoughtsRanked, replaceContextViews: contextViews })
-                  e.preventDefault()
-                }
-              }}
-              >
-                <svg xmlns="http://www.w3.org/2000/svg" x="0px" y="0px"
-                  width="18" height="18"
-                  viewBox="0 0 30 30"
-                  style={{
-                    marginLeft: '2px',
-                    marginTop: '-4px',
-                    padding: '3px 3px 3px 1px',
-                    cursor: 'pointer',
-                    pointerEvents: 'all'
-                  }}
-                ><path
-                    fill='#838283'
-                    d="M 25.980469 2.9902344 A 1.0001 1.0001 0 0 0 25.869141 3 L 20 3 A 1.0001 1.0001 0 1 0 20 5 L 23.585938 5 L 13.292969 15.292969 A 1.0001 1.0001 0 1 0 14.707031 16.707031 L 25 6.4140625 L 25 10 A 1.0001 1.0001 0 1 0 27 10 L 27 4.1269531 A 1.0001 1.0001 0 0 0 25.980469 2.9902344 z M 6 7 C 4.9069372 7 4 7.9069372 4 9 L 4 24 C 4 25.093063 4.9069372 26 6 26 L 21 26 C 22.093063 26 23 25.093063 23 24 L 23 14 L 23 11.421875 L 21 13.421875 L 21 16 L 21 24 L 6 24 L 6 9 L 14 9 L 16 9 L 16.578125 9 L 18.578125 7 L 16 7 L 14 7 L 6 7 z">
-                  </path>
-                </svg>
-              </a>
-              : null
-            }
-            { // with the default minContexts of 2, do not count the whole thought
-            // with real time context update we increase context length by 1
-              minContexts === 0 || numContexts > (subthought.text === value ? 1 : 0)
-=======
             <span className='subthought-text' style={style} dangerouslySetInnerHTML={getSubThoughtTextMarkup(isEditing, subthought, thoughtMeta)} />
             { // do not render url icon on root thoughts in publish mode
               url && !(publishMode() && thoughtsRanked.length === 1) && <UrlIconLink />}
@@ -167,7 +127,6 @@
               // with the default minContexts of 2, do not count the whole thought
               // with real time context update we increase context length by 1
               : minContexts === 0 || numContexts > (subthought.text === value ? 1 : 0)
->>>>>>> 383642ba
                 ? <StaticSuperscript n={numContexts} />
                 : null
             }
