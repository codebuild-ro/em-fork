import React, { useState, useEffect } from 'react'
import { connect } from 'react-redux'
import classNames from 'classnames'
import SplitPane from 'react-split-pane'
import { isMobile, isAndroid } from '../browser'
import { store } from '../store'
import globals from '../globals'
import { handleGestureSegment, handleGestureEnd } from '../shortcuts'

// components
import { Alert } from './Alert'
import { Content } from './Content'
import Sidebar from './Sidebar'
import { ErrorMessage } from './ErrorMessage'
import { Footer } from './Footer'
import { ModalHelp } from './ModalHelp'
import { ModalWelcome } from './ModalWelcome'
import { MultiGesture } from './MultiGesture'
import { ModalExport } from './ModalExport'
<<<<<<< HEAD
import { NavBar } from './NavBar.js'
import { Status } from './Status.js'
import { Scale } from './Scale.js'
import { Tutorial } from './Tutorial.js'
=======
import { NavBar } from './NavBar'
import { Status } from './Status'
import { Tutorial } from './Tutorial'
>>>>>>> 8533d45d
import { Toolbar } from './Toolbar'
import HamburgerMenu from './HamburgerMenu'

// util
import {
  isTutorial,
  restoreSelection,
  getSetting,
  meta,
} from '../util'

import {
  EM_TOKEN,
} from '../constants'

const darkLocal = localStorage['Settings/Theme'] || 'Dark'
const fontSizeLocal = +(localStorage['Settings/Font Size'] || 16)
const tutorialLocal = localStorage['Settings/Tutorial'] === 'On'
const tutorialStepLocal = +(localStorage['Settings/Tutorial Step'] || 1)

const mapStateToProps = state => {
  const { dataNonce, focus, search, user, dragInProgress, isLoading, showModal, showSplitView } = state
  const dark = (isLoading ? darkLocal : getSetting('Theme')[0]) !== 'Light'
  const scale = (isLoading ? fontSizeLocal : getSetting('Font Size')[0] || 16) / 16
  const tutorial = isLoading ? tutorialLocal : meta([EM_TOKEN, 'Settings', 'Tutorial']).On
  const tutorialStep = isLoading ? tutorialStepLocal : getSetting('Tutorial Step')[0] || 1
  return {
    dark,
    dataNonce,
    dragInProgress,
    focus,
    isLoading,
    scale,
    search,
    showModal,
    showSplitView,
    tutorial,
    tutorialStep,
    user
  }
<<<<<<< HEAD
})((
  { dark, dataNonce, focus, search, user, dragInProgress, tutorialStep, isLoading, dispatch, showModal, scale, showSplitView }) => {

  const [prevShowSplitView, setPrevShowSplitView] = useState(null)
  const [isSplitting, setIsSplitting] = useState(false)
  if (showSplitView !== prevShowSplitView) {
    // Row changed since last render. Update isScrollingDown.
    setPrevShowSplitView(showSplitView)
    setIsSplitting(true)
    setTimeout(() => {
      setIsSplitting(false)
=======
}

const AppComponent = (
  { dark, dragInProgress, isLoading, showModal, scaleSize, showSplitView }) => {

  const [splitView, updateSplitView] = useState(showSplitView)
  const [isSplitting, updateIsSplitting] = useState(false)

  useEffect(() => {
    updateSplitView(showSplitView)
    updateIsSplitting(true)
    const splitAnimationTimer = setTimeout(() => {
      updateIsSplitting(false)
>>>>>>> 8533d45d
    }, 400)
    return () => {
      clearTimeout(splitAnimationTimer)
    }
  }, [showSplitView])

  return <div ref={() => {

    document.body.classList[dark ? 'add' : 'remove']('dark')

    // set selection on desktop on load
    const { cursor } = store.getState()
    if (!isMobile && cursor && !window.getSelection().focusNode) {
      restoreSelection(cursor)
    }

    if (!globals.rendered) {
      globals.rendered = true
    }

  }} className={classNames({
    container: true,
    // mobile safari must be detected because empty and full bullet points in Helvetica Neue have different margins
    mobile: isMobile,
    android: isAndroid,
    'drag-in-progress': dragInProgress,
    chrome: /Chrome/.test(navigator.userAgent),
    safari: /Safari/.test(navigator.userAgent)
  })}>
    <Sidebar />
    <HamburgerMenu />
    <MultiGesture onGesture={handleGestureSegment} onEnd={handleGestureEnd}>

      <Alert />
      <ErrorMessage />
      <Status />

      {showModal

        // modals
        ? <React.Fragment>
          <ModalWelcome />
          <ModalHelp />
          <ModalExport />
        </React.Fragment>

        // navigation, content, and footer
        : <div>

          {isTutorial() && !isLoading ? <Tutorial /> : null}

          <SplitPane
            style={{ position: 'relative' }}
            className={isSplitting ? 'animating' : ''}
            split="vertical"
            defaultSize={!splitView ? '100%' : parseInt(localStorage.getItem('splitPos'), 10) || '50%'}
            size={!splitView ? '100%' : parseInt(localStorage.getItem('splitPos'), 10) || '50%'}
            onChange={size => localStorage.setItem('splitPos', size)}>

            <Scale amount={scale}>
              <Content />
<<<<<<< HEAD
              <Toolbar />
            </Scale>

            {showSplitView
              ? <Scale amount={scale}>
=======
            </div>
            {splitView
              ? <div className='panel-content'>
                <Toolbar />
>>>>>>> 8533d45d
                <Content />
                <Toolbar />
              </Scale>
              // children required by SplitPane
              : <div />
            }
          </SplitPane>

          <Scale amount={scale}>
            <NavBar position='bottom' />
            <Footer />
          </Scale>

        </div>
      }

    </MultiGesture>
  </div>
}

export const AppComponentContainer = connect(mapStateToProps)(AppComponent)<|MERGE_RESOLUTION|>--- conflicted
+++ resolved
@@ -17,16 +17,10 @@
 import { ModalWelcome } from './ModalWelcome'
 import { MultiGesture } from './MultiGesture'
 import { ModalExport } from './ModalExport'
-<<<<<<< HEAD
-import { NavBar } from './NavBar.js'
-import { Status } from './Status.js'
-import { Scale } from './Scale.js'
-import { Tutorial } from './Tutorial.js'
-=======
 import { NavBar } from './NavBar'
 import { Status } from './Status'
+import { Scale } from './Scale'
 import { Tutorial } from './Tutorial'
->>>>>>> 8533d45d
 import { Toolbar } from './Toolbar'
 import HamburgerMenu from './HamburgerMenu'
 
@@ -67,23 +61,10 @@
     tutorialStep,
     user
   }
-<<<<<<< HEAD
-})((
-  { dark, dataNonce, focus, search, user, dragInProgress, tutorialStep, isLoading, dispatch, showModal, scale, showSplitView }) => {
-
-  const [prevShowSplitView, setPrevShowSplitView] = useState(null)
-  const [isSplitting, setIsSplitting] = useState(false)
-  if (showSplitView !== prevShowSplitView) {
-    // Row changed since last render. Update isScrollingDown.
-    setPrevShowSplitView(showSplitView)
-    setIsSplitting(true)
-    setTimeout(() => {
-      setIsSplitting(false)
-=======
 }
 
 const AppComponent = (
-  { dark, dragInProgress, isLoading, showModal, scaleSize, showSplitView }) => {
+  { dark, dragInProgress, isLoading, showModal, scale, showSplitView }) => {
 
   const [splitView, updateSplitView] = useState(showSplitView)
   const [isSplitting, updateIsSplitting] = useState(false)
@@ -93,7 +74,6 @@
     updateIsSplitting(true)
     const splitAnimationTimer = setTimeout(() => {
       updateIsSplitting(false)
->>>>>>> 8533d45d
     }, 400)
     return () => {
       clearTimeout(splitAnimationTimer)
@@ -155,18 +135,11 @@
 
             <Scale amount={scale}>
               <Content />
-<<<<<<< HEAD
               <Toolbar />
             </Scale>
 
             {showSplitView
               ? <Scale amount={scale}>
-=======
-            </div>
-            {splitView
-              ? <div className='panel-content'>
-                <Toolbar />
->>>>>>> 8533d45d
                 <Content />
                 <Toolbar />
               </Scale>
