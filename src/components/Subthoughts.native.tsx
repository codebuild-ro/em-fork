--- conflicted
+++ resolved
@@ -323,75 +323,36 @@
   allowSingleContext?: boolean
   children: Child[]
   simplePath: SimplePath
-<<<<<<< HEAD
 }) => {
   const store = useStore<State>()
+
   return (
-    <div className='children-subheading text-note text-small'>
-      This thought is not found in any {children.length === 0 ? '' : 'other'} contexts.
-      <br />
-      <br />
-      <span>
-        {isTouch ? (
-          <span className='gesture-container'>
-            Swipe <GestureDiagram path={subthoughtShortcut.gesture as GesturePath} size={30} color='darkgray' />
-          </span>
-        ) : (
-          <span>Type {formatKeyboardShortcut(subthoughtShortcut.keyboard!)}</span>
-        )}{' '}
+    <View>
+      <Text> This thought is not found in any {children.length === 0 ? '' : 'other'} contexts.</Text>
+
+      <Text>
+        <Text>
+          Swipe <GestureDiagram path={subthoughtShortcut?.gesture as GesturePath} size={30} color='darkgray' />
+        </Text>
         to add "{headValue(store.getState(), simplePath)}" to a new context.
-      </span>
-      <br />
+      </Text>
+
       {allowSingleContext ? (
         'A floating context... how interesting.'
       ) : (
-        <span>
-          {isTouch ? (
-            <span className='gesture-container'>
-              Swipe{' '}
-              <GestureDiagram
-                path={toggleContextViewShortcut.gesture as GesturePath}
-                size={30}
-                color='darkgray' /* mtach .children-subheading color */
-              />
-            </span>
-          ) : (
-            <span>Type {formatKeyboardShortcut(toggleContextViewShortcut.keyboard!)}</span>
-          )}{' '}
+        <Text>
+          Swipe
+          <GestureDiagram
+            path={toggleContextViewShortcut.gesture as GesturePath}
+            size={30}
+            color='darkgray' /* mtach .children-subheading color */
+          />
           to return to the normal view.
-        </span>
+        </Text>
       )}
-    </div>
+    </View>
   )
 }
-=======
-}) => (
-  <View>
-    <Text> This thought is not found in any {children.length === 0 ? '' : 'other'} contexts.</Text>
-
-    <Text>
-      <Text>
-        Swipe <GestureDiagram path={subthoughtShortcut?.gesture as GesturePath} size={30} color='darkgray' />
-      </Text>
-      to add "{headValue(simplePath)}" to a new context.
-    </Text>
-
-    {allowSingleContext ? (
-      'A floating context... how interesting.'
-    ) : (
-      <Text>
-        Swipe
-        <GestureDiagram
-          path={toggleContextViewShortcut.gesture as GesturePath}
-          size={30}
-          color='darkgray' /* mtach .children-subheading color */
-        />
-        to return to the normal view.
-      </Text>
-    )}
-  </View>
-)
->>>>>>> cf93d2bb
 
 /** A drop target when there are no children in a context. Otherwise no drop target would be rendered in an empty context. */
 // const EmptyChildrenDropTarget = ({
@@ -676,10 +637,6 @@
             return child ? (
               <Thought
                 allowSingleContext={allowSingleContextParent}
-<<<<<<< HEAD
-                count={count + sumSubthoughtsLength(store.getState(), children)}
-=======
->>>>>>> cf93d2bb
                 depth={depth + 1}
                 env={env}
                 hideBullet={hideBulletsChildren || hideBulletsGrandchildren || hideBullet() || hideBulletZoom()}
