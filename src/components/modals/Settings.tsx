--- conflicted
+++ resolved
@@ -7,12 +7,7 @@
 import getUserSetting from '../../selectors/getUserSetting'
 import fastClick from '../../util/fastClick'
 import { ActionButton } from './../ActionButton'
-<<<<<<< HEAD
 import Checkbox from './../Checkbox'
-import GestureDiagram from './../GestureDiagram'
-=======
-import CheckboxItem from './../CheckboxItem'
->>>>>>> 77695971
 import ModalComponent from './ModalComponent'
 
 /** A boolean setting checkbox, title, and description. */
