--- conflicted
+++ resolved
@@ -9,14 +9,8 @@
 import Share from '../../@types/Share'
 import State from '../../@types/State'
 import alert from '../../action-creators/alert'
-<<<<<<< HEAD
-import { isTouch } from '../../browser'
 import { accessToken as accessTokenCurrent, permissionsClientDoc, tsid } from '../../data-providers/yjs'
 import permissionsModel from '../../data-providers/yjs/permissionsModel'
-=======
-import { accessToken as accessTokenCurrent, tsid } from '../../data-providers/yjs'
-import permissionsServer from '../../data-providers/yjs/permissionsServer'
->>>>>>> 77695971
 import * as selection from '../../device/selection'
 import useSharedType from '../../hooks/useSharedType'
 import useStatus from '../../hooks/useStatus'
@@ -451,15 +445,10 @@
           were saved for offline use.`}
           </p>
           <a
-<<<<<<< HEAD
             onClick={() => {
               permissionsModel.delete(accessToken, share)
-=======
-            {...fastClick(() => {
-              permissionsServer.delete(accessToken, share)
->>>>>>> 77695971
               onBack()
-            })}
+            }}
             className='extend-tap'
             style={{ color: colors.red }}
           >
