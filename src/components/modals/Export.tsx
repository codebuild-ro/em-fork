import ClipboardJS from 'clipboard'
import _ from 'lodash'
import React, { FC, createContext, useCallback, useContext, useEffect, useRef, useState } from 'react'
import { useDispatch, useSelector } from 'react-redux'
import useOnClickOutside from 'use-onclickoutside'
import ExportOption from '../../@types/ExportOption'
import SimplePath from '../../@types/SimplePath'
import State from '../../@types/State'
import Thought from '../../@types/Thought'
import ThoughtId from '../../@types/ThoughtId'
import alert from '../../action-creators/alert'
import closeModal from '../../action-creators/closeModal'
import error from '../../action-creators/error'
import { isTouch } from '../../browser'
import { AlertType, HOME_PATH } from '../../constants'
import { replicateTree } from '../../data-providers/yjs/thoughtspace'
import download from '../../device/download'
import * as selection from '../../device/selection'
import globals from '../../globals'
import exportContext, { exportFilter } from '../../selectors/exportContext'
import getDescendantThoughtIds from '../../selectors/getDescendantThoughtIds'
import simplifyPath from '../../selectors/simplifyPath'
import theme from '../../selectors/theme'
import themeColors from '../../selectors/themeColors'
import ellipsize from '../../util/ellipsize'
import exportPhrase from '../../util/exportPhrase'
import fastClick from '../../util/fastClick'
import head from '../../util/head'
import headValue from '../../util/headValue'
import initialState from '../../util/initialState'
import isRoot from '../../util/isRoot'
import removeHome from '../../util/removeHome'
import timestamp from '../../util/timestamp'
import Checkbox from './../Checkbox'
import ChevronImg from './../ChevronImg'
import DropDownMenu from './../DropDownMenu'
import LoadingEllipsis from './../LoadingEllipsis'
import ModalComponent from './ModalComponent'

/******************************************************************************
 * Types
 *****************************************************************************/

interface AdvancedSetting {
  id: string
  onChange: () => void
  checked: boolean
  title: string
  description: string
  disabled?: boolean
  /** Child settings are indented. */
  child?: boolean
  /** Parent settings have less margin-bottom. */
  parent?: boolean
}

interface ExportThoughtsPhraseOptions {
  id: ThoughtId
  excludeArchived: boolean
  excludeMeta: boolean
  /** The final number of descendants. */
  numDescendantsFinal: number | null
  title: string
}

interface ExportDropdownProps {
  selected: ExportOption
  onSelect?: (option: ExportOption) => void
}

/******************************************************************************
 * Constants
 *****************************************************************************/

const exportOptions: ExportOption[] = [
  { type: 'text/plain', label: 'Plain Text', extension: 'txt' },
  { type: 'text/html', label: 'HTML', extension: 'html' },
  { type: 'application/json', label: 'JSON Snapshot', extension: 'json' },
]

/******************************************************************************
 * Hooks
 *****************************************************************************/

/** Use a throttled callback. */
const useThrottle = <T extends any>(cb: (...args: T[]) => void, delay: number) =>
  useCallback(_.throttle(cb, delay), [delay])

/******************************************************************************
 * Contexts
 *****************************************************************************/

const PullStatusContext = createContext<boolean>(false)
PullStatusContext.displayName = 'PullStatusContext'

/** Use the pulling status of export. */
const usePullStatus = () => useContext(PullStatusContext)

const ExportingThoughtsContext = createContext<Thought[]>([])
ExportingThoughtsContext.displayName = 'ExportingThoughtsContext'

/** Use number of descendants that will be exported. */
const useExportingThoughts = () => useContext(ExportingThoughtsContext)

const ExportedStateContext = createContext<State | null>(null)
ExportedStateContext.displayName = 'ExportedStateContext'

/** Use the exported state. */
const useExportedState = () => useContext(ExportedStateContext)

/******************************************************************************
 * Context Providers
 *****************************************************************************/

/**
 * Context to handle pull status and number of descendants.
 */
const PullProvider: FC<{ simplePath: SimplePath }> = ({ children, simplePath }) => {
  const [isPulling, setIsPulling] = useState<boolean>(true)
  const [exportedState, setExportedState] = useState<State | null>(null)
  // list of thoughts as they are executed to provide accurate numDescendants count in real-time
  const [exportingThoughts, setExportingThoughts] = useState<Thought[]>([])
  // Update exportingThoughts every 100ms to throttle re-renders.
  // This results in a ~10% decrease in pull time on 6k thoughts.
  // There are only marginal performance gains at delays above 100ms, and steeply diminishing gains below 100ms.
  const setExportingThoughtsThrottled = useThrottle(setExportingThoughts, 100)

  const isMounted = useRef(false)

  // fetch all pending descendants of the cursor once for all components
  // track isMounted so we can cancel the end trigger after unmount
  useEffect(() => {
    isMounted.current = true

    const id = head(simplePath)

    const promise = replicateTree(id, {
      onThought: (thought, thoughtIndex) => {
        if (!isMounted.current) return
        setExportingThoughtsThrottled(thoughts => [...thoughts, thought])
      },
    })

    promise.then(thoughtIndex => {
      if (!isMounted.current) return

      const initial = initialState()
      const exportedState: State = {
        ...initial,
        thoughts: {
          ...initial.thoughts,
          thoughtIndex: {
            ...initial.thoughts.thoughtIndex,
            ...thoughtIndex,
          },
        },
      }

      // isMounted will be set back to false on unmount, preventing exportContext from unnecessarily being called after the component has unmounted
      setExportedState(exportedState)

      // clear exporting thoughts when replication completes to conserve memory
      // numDescendantsFinal be used instead
      setExportingThoughts([])

      setIsPulling(false)
    })

    return () => {
      isMounted.current = false
      promise.cancel()
    }
  }, [])

  return (
    <PullStatusContext.Provider value={isPulling}>
      <ExportedStateContext.Provider value={exportedState}>
        <ExportingThoughtsContext.Provider value={exportingThoughts}>{children}</ExportingThoughtsContext.Provider>
      </ExportedStateContext.Provider>
    </PullStatusContext.Provider>
  )
}

/******************************************************************************
 * Components
 *****************************************************************************/

/** A user-friendly phrase describing how many thoughts will be exported. Updated with an estimate as thoughts are pulled. */
const ExportThoughtsPhrase = ({
  id,
  excludeArchived,
  excludeMeta,
  numDescendantsFinal,
  title,
}: ExportThoughtsPhraseOptions) => {
  const thoughts = useExportingThoughts()
  const thoughtsFiltered = thoughts.filter(
    exportFilter({
      excludeMeta,
      excludeArchived,
    }),
  )
  const numDescendants = thoughtsFiltered.length

  // updates with latest number of descendants
  const n = numDescendantsFinal ?? numDescendants

  const phrase =
    numDescendantsFinal || numDescendants
      ? exportPhrase(id, n, { value: title })
      : n === 0 || n === 1
      ? '1 thought'
      : 'thoughts'

  return <span dangerouslySetInnerHTML={{ __html: phrase }} />
}

/** A dropdown menu to select an export type. */
const ExportDropdown: FC<ExportDropdownProps> = ({ selected, onSelect }) => {
  const [isOpen, setIsOpen] = useState(false)

  const dark = useSelector((state: State) => theme(state) !== 'Light')
  const colors = useSelector(themeColors)

  const closeDropdown = useCallback(() => {
    setIsOpen(false)
  }, [])

  const dropDownRef = React.useRef<HTMLDivElement>(null)
  useOnClickOutside(dropDownRef, closeDropdown)

  return (
    <span ref={dropDownRef} style={{ position: 'relative', whiteSpace: 'nowrap', userSelect: 'none' }}>
      <a style={{ color: colors.fg }} {...fastClick(() => setIsOpen(!isOpen))}>
        {selected.label}
      </a>
      <span style={{ display: 'inline-flex', verticalAlign: 'middle' }}>
        <ChevronImg dark={dark} onClickHandle={() => setIsOpen(!isOpen)} className={isOpen ? 'rotate180' : ''} />
        <span>
          <DropDownMenu
            isOpen={isOpen}
            selected={selected}
            onSelect={(option: ExportOption) => {
              onSelect?.(option)
              setIsOpen(false)
            }}
            options={exportOptions}
            dark={dark}
            style={{
              top: '120%',
              left: 0, // position on the left edge of "Plain Text", otherwise the left side gets cut off on mobile
              display: 'table', // the only value that seems to overflow properly within the inline-flex element
              padding: 0,
            }}
          />
        </span>
      </span>
    </span>
  )
}

/** A modal that allows the user to export, download, share, or publish their thoughts. */
const ModalExport: FC<{ simplePath: SimplePath }> = ({ simplePath }) => {
  const dispatch = useDispatch()
  const id = head(simplePath)
  const title = useSelector((state: State) => (isRoot(simplePath) ? 'home' : headValue(state, simplePath)))
  const titleShort = ellipsize(title)
  // const titleMedium = ellipsize(title, 25)

  const [exportContent, setExportContent] = useState<string | null>(null)
  const [shouldIncludeMetaAttributes, setShouldIncludeMetaAttributes] = useState(false)
  const [shouldIncludeArchived, setShouldIncludeArchived] = useState(false)
  const [shouldIncludeMarkdownFormatting, setShouldIncludeMarkdownFormatting] = useState(true)
  const [selected, setSelected] = useState(exportOptions[0])
  const [numDescendantsInState, setNumDescendantsInState] = useState<number | null>(null)

  const dark = useSelector((state: State) => theme(state) !== 'Light')
  const colors = useSelector(themeColors)
  const exportWord = isTouch ? 'Share' : 'Download'

  const isPulling = usePullStatus()
  const exportedState = useExportedState()

  // calculate the final number of descendants
  // uses a different method for text/plain and text/html
  // does not update in real-time (See: ExportThoughtsPhrase component)
  const numDescendantsFinal = exportContent
    ? selected.type === 'text/plain'
      ? exportContent.split('\n').length - 1
      : numDescendantsInState ?? 0
    : null
  const exportThoughtsPhraseFinal = useSelector((state: State) =>
    exportPhrase(id, numDescendantsFinal, { value: title }),
  )

  /** Sets the exported context from the cursor using the selected type and making the appropriate substitutions. */
  const setExportContentFromCursor = () => {
    if (!exportedState) return
    const exported =
      selected.type === 'application/json'
        ? JSON.stringify(exportedState.thoughts, null, 2)
        : exportContext(exportedState, id, selected.type, {
            excludeArchived: !shouldIncludeArchived,
            excludeMarkdownFormatting: !shouldIncludeMarkdownFormatting,
            excludeMeta: !shouldIncludeMetaAttributes,
          })

    setExportContent(removeHome(exported).trimStart())
  }

  // Sets export content when pull is complete by useDescendants
  useEffect(() => {
    if (!isPulling) setExportContentFromCursor()
  }, [isPulling])

  useEffect(() => {
    if (!shouldIncludeMetaAttributes) setShouldIncludeArchived(false)

    // when exporting HTML, we have to do a full traversal since the numDescendants heuristic of counting the number of lines in the exported content does not work
    if (selected.type === 'text/html' && exportedState) {
      setNumDescendantsInState(
        getDescendantThoughtIds(exportedState, id, {
          filterAndTraverse: thought => shouldIncludeMetaAttributes || thought.value !== '=note',
          filterFunction: exportFilter({
            excludeArchived: !shouldIncludeArchived,
            excludeMeta: !shouldIncludeMetaAttributes,
          }),
        }).length,
      )
    }

    if (!isPulling) {
      setExportContentFromCursor()
    }
  }, [selected, shouldIncludeMetaAttributes, shouldIncludeArchived, shouldIncludeMarkdownFormatting])

  useEffect(() => {
    const clipboard = new ClipboardJS('.copy-clipboard-btn')

    clipboard.on('success', () => {
      // Note: clipboard leaves unwanted text selection after copy operation. so removing it to prevent issue with gesture handler
      selection.clear()

      dispatch([
        closeModal(),
        alert(`Copied ${exportThoughtsPhraseFinal} to the clipboard`, {
          alertType: AlertType.Clipboard,
          clearDelay: 3000,
        }),
      ])

      clearTimeout(globals.errorTimer)
    })

    clipboard.on('error', e => {
      console.error(e)
      dispatch(error({ value: 'Error copying thoughts' }))

      clearTimeout(globals.errorTimer)
      globals.errorTimer = window.setTimeout(() => dispatch(alert(null, { alertType: AlertType.Clipboard })), 10000)
    })

    return () => {
      clipboard.destroy()
    }
  }, [exportThoughtsPhraseFinal])

  // const [publishing, setPublishing] = useState(false)
  // const [publishedCIDs, setPublishedCIDs] = useState([] as string[])

  /** Shares or downloads when the export button is clicked. */
  const onExportClick = () => {
    // use mobile share if it is available
    if (navigator.share) {
      navigator.share({
        text: exportContent!,
        title: titleShort,
      })
    }
    // otherwise download the data with createObjectURL
    else {
      try {
        download(exportContent!, `em-${title}-${timestamp()}.${selected.extension}`, selected.type)
      } catch (e) {
        dispatch(error({ value: e.message }))
        console.error('Download Error', e.message)
      }
    }

    dispatch(closeModal())
  }

  /** Publishes the thoughts to IPFS. */
  // const publish = async () => {
  //   setPublishing(true)
  //   setPublishedCIDs([])
  //   const cids = []

  //   const { default: IpfsHttpClient } = await import('ipfs-http-client')
  //   const ipfs = IpfsHttpClient({ host: 'ipfs.infura.io', port: 5001, protocol: 'https' })

  //   // export without =src content
  //   const exported = exportContext(store.getState(), context, selected.type, {
  //     excludeSrc: true,
  //     excludeMeta: !shouldIncludeMetaAttributes,
  //     excludeArchived: !shouldIncludeArchived,
  //     excludeMarkdownFormatting: !shouldIncludeMarkdownFormatting,
  //     title: titleChild ? titleChild.value : undefined,
  //   })

  //   // eslint-disable-next-line fp/no-loops
  //   for await (const result of ipfs.add(exported)) {
  //     if (result && result.path) {
  //       const cid = result.path
  //       // TODO: prependRevision is currently broken
  //       // dispatch(prependRevision({ path: cursor, cid }))
  //       cids.push(cid) // eslint-disable-line fp/no-mutating-methods
  //       setPublishedCIDs(cids)
  //     } else {
  //       setPublishing(false)
  //       setPublishedCIDs([])
  //       dispatch(error({ value: 'Publish Error' }))
  //       console.error('Publish Error', result)
  //     }
  //   }

  //   setPublishing(false)
  // }

  const [advancedSettings, setAdvancedSettings] = useState(false)

  /** Toggles advanced setting when Advanced CTA is clicked. */
  const onAdvancedClick = () => setAdvancedSettings(!advancedSettings)

  /** Updates meta checkbox value when clicked and set the appropriate value in the selected option. */
  const onChangeMetaCheckbox = () => setShouldIncludeMetaAttributes(!shouldIncludeMetaAttributes)

  /** Updates archived checkbox value when clicked and set the appropriate value in the selected option. */
  const onChangeArchivedCheckbox = () => setShouldIncludeArchived(!shouldIncludeArchived)

  /** Updates archived checkbox value when clicked and set the appropriate value in the selected option. */
  const onChangeFormattingCheckbox = () => setShouldIncludeMarkdownFormatting(!shouldIncludeMarkdownFormatting)

  /** Created an array of objects so that we can just add object here to get multiple checkbox options created. */
  const advancedSettingsArray: AdvancedSetting[] = [
    {
      id: 'meta',
      onChange: onChangeMetaCheckbox,
      checked: shouldIncludeMetaAttributes,
      title: 'Metaprogramming Attributes',
      description:
        'When checked, include all metaprogramming attributes such pins, table view, etc. Check this option if the text is intended to be pasted back into em. Uncheck this option for social sharing or public display. ',
      parent: true,
    },
    {
      id: 'archived',
      onChange: onChangeArchivedCheckbox,
      checked: shouldIncludeArchived,
      title: 'Archived',
      description: 'When checked, the exported thoughts include archived thoughts.',
      disabled: !shouldIncludeMetaAttributes,
      child: true,
    },
    {
      id: 'formatting',
      onChange: onChangeFormattingCheckbox,
      checked: shouldIncludeMarkdownFormatting,
      title: 'Formatting Characters',
      description:
        'Include **double asteriskss** for bold and *single asterisks* for italics. If unchecked, formatting will be lost.',
    },
  ]

  return (
    <ModalComponent id='export' title={isTouch ? 'Share' : 'Export'} className='popup'>
      {/* Export message */}
      <div className='modal-export-wrapper'>
        <span className='modal-content-to-export'>
          <span>
            {exportWord}{' '}
            {
              // application/json will ignore the cursor and downlaod the raw thought state as-is
              selected.type === 'application/json' ? (
                'state'
              ) : (
                <ExportThoughtsPhrase
                  id={id}
                  excludeArchived={!shouldIncludeArchived}
                  excludeMeta={!shouldIncludeMetaAttributes}
                  numDescendantsFinal={numDescendantsFinal}
                  title={title}
                />
              )
            }
            <span>
              {' '}
              as <ExportDropdown selected={selected} onSelect={setSelected} />
            </span>
          </span>
        </span>
      </div>

      {/* Preview */}
      <div
        style={{
          position: 'relative',
        }}
      >
        {exportContent === null && (
          <div
            style={{
              position: 'absolute',
              top: 'calc(50% - 1em)',
              textAlign: 'center',
              width: ' 100%',
            }}
          >
            <LoadingEllipsis />
          </div>
        )}
        <textarea
          readOnly
          style={{
            backgroundColor: '#111',
            border: 'none',
            borderRadius: '10px',
            color: '#aaa',
            fontSize: '1em',
            height: '120px',
            marginBottom: 'calc(max(1.2em, 20px))',
            width: '300px',
          }}
          value={exportContent || ''}
        ></textarea>
      </div>

      {/* Download button */}
      <div className='modal-export-btns-wrapper'>
        <button
          className='modal-btn-export'
          disabled={exportContent === null}
          {...fastClick(onExportClick)}
          style={{ color: colors.bg, backgroundColor: colors.fg }}
        >
          {exportWord}
        </button>
      </div>

      {/* Copy to clipboard */}
      <div className='cp-clipboard-wrapper'>
<<<<<<< HEAD
        {exportContent !== null && (
          <a data-clipboard-text={exportContent} className='copy-clipboard-btn'>
=======
        {exportContent !== null ? (
          <a data-clipboard-text={exportContent} className='copy-clipboard-btn extend-tap'>
>>>>>>> 77695971
            Copy to clipboard
          </a>
        )}
      </div>

      {/* Advanced Settings */}
      <div className='advance-setting-wrapper'>
        <span>
          <a
            className='advance-setting-link no-select extend-tap'
            {...fastClick(onAdvancedClick)}
            style={{ opacity: advancedSettings ? 1 : 0.5 }}
          >
            Advanced
          </a>
        </span>
        <span className='advance-setting-chevron'>
          <ChevronImg
            dark={dark}
            onClickHandle={onAdvancedClick}
            className={advancedSettings ? 'rotate180' : ''}
            additonalStyle={{ opacity: advancedSettings ? 1 : 0.5 }}
          />
        </span>
      </div>

      {advancedSettings && (
        <div className='advance-setting-section'>
          {advancedSettingsArray.map(props => (
            <Checkbox key={props.id} {...props}>
              {props.description}
            </Checkbox>
          ))}
        </div>
      )}

      {/* Publish */}

      {/* isDocumentEditable() && (
        <>
          <div className='modal-export-publish'>
            {publishedCIDs.length > 0 ? (
              <div>
                Published:{' '}
                {publishedCIDs.map(cid => (
                  <a
                    key={cid}
                    target='_blank'
                    rel='noopener noreferrer'
                    href={getPublishUrl(cid)}
                    dangerouslySetInnerHTML={{ __html: titleMedium }}
                  />
                ))}
              </div>
            ) : (
              <div>
                <p>
                  {publishing ? (
                    'Publishing...'
                  ) : (
                    <span>
                      Publish <span dangerouslySetInnerHTML={{ __html: exportThoughtsPhrase }} />.
                    </span>
                  )}
                </p>
                <p className='dim'>
                  <i>
                    Note: These thoughts are published permanently. <br />
                    This action cannot be undone.
                  </i>
                </p>
              </div>
            )}
          </div>

          <div className='modal-export-btns-wrapper'>
            <button
              className='modal-btn-export'
              disabled={!exportContent || publishing || publishedCIDs.length > 0}
              {...fastClick(publish))}
              style={{ color: colors.bg, backgroundColor: colors.fg }}
            >
              Publish
            </button>

            {(publishing || publishedCIDs.length > 0) && (
              <button
                className='modal-btn-cancel'
                {...fastClick(()) => {
                  dispatch([alert(null), closeModal()])
                })}
                style={{
                  color: colors.fg,
                  fontSize: '14px',
                }}
              >
                Close
              </button>
            )}
          </div>
        </>
      ) */}
    </ModalComponent>
  )
}

/**
 * Export component wrapped with pull provider.
 */
const ModalExportWrapper = () => {
  const simplePath = useSelector((state: State) => (state.cursor ? simplifyPath(state, state.cursor) : HOME_PATH))

  return (
    <PullProvider simplePath={simplePath}>
      <ModalExport simplePath={simplePath} />
    </PullProvider>
  )
}

export default ModalExportWrapper<|MERGE_RESOLUTION|>--- conflicted
+++ resolved
@@ -548,13 +548,8 @@
 
       {/* Copy to clipboard */}
       <div className='cp-clipboard-wrapper'>
-<<<<<<< HEAD
         {exportContent !== null && (
-          <a data-clipboard-text={exportContent} className='copy-clipboard-btn'>
-=======
-        {exportContent !== null ? (
           <a data-clipboard-text={exportContent} className='copy-clipboard-btn extend-tap'>
->>>>>>> 77695971
             Copy to clipboard
           </a>
         )}
