import React, { useRef, useEffect } from 'react'
import { useDispatch } from 'react-redux'
import * as pkg from '../../package.json'
import { TUTORIAL2_STEP_SUCCESS } from '../constants'
import { alert, logout, showModal } from '../action-creators'
import { scaleFontDown, scaleFontUp } from '../action-creators/scaleSize'
import { useFooterUseSelectors } from '../hooks/Footer.useSelectors'
import scrollTo from '../device/scrollTo'

/** A footer component with some useful links. */
const Footer = () => {
  const dispatch = useDispatch()
  const { authenticated, user, status, tutorialStep, isPushing, isTutorialOn, isPushQueueEmpty, fontSize } =
    useFooterUseSelectors()

  const firstUpdate = useRef(true)

  // alert when font size changes
  useEffect(() => {
    // prevent alert dispatch when rendered for first time
    if (!firstUpdate.current) {
<<<<<<< HEAD
      dispatch(alert(`Font size: ${fontSize}`, { clearTimeout: 2000 }))
=======
      dispatch(alert(`Font size: ${fontSize}`, { clearDelay: 2000 }))
>>>>>>> cfc2cfa0
      scrollTo('bottom')
    } else {
      firstUpdate.current = false
    }
  }, [fontSize])

  // hide footer during tutorial
  // except for the last step that directs them to the Help link in the footer

  if (isTutorialOn && tutorialStep !== TUTORIAL2_STEP_SUCCESS) return null

  return (
    <ul className='footer list-none'>
      <li>
        <span className='floatLeft'>
          <a className='increase-font expand-click-area-left no-select' onClick={() => dispatch(scaleFontUp())}>
            A
          </a>
          <a className='decrease-font expand-click-area-right no-select' onClick={() => dispatch(scaleFontDown())}>
            A
          </a>
        </span>
        <a
          tabIndex={-1}
          onClick={() => dispatch(showModal({ id: 'feedback' }))}
          target='_blank'
          rel='noopener noreferrer'
        >
          Feedback
        </a>
        <span className='footer-divider'> | </span>
        <a tabIndex={-1} onClick={() => dispatch(showModal({ id: 'help' }))}>
          Help
        </a>
        {window.firebase ? (
          <span>
            <span className='footer-divider'> | </span>
            {authenticated ? (
              <a tabIndex={-1} onClick={() => dispatch(logout())}>
                Log Out
              </a>
            ) : (
              <a tabIndex={-1} onClick={() => dispatch(showModal({ id: 'auth' }))}>
                Log In
              </a>
            )}
          </span>
        ) : null}
      </li>
      <br />

      {user && (
        <>
          <li>
            <span className='dim'>Status: </span>
            <span
              className={
                status === 'offline'
                  ? 'dim'
                  : !isPushQueueEmpty && !isPushing
                  ? 'error'
                  : status === 'loaded'
                  ? 'online'
                  : undefined
              }
            >
              {
                // pushQueue will be empty after all updates have been flushed to Firebase.
                // isPushing is set back to true only when all updates have been committed.
                // This survives disconnections as long as the app isn't restarted and the push Promise does not time out. In that case, Firebase will still finish pushing once it is back online, but isPushing will be false. There is no way to independently check the completion status of Firebase offline writes (See: https://stackoverflow.com/questions/48565115/how-to-know-my-all-local-writeoffline-write-synced-to-firebase-real-time-datab#comment84128318_48565275).
                (!isPushQueueEmpty || isPushing) && (status === 'loading' || status === 'loaded')
                  ? 'Saving'
                  : status === 'loaded'
                  ? 'Online'
                  : status[0].toUpperCase() + status.substring(1)
              }
            </span>
          </li>
          <li>
            <span className='dim'>Logged in as: </span>
            {user.email}
          </li>
          <li>
            <span className='dim'>User ID: </span>
            <span className='mono'>{user.uid.slice(0, 6)}</span>
          </li>
        </>
      )}

      <li>
        <span className='dim'>Version: </span>
        <span>{pkg.version}</span>
      </li>
    </ul>
  )
}

export default Footer<|MERGE_RESOLUTION|>--- conflicted
+++ resolved
@@ -19,11 +19,7 @@
   useEffect(() => {
     // prevent alert dispatch when rendered for first time
     if (!firstUpdate.current) {
-<<<<<<< HEAD
-      dispatch(alert(`Font size: ${fontSize}`, { clearTimeout: 2000 }))
-=======
       dispatch(alert(`Font size: ${fontSize}`, { clearDelay: 2000 }))
->>>>>>> cfc2cfa0
       scrollTo('bottom')
     } else {
       firstUpdate.current = false
