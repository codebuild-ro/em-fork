--- conflicted
+++ resolved
@@ -11,12 +11,8 @@
 import { useFooterUseSelectors } from '../hooks/Footer.useSelectors'
 import themeColors from '../selectors/themeColors'
 import offlineStatusStore from '../stores/offlineStatusStore'
-<<<<<<< HEAD
 import syncStatusStore from '../stores/syncStatus'
-=======
-import pushStore from '../stores/push'
 import fastClick from '../util/fastClick'
->>>>>>> 77695971
 
 /** Show the user's connection status. */
 const Status = () => {
