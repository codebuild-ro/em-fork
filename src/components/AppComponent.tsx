import React, { FC, useEffect, useLayoutEffect, useState } from 'react'
import { connect, useSelector } from 'react-redux'
import classNames from 'classnames'
import SplitPane from 'react-split-pane'
import { isAndroid, isMobile } from '../browser'
<<<<<<< HEAD
import { BASE_FONT_SIZE, DEFAULT_FONT_SIZE } from '../constants'
import { inputHandlers } from '../shortcuts'
=======
import { inputHandlers } from '../shortcuts.js'
>>>>>>> a37721e7
import { isDocumentEditable } from '../util'
import { getSetting, isTutorial, theme } from '../selectors'
import { State } from '../util/initialState'
import { updateSplitPosition } from '../action-creators'
import { store } from '../store'

// components
import Alert from './Alert'
import Content from './Content'
import Sidebar from './Sidebar'
import ErrorMessage from './ErrorMessage'
import Footer from './Footer'
import ModalHelp from './ModalHelp'
import ModalWelcome from './ModalWelcome'
import MultiGesture from './MultiGesture'
import ModalExport from './ModalExport'
import NavBar from './NavBar'
import Scale from './Scale'
import Tutorial from './Tutorial'
import Toolbar from './Toolbar'
import HamburgerMenu from './HamburgerMenu'

const fontSizeLocal = +(localStorage['Settings/Font Size'] || 16)
const tutorialLocal = localStorage['Settings/Tutorial'] === 'On'
const { handleGestureEnd, handleGestureSegment } = inputHandlers(store)

interface StateProps {
  dark?: boolean,
  dragInProgress?: boolean,
  isLoading?: boolean,
  showModal?: string | null,
  scale?: number,
  showSplitView?: boolean,
  splitPosition?: number,
}

interface DispatchProps {
  updateSplitPos: (splitPos: number) => void,
}

// eslint-disable-next-line jsdoc/require-jsdoc
const mapStateToProps = (state: State): StateProps => {
  const { dragInProgress, isLoading, showModal, splitPosition, showSplitView } = state
  const dark = theme(state) !== 'Light'
  const scale = +(getSetting(state, 'Font Size') || fontSizeLocal || DEFAULT_FONT_SIZE) / BASE_FONT_SIZE
  return {
    dark,
    dragInProgress,
    isLoading,
    scale,
    showModal,
    splitPosition,
    showSplitView,
  }
}

const mapDispatchToProps = { updateSplitPos: updateSplitPosition }

type Props = StateProps & DispatchProps

/**
 *
 */
const MultiGestureIfMobile: FC = ({ children }) => isMobile
  ? <MultiGesture onGesture={handleGestureSegment} onEnd={handleGestureEnd}>{children}</MultiGesture>
  : <>{children}</>

/**
 *
 */
const AppComponent: FC<Props> = props => {
  const { dark, dragInProgress, isLoading, showModal, scale, showSplitView, splitPosition, updateSplitPos } = props

  const [splitView, updateSplitView] = useState(showSplitView)
  const [isSplitting, updateIsSplitting] = useState(false)

  const tutorialSettings = useSelector(isTutorial)
  const tutorial = isLoading ? tutorialLocal : tutorialSettings

  useLayoutEffect(() => {
    document.body.classList[dark ? 'add' : 'remove']('dark')
  }, [dark])

  useEffect(() => {
    updateSplitView(showSplitView)
    updateIsSplitting(true)
    const splitAnimationTimer = setTimeout(() => {
      updateIsSplitting(false)
    }, 400)
    return () => {
      clearTimeout(splitAnimationTimer)
    }
  }, [showSplitView])

  const componentClassNames = classNames({
    container: true,
    // mobile safari must be detected because empty and full bullet points in Helvetica Neue have different margins
    mobile: isMobile,
    android: isAndroid,
    'drag-in-progress': dragInProgress,
    chrome: /Chrome/.test(navigator.userAgent),
    safari: /Safari/.test(navigator.userAgent),
  })

  return (
    <div className={componentClassNames}>

      {isDocumentEditable() && <>
        <Sidebar />
        <HamburgerMenu />
      </>}

      <MultiGestureIfMobile>

        <Alert />
        <ErrorMessage />

        {showModal

          // modals
          ? <>
            <ModalWelcome />
            <ModalHelp />
            <ModalExport />
          </>

          // navigation, content, and footer
          : <>
            <Toolbar />
            {tutorial && !isLoading ? <Tutorial /> : null}
            <SplitPane
              style={{ position: 'relative' }}
              className={isSplitting ? 'animating' : ''}
              split='vertical'
              defaultSize={!splitView ? '100%' : splitPosition || '50%'}
              size={!splitView ? '100%' : splitPosition || '50%'}
              onDragFinished={updateSplitPos}
            >
              <Scale amount={scale!}>
                <Content />
              </Scale>

              {showSplitView
                ?
                <Scale amount={scale!}>
                  <Content />
                </Scale>

              // children required by SplitPane
                : <div />}
            </SplitPane>

            <div className='nav-bottom-wrapper'>
              <Scale amount={scale!} origin='bottom left'>

                <NavBar position='bottom' />

              </Scale>
            </div>

            {isDocumentEditable() && <Scale amount={scale!}>
              <Footer />
            </Scale>}

          </>
        }

      </MultiGestureIfMobile>
    </div>
  )
}

// @ts-ignore
export default connect<StateProps, DispatchProps>(mapStateToProps, mapDispatchToProps)(AppComponent)<|MERGE_RESOLUTION|>--- conflicted
+++ resolved
@@ -3,12 +3,8 @@
 import classNames from 'classnames'
 import SplitPane from 'react-split-pane'
 import { isAndroid, isMobile } from '../browser'
-<<<<<<< HEAD
 import { BASE_FONT_SIZE, DEFAULT_FONT_SIZE } from '../constants'
-import { inputHandlers } from '../shortcuts'
-=======
 import { inputHandlers } from '../shortcuts.js'
->>>>>>> a37721e7
 import { isDocumentEditable } from '../util'
 import { getSetting, isTutorial, theme } from '../selectors'
 import { State } from '../util/initialState'
