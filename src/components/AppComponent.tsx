--- conflicted
+++ resolved
@@ -3,12 +3,8 @@
 import classNames from 'classnames'
 import SplitPane from 'react-split-pane'
 import { isAndroid, isMobile } from '../browser'
-<<<<<<< HEAD
 import { BASE_FONT_SIZE, DEFAULT_FONT_SIZE } from '../constants'
-import { handleGestureEnd, handleGestureSegment } from '../shortcuts'
-=======
 import { inputHandlers } from '../shortcuts'
->>>>>>> 43c3b5a5
 import { isDocumentEditable } from '../util'
 import { getSetting, isTutorial, theme } from '../selectors'
 import { State } from '../util/initialState'
@@ -31,14 +27,9 @@
 import Toolbar from './Toolbar'
 import HamburgerMenu from './HamburgerMenu'
 
-<<<<<<< HEAD
-const fontSizeLocal = localStorage['Settings/Font Size']
-const tutorialLocal = localStorage['Settings/Tutorial']
-=======
 const fontSizeLocal = +(localStorage['Settings/Font Size'] || 16)
 const tutorialLocal = localStorage['Settings/Tutorial'] === 'On'
 const { handleGestureEnd, handleGestureSegment } = inputHandlers(store)
->>>>>>> 43c3b5a5
 
 interface StateProps {
   dark?: boolean,
@@ -58,7 +49,7 @@
 const mapStateToProps = (state: State): StateProps => {
   const { dragInProgress, isLoading, showModal, splitPosition, showSplitView } = state
   const dark = theme(state) !== 'Light'
-  const scale = (getSetting(state, 'Font Size') || fontSizeLocal || DEFAULT_FONT_SIZE) / BASE_FONT_SIZE
+  const scale = +(getSetting(state, 'Font Size') || fontSizeLocal || DEFAULT_FONT_SIZE) / BASE_FONT_SIZE
   return {
     dark,
     dragInProgress,
@@ -91,7 +82,7 @@
   const [isSplitting, updateIsSplitting] = useState(false)
 
   const tutorialSettings = useSelector(isTutorial)
-  const tutorial = isLoading ? tutorialLocal !== 'Off' : tutorialSettings
+  const tutorial = isLoading ? tutorialLocal : tutorialSettings
 
   useLayoutEffect(() => {
     document.body.classList[dark ? 'add' : 'remove']('dark')
