--- conflicted
+++ resolved
@@ -5,22 +5,18 @@
 // constants
 import {
   isDocumentEditable,
-<<<<<<< HEAD
-=======
-  isTutorial,
   publishMode,
->>>>>>> a98d9c0e
 } from '../util'
 
 // selectors
-import { getSetting, isTutorial } from '../selectors'
+import {
+  getSetting,
+  isTutorial,
+} from '../selectors'
 
 // components
 import { Breadcrumbs } from './Breadcrumbs'
 import HomeLink from './HomeLink'
-
-<<<<<<< HEAD
-const publish = new URLSearchParams(window.location.search).get('publish') != null
 
 const mapStateToProps = state => {
   const { cursor } = state
@@ -29,12 +25,6 @@
     tutorialStep: +getSetting(state, 'Tutorial Step')
   }
 }
-=======
-const mapStateToProps = ({ cursor }) => ({
-  cursor,
-  tutorialStep: +getSetting('Tutorial Step')
-})
->>>>>>> a98d9c0e
 
 /** A navigation bar that contains a link to home and breadcrumbs. */
 const NavBar = ({ cursor, position, tutorialStep }) =>
@@ -46,15 +36,9 @@
       'nav-container': true,
       'nav-fill': cursor && cursor.length > 1
     })}>
-<<<<<<< HEAD
       {!isTutorial(store.getState()) ? <React.Fragment>
-        {isDocumentEditable() && <HomeLink />}
-        <Breadcrumbs path={cursor ? cursor.slice(publish ? 1 : 0, cursor.length - 1) : []} className={{ 'nav-breadcrumbs': true }} />
-=======
-      {!isTutorial() ? <React.Fragment>
         {isDocumentEditable() || (cursor && cursor.length > 2) ? <HomeLink /> : null}
         <Breadcrumbs path={cursor ? cursor.slice(publishMode() ? 1 : 0, cursor.length - 1) : []} className={{ 'nav-breadcrumbs': true }} />
->>>>>>> a98d9c0e
       </React.Fragment> : null}
     </div>
   </div>
