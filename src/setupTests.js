--- conflicted
+++ resolved
@@ -2,17 +2,6 @@
 import { configure } from 'enzyme'
 import { noop } from 'lodash'
 import 'jest-localstorage-mock'
-<<<<<<< HEAD
-// TO-D0: Removing store from here causes circular dependency issue in utils. Fix it.
-
-configure({ adapter: new Adapter() })
-
-// add noop function to window.scrollTo to prevent implementation error during test
-window.scrollTo = noop
-
-// add noop function to window.blur to prevent implementation error during test
-window.blur = noop
-=======
 import 'fake-indexeddb/auto'
 
 configure({ adapter: new Adapter() })
@@ -20,4 +9,6 @@
 // add noop functions to prevent implementation error during test
 window.blur = noop
 window.scrollTo = noop
->>>>>>> 7c05e6e3
+
+// add noop function to window.blur to prevent implementation error during test
+window.blur = noop