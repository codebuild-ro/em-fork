import Adapter from 'enzyme-adapter-react-16'
import { configure } from 'enzyme'
import { noop } from 'lodash'
import 'jest-localstorage-mock'

// TO-D0: Removing store from here causes circular dependency issue in utils. Fix it.

configure({ adapter: new Adapter() })

<<<<<<< HEAD
/** Dispatches an event on the window object. */
export const windowEvent = (...args) =>
  window.dispatchEvent(new KeyboardEvent(...args))

/** Set up testing and mock document and window functions. */
export const createTestApp = async () => {
  await act(async () => {
    try {
      jest.useFakeTimers()

      // wait for app to be initialized
      // specifically for initialSettings to be loaded via loadLocalState
      await initialized

      const root = document.body.appendChild(document.createElement('div'))
      const wrapper = await mount(
        <App />,
        { attachTo: root }
      )
      const skipTutorial = wrapper.find('div.modal-actions div a')
      skipTutorial.simulate('click')
      document.wrapper = wrapper
    }
    catch (e) {
      console.error(e)
    }
  })
}
=======
// add noop function to window.scrollTo to prevent implementation error during test
window.scrollTo = noop
>>>>>>> 43c3b5a5
<|MERGE_RESOLUTION|>--- conflicted
+++ resolved
@@ -7,36 +7,5 @@
 
 configure({ adapter: new Adapter() })
 
-<<<<<<< HEAD
-/** Dispatches an event on the window object. */
-export const windowEvent = (...args) =>
-  window.dispatchEvent(new KeyboardEvent(...args))
-
-/** Set up testing and mock document and window functions. */
-export const createTestApp = async () => {
-  await act(async () => {
-    try {
-      jest.useFakeTimers()
-
-      // wait for app to be initialized
-      // specifically for initialSettings to be loaded via loadLocalState
-      await initialized
-
-      const root = document.body.appendChild(document.createElement('div'))
-      const wrapper = await mount(
-        <App />,
-        { attachTo: root }
-      )
-      const skipTutorial = wrapper.find('div.modal-actions div a')
-      skipTutorial.simulate('click')
-      document.wrapper = wrapper
-    }
-    catch (e) {
-      console.error(e)
-    }
-  })
-}
-=======
 // add noop function to window.scrollTo to prevent implementation error during test
-window.scrollTo = noop
->>>>>>> 43c3b5a5
+window.scrollTo = noop