--- conflicted
+++ resolved
@@ -113,12 +113,11 @@
 export const AUTO_PROSE_VIEW_MIN_CHARS_DESKTOP = 200
 export const AUTO_PROSE_VIEW_MIN_CHARS_MOBILE = 100
 
-<<<<<<< HEAD
+
 // font resize, where 1 = 100%
 export const MIN_FONT_SIZE = 0.7
 export const MAX_FONT_SIZE = 2.0
 export const FONT_SCALE_INCREMENT = 0.1
-=======
+
 // the maximum number of characters of a thought to display before ellipsizing in links and tutorial
 export const THOUGHT_ELLIPSIZED_CHARS = 16
->>>>>>> fa68d1c2
