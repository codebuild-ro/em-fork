/* COLORS:
  gray: #838283
*/

.debug {
  font-size: 8px;
  color: lightblue;
  display: none;
}

html, body, #root, #app {
  height: 100%;
  font-size: 16px;
}

<<<<<<< HEAD
.toolbar-container {
  position: absolute;
  align-items: flex-end;
  top: 10px;
  right: 5%;
  z-index: 2;
  user-select:none;
  -webkit-tap-highlight-color:rgba(0,0,0,0);
}

.hidden {
  display: none;
  visibility: hidden;
}
.shown {
  display: inline-block;
  visibility:auto;
}

#left-arrow {
  top: 1.3%;
  left: 8%
}

#right-arrow {
  top: 1.3%;
  right: 0;
}

#left-arrow, #right-arrow {
  position: fixed;
  font-size: 20px;
  width: 10px;
  height: 30px;
  padding: 5px 5px;
  vertical-align: middle;
  background-color: #000;
  z-index: 5;
}

.toolbar {
  touch-action: inherit;
  flex-direction: row-reverse; /** justify-content disables scrolling so this is the only option to align shortcuts to the right */
  display: inline-flex;
  overflow-x: scroll;
  width: 90%;
  top: 1.5%;
  right: 10px;
  z-index: 2;
  -ms-overflow-style: none;
  background-color: white;
  box-shadow: 0 -20px 15px 25px white;
}

.dark .toolbar {
  background-color: black;
  box-shadow: 0 -20px 15px 25px black;
}

.toolbar::-webkit-scrollbar {
  display: none;
}

.toolbar-overlay {
  touch-action: inherit;
  display: inline-block;
  width: 120px;
  color: #fff;
  text-align: left;
  font-size: 13px;
  border-color: #87ceeb;
  margin: 40px 5px;
  z-index: 5;
}

.touch-toolbar-overlay {
  touch-action: inherit;
  position: fixed;
  width: 120px;
  top: 35%;
  left: 35%;
  color: #fff;
  text-align: left;
  font-size: 13px;
  border-color: #87ceeb;
  margin: 0;
  z-index: 5;
}

.overlay-name {
  font-weight: bolder;
}

.overlay-body {
  font-style: italic;
  font-size: 12px;
}

.icon {
  padding: 5px 5px 0 5px;
  flex:1;
}

.icon-text {
  flex: 8;
  font-size: 12px;
}

.toolbar-icon {
  cursor: pointer;
  display: inline-block;
}

=======
>>>>>>> 709747cd
body, textarea {
  font-weight: 300;
  font-family: 'Helvetica';
  line-height: 1.25;
}

body {
  /* Disables pull-to-refresh but allows overscroll glow effects. */
  overscroll-behavior-y: contain;
}

a {
  cursor: pointer;
  text-decoration-line: underline;
  outline: none;
  color: #1b6f9a;
  font-weight: 400;
}

/* Headings */
h1 {
  font-size: 32px;
  font-weight: 400;
  margin-top: 0;
  margin-bottom: 12px;
}

h2 {
  font-size: 100%;
  font-weight: 300;
  border-bottom: solid 1px black;
  margin-bottom: 25px;
}

.dark h2 {
  border-bottom: solid 1px white;
}

ul {
  margin-left: 1.5em;
  padding-left: 0;
}

ul ul {
  margin-left: 1.2em;
}

ul ul.context-chain {
  margin-left: 1.6em;
}

li {
  list-style: none;
}

textarea {
  width: calc(100% - 40px);
  display: block;
  margin: 0 auto;
  height: 50vh;
  padding: 10px;
  font-size: 16px;
  border: solid 1px #ddd;
}

.dark textarea {
  color: white;
  border: solid 1px #333;
  background-color: black;
}

.clear { clear: both; }
.relative { position: relative; }
.missing { color: #ccc; }
.direct { color: #212121; }
.center { text-align: center; }
.left { text-align: left; }
.hidden { display: none !important; }
.shown { display: inline-block; }

@media screen and (min-width: 600px) {
  .center-desktop { text-align: center; }
}
.upper-right {
  position: absolute;
  top: 0;
  right: 0;
}

a.button {
  padding: 4px 30px;
  min-width: 120px;
  text-decoration: none;
  display: inline-block;
  border-radius: 99px;
  color: white;
  background-color: black;
}

a.button:active {
  background-color: #111;
}

.button-small {
  padding: 2px 0;
}

a.button-less-padding {
  padding: 4px 12px;
}

.dark a.button {
  color: black;
  background-color: white;
}

.dark a.button:active {
  background-color: #dcdcdc;
}

.dark .tutorial-text a.button {
  color: black;
}

a.button-variable-width {
  min-width: 0;
}

a.button[disabled] {
  opacity: 0.25;
  pointer-events: none;
  cursor: auto;
}

a.button-dim {
  opacity: 0.5;
}

a.text-link {
  text-decoration: underline;
}

.text-small {
  font-size: 80%;
}

.list-none li::before {
  display: none;
}

.list-bullet li {
  list-style: disc;
}

.expand-click-area-left {
  padding-left: 10px;
  padding-top: 10px;
  padding-bottom: 10px;
  margin-left: -10px;
}

.expand-click-area-right {
  padding-right: 10px;
  padding-top: 10px;
  padding-bottom: 10px;
}

.breadcrumbs .num-contexts {
  margin-right: -0.5em;
}

.breadcrumbs a {
  color: inherit;
  text-decoration: none;
}

.context-breadcrumbs {
  float: left;
  margin-bottom: -1px;
}

.context-breadcrumbs .superscript-container {
  position: relative;
  left: -2px;
  top: -3px;
}

.thought-annotation .context-breadcrumbs {
  margin-right: 2px;
}

.context-breadcrumbs .depth-bar {
  display: none;
}

/* required to avoid iPhone converting to emoji
 https://stackoverflow.com/questions/11178433/how-do-i-stop-ios-from-converting-a-small-pointing-right-triangle-character-into
 */
.left-triangle::after {
  content: "\25C0 \FE0E";
}
.right-triangle::after {
  content: "\25B6 \FE0E";
}

/* Toolbar */

.toolbar-container {
  position: fixed;
  text-align: right;
  top: 10px;
  right: 5%;
  z-index: 2;
  user-select:none;
  -webkit-tap-highlight-color:rgba(0,0,0,0);
}

.toolbar {
  position: fixed;
  touch-action: inherit;
  display: inline-flex;
  overflow-x: scroll;
  max-width: 84%;
  right: 10px;
  z-index: 2;
  -ms-overflow-style: none;
  background-color: white;
  box-shadow: 0 -20px 15px 25px white;
}

.dark .toolbar {
  background-color: black;
  box-shadow: 0 -20px 15px 25px black;
}

.toolbar::-webkit-scrollbar {
  display: none;
}

.mobile .toolbar {
  right: 5px;
}

#left-arrow, #right-arrow {
  font-size: 80%;
  position: fixed;
  padding: 10px 0;
  vertical-align: middle;
  color: gray;
  background-color: white;
  z-index: 5;
  display: inline-block;
  line-height: 20px;
}

.dark #left-arrow,
.dark #right-arrow {
  background-color: black;
}

#left-arrow {
  left: 30px;
  padding-left: 15px;
  padding-right: 4px;
}

.mobile #left-arrow {
  left: 40px;
}

#right-arrow {
  right: 0;
  padding-right: 18px;
  padding-left: 4px;
}

.mobile #right-arrow {
  padding-right: 22px;
}

.toolbar-overlay {
  touch-action: inherit;
  display: inline-block;
  width: 150px;
  text-align: left;
  font-size: 14px;
  margin: 50px 5px;
  z-index: 5;
  background-color: #ccc;
  padding: 10px;
}

.dark .toolbar-overlay {
  color: white;
  background-color: #333;
}

.touch-toolbar-overlay {
  touch-action: inherit;
  position: fixed;
  width: 150px;
  max-width: 100%;
  top: 35%;
  left: 45%;
  text-align: left;
  font-size: 13px;
  border-color: #87ceeb;
  margin: 0;
  z-index: 5;
  padding: 10px;
  background-color: #ccc;
}

.dark .touch-toolbar-overlay {
  color: white;
  background-color: #333;
}

.overlay-name {
  font-weight: bolder;
  margin-bottom: 5px;
}

.overlay-body {
  font-style: italic;
  font-size: 14px;
}

.toolbar-icon .icon {
  padding: 5px 5px 0 5px;
  flex:1;
}

.icon-text {
  flex: 8;
  font-size: 12px;
}

.toolbar-icon {
  cursor: pointer;
  display: inline-block;
}

@media only screen and (max-width: 768px) {
  .touch-toolbar-overlay {
    touch-action: inherit;
    position: fixed;
    width: 120px;
    top: 25%;
    left: 35%;
    color: #fff;
    text-align: left;
    font-size: 13px;
    border-color: #87ceeb;
    margin: 0;
    z-index: 5;
  }
}



/* Thoughts */

[contenteditable] {
  outline: none;
  -webkit-user-select: text;
  user-select: text;
}

.thought, .thought-annotation {
  width: calc(100% - 20px); /* offset margin-left to prevent line break */
  font-weight: 300;
  margin-top: 0;
  margin-left: 0.66em;
  display: inline-block;
  vertical-align: top;
  white-space: pre-wrap;
}

.thought-annotation {
  position: absolute; /* cannot use position:absolute as it changes what the width is relative to */
  pointer-events: none;
  /* offset parent container (.child) padding-left since position:absolute changes the width calculation; */
  box-sizing: border-box;
}

.subthought-text, .thought-annotation .breadcrumbs {
  visibility: hidden;
}

.subthought-highlight {
  border-bottom: solid 1px;
}

.thought-annotation .num-contexts {
  position: absolute;
}

.child .editable {
  padding-left: 5px; /* Add padding otherwise cursor disappears on empty elements */
  /* Cannot use padding-right, as it throws off the cursor when editing end of line. */
  margin-top: -0.25em; /* offset padding-top */
  margin-left: -5px; /* offset padding-left */
  padding-bottom: 0.25em;
  padding-top: 0.25em;
}

.child .editable, .subthought-text {
  word-break: break-word; /* breaks urls; backwards-compatible with regular text unlike break-all */
}

.mobile .child .editable {
  padding-bottom: 0;
}

.children .thought > .editable,
.children .thought-annotation > .editable {
  margin-bottom: -0.25em;
}

.children {
  font-size: 15px;
  margin-top: 0;
  margin-bottom: 0;
}

.children .child:first-child {
  padding-top: 0.5em;
}

/* Additional space not needed due to children-subheading */
.children .child.show-contexts:first-child {
  padding-top: calc(0.5em - 4px); /* offset top */
}

.children .children {
  /* create stacking context so modal appears above */
  position: relative;
  z-index: 1;
}

.children {
  transition:
    transform 0.75s ease-out,
    opacity 0.75s ease-out,
    color 0.75s ease-out,

    /* prose view */
    margin-left 0.4s ease-out,
    margin-top 0.4s ease-out,
    margin-bottom 0.4s ease-out;

  backface-visibility: hidden;
}

.children > .child {
  transition: transform 0.75s ease-out, opacity 0.75s ease-out, color 0.75s ease-out;
  /*causes next siblings to overlap z-index*/
  /*perspective: 1000;*/
  backface-visibility: hidden;
}

/* needs to be -1 for children of modal child. */
.modal-container .children {
  position: relative;
  z-index: -1;
}

.children-subheading {
  position: relative;
  margin-top: 3px;
  margin-bottom: 2px;
  padding-bottom: 4px;
}

/* siblings after the modal have to be simply hidden because the above trick doesn't work */
.sibling-after {
  visibility: hidden;
}

.ellipsis {
  font-size: 75%;
}

.down-chevron {
  font-style: normal;
  font-size: 125%;
  line-height: 0;
}

.up-chevron {
  font-style: normal;
  font-size: 75%;
  position: relative;
  top: 2px;
}

.content {
  background-color: white;
  color: #111;
  padding: 75px 20px 153px 50px /* padding-bottom must cover the footer (logged out: 79px, logged in: 93px) plus some additional visual spacing */;
  position: relative;
  transition: transform 0 ease-out, margin 0 ease-out; /* add transition time after initial load and scroll into place */
  overflow: hidden; /* prevent expanded click areas from adding scroll-x */
  box-sizing: border-box; /* make height include padding so that the min-height can be exctly 100vh */
  max-width: 50em;
  margin: 0 auto;
  min-height: 100vh; /* forces footer to bottom when there is little content */
}

/* reduce bottom space during tutorial to try to keep the tutorial in view as much as possible */
.content-tutorial {
  min-height: auto;
  padding-bottom: 20px;
}

body.dark {
  color: white;
  background-color: black;
}

.dark .root, .dark .content, .dark .modal {
  background-color: black;
  color: #e3e3e3;
}

.dark .footer a,
.dark .tutorial-text a {
  color: #87ceeb;
}

.logo {
  width: 24px;
}

.nav {
  position: sticky;
  z-index: 1;
  padding: 0 15px 0 10px;
}

.nav-container {
  position: absolute;
  width: calc(100% - 30px); /* offset .nav padding */
  transition: background-color 0.2s ease-out;
}

.nav-fill {
  background-color: white;
}

.dark .nav-fill {
  background-color: black;
}

.nav-top {
  top: 0;
}

.nav-bottom {
  bottom: 0;
  padding: 0 15px;
}

.nav-bottom .nav-container {
  position: relative;
  width: 100%;
  margin-top: 15px;
}

.nav-bottom .logo {
  margin-bottom: 15px;
}

.nav .home {
  bottom: -8px;
  position: relative;
  z-index: 1;
}

.nav-top .home {
  float: left;
  margin-right: 2px; /* spacing before breadcrumbs */
}

.nav-bottom .home {
  position: absolute;
  left: -2px;
}

.modal .home {
  display: inline-block;
  position: relative;
  top: 5px;
  margin-top: -10px;
}

.thought .home {
  position: relative;
  top: -4px;
  left: -2px;
}

.thought-annotation .home {
  display: none;
}

.alert {
  position: fixed;
  width: 100%;
  top: 5px;
  color: gray;
  text-align: center;
  z-index: 4; /* above breadcrumbs, toolbar, and status */
}

.alert-text {
  padding: 5px 10px;
  background-color: rgba(255, 255, 255, 0.8);
  display: inline-block;
}

.dark .alert-text {
  background-color: rgba(0, 0, 0, 0.8);
}

.error-message {
  position: fixed;
  top: 0;
  left: 0;
  right: 0;
  padding: 5px 25px 5px 5px; /* extra padding-right to make room for x */
  background-color: #c23;
  color: white;
  text-align: center;
  z-index: 2; /* above breadcrumbs */
}

.status {
  color: #aaa;
  background-color: rgba(255, 255, 255, 0.8);
  float: left;
  position: fixed;
  top: 5;
  z-index: 3; /* above breadcrumbs and toolbar */
}

.status span {
  padding: 15px 15px 10px 15px;
  display: inline-block;
}

.dark .status {
  background-color: rgba(0, 0, 0, 0.8);
  color: #e3e3e3;
}

.dark .offline {
  color: #666;
}

.nav-breadcrumbs {
  width: 100%;
  color: #999;
  padding: 15px 0 0 15px; /* Use padding-left instead of left in order to occlude scrolled content behind home icon */
  font-size: 14px;
  vertical-align: bottom;
}

.nav-breadcrumbs.nonempty {
  box-shadow: 0 10px 15px 25px white;
}

.dark .nav-breadcrumbs.nonempty {
  box-shadow: 0 10px 15px 25px black;
}

/* to remove padding from breadcrumbs used inside sidebar recenlty edited thoughts  */
.thoughts-tab .nav-breadcrumbs {
  padding: 0;
}

/** offset logo */
.nav-bottom .nav-breadcrumbs {
  width: calc(100% - 40px);
  padding: 0 0 15px 35px;
}

.nav-breadcrumbs a {
  color: #999;
}

.nav-breadcrumbs a:hover {
  color: black;
}

.dark .nav-breadcrumbs a:hover {
  color: white;
}

.breadcrumb-divider {
  font-size: 8px;
  line-height: 16px;
  margin: 0 3px;
  vertical-align: 1px;
}

/* react-transition-group animation: fade */
.fade-enter {
  opacity: 0;
}

.fade-enter-active {
  opacity: 1;
  transition: opacity 0.2s ease-out;
}

.fade-exit {
  opacity: 1;
}

.fade-exit-active {
  opacity: 0;
  transition: opacity 0.2s ease-out;
}

/* react-transition-group animation: slide */
.slide-enter {
  transform: translateX(100vw);
  opacity: 0;
  position: absolute;
}

.slide-enter.slide-enter-active {
  transform: translateX(0);
  opacity: 1;
  transition: all 200ms ease-in-out 200ms;
}

.slide-exit {
  transform: translateX(0);
  opacity: 1;
}

.slide-exit.slide-exit-active {
  transform: translateX(-100vw);
  opacity: 0;
}

.error {
  color: red;
}

.link {
  word-break: break-word;
}

.superscript-container {
  /*position: relative;*/
  /*left: -5px;*/ /* offset .child .editable padding */
  white-space: nowrap; /* prevent expanded click area from wrapping */
  z-index: 1;
}

.superscript-container sup {
  position: relative;
  z-index: 1; /* above depth-bar */
}

.num-contexts {
  font-size: 60%;
  white-space: nowrap; /* prevent long depth-bars from wrapping */
  /* Upping this z-index to overlay .depth-bar will also cause it to overlay modal. Instead lower the depth-bar z-index */
  /*z-index: 1;*/
}

.num-contexts > sup {
  top: -1px;
  left: 1px;
}

.num-contexts > sup > a {
  padding-right: 15px; /* additional click area */
  margin-right: -15px;
  padding-bottom: 8px;
  margin-bottom: -8px;
}

h1 .num-contexts {
  font-size: 40%;
  top: -4px;
  left: 1px;
}

.add-new-thought-link {
  display: inline-block;
  color: #ccc;
  position: relative;
}

.depth-bar {
  position: absolute;
  margin-left: 5px;
  display: inline-block;
  height: 2px;
  background-color: #ddd;
  transition: background-color 0.75s ease-out;
  /*margin-top: 1em;*/
  margin-top: 0.6em;
  /*margin-left: 3px;*/
}

.num-contexts .depth-bar {
  margin-top: 1em;
  margin-left: 0px;
}

.has-other-contexts {
  margin-left: 12px;
}

.from > :first-child > .thought-container > .thought {
  font-weight: 400;
}

.add-new-thought {
  outline: none;
  min-width: 3.75em;
  display: inline-block;
  border-bottom: solid 1px #ccc;
  margin-left: -2px;
}

.search[contenteditable] {
  display: block;
  padding-top: 0;
}

.center-in-content {
  text-align: center;
  margin-left: -30px;
}

.text-note, .placeholder, [placeholder]:empty::before {
  font-style: italic;
  color: rgba(7,7,7,0.5);
}

/* empty class is set dynamically by javascript during editing. */
/* :empty does not work because thought may contain <br> */
[placeholder]:empty::before {
  content: attr(placeholder);
  cursor: text;
}

.search:empty::before {
  padding-top: 2px;
}

.dark .text-note, .dark .placeholder, .dark [placeholder]:empty::before {
  color: rgba(255,255,255,0.5);
}

.child {
  position: relative; /* So that .thought can be sized at 100% and .thought .bullet-cursor-overlay bullet can be positioned correctly */
  margin-left: -100px; /* must use margin-left not left so that content wrapping is not affected
  margin-top: 0.501em; /* Match editable padding */
  padding: 0.2em 0 0.2em 100px;
}

.child > .thought-container > .bullet {
  transition: transform 0.1s ease-in-out;
}

.child > .thought-container > .bullet .glyph {
  position: relative;
  /*margin-right: 10px;    this causes the li to break at the beginning with longer text */
  margin-left: -15px;
  opacity: 0.8;
  transition: opacity 0.75s ease-in-out;
  margin-right: -5px; /* increase click area */
  padding-right: 5px;
}

.mobile .child > .thought-container > .bullet .glyph {
  margin-right: -8px;
}

.search-container > .bullet-search {
  position: absolute;
  margin-top: -2px;
  margin-left: -12px;
}

.mobile .child > .thought-container > .bullet.show-contexts {
  margin-right: -1.5px;
}

.mobile .child > .thought-container > .bullet.show-contexts .glyph {
  font-size: 80%;
  left: -0.08em;
  top: 0.05em;
}

.child.expanded:not(.leaf) > .thought-container > .bullet,
.child.editing:not(.leaf) > .thought-container > .bullet,
.child.cursor-parent:not(.leaf) > .thought-container > .bullet,
.child.cursor-grandparent:not(.leaf) > .thought-container > .bullet {
  display: inline-block;
  margin-right: -7px; /* compensate for inline-block */
  transform: rotate(90deg);
  transform-origin: -11px 9px;
}

.mobile .child.expanded:not(.leaf) > .thought-container > .bullet,
.mobile .child.editing:not(.leaf) > .thought-container > .bullet,
.mobile .child.cursor-parent:not(.leaf) > .thought-container > .bullet,
.mobile .child.cursor-grandparent:not(.leaf) > .thought-container > .bullet {
  margin-right: -9px;
}

.mobile .child.expanded:not(.leaf) > .thought-container > .bullet .glyph,
.mobile .child.editing:not(.leaf) > .thought-container > .bullet .glyph,
.mobile .child.cursor-parent:not(.leaf) > .thought-container > .bullet .glyph,
.mobile .child.cursor-grandparent:not(.leaf) > .thought-container > .bullet .glyph {
  left: 0.06em;
}

.mobile .child.expanded:not(.leaf) > .thought-container > .bullet.show-contexts .glyph,
.mobile .child.editing:not(.leaf) > .thought-container > .bullet.show-contexts .glyph,
.mobile .child.cursor-parent:not(.leaf) > .thought-container > .bullet.show-contexts .glyph,
.mobile .child.cursor-grandparent:not(.leaf) > .thought-container > .bullet.show-contexts .glyph {
  left: -0.02em;
}

.child.leaf > .thought-container > .bullet .glyph {
  left: -.02em;
}

.mobile .child.leaf > .thought-container > .bullet .glyph {
  left: -0.05em;
  top: 0.03em;
  margin-right: -6.5px;
}

.child.leaf > .thought-container > .bullet.show-contexts .glyph {
  font-size: 90%;
  top: -0.05em;
}

.mobile .child.leaf > .thought-container > .bullet.show-contexts .glyph {
  top: 0;
  left: -0.30em;
  margin-right: calc(-0.48em - 5px); /* offset from .child > .thought-container > .bullet .glyph margin-right */
}

/* Android Section */

 /*### Phone Portrait ### */

@media (max-width: 500px) {
.android .child {
  position: relative; /* So that .thought can be sized at 100% and .thought .bullet-cursor-overlay bullet can be positioned correctly */
  margin-left: -100px; /* must use margin-left not left so that content wrapping is not affected
  margin-top: 0.501em; /* Match editable padding */
  padding: 0.2em 0 0.2em 100px;
}

.android .child > .thought-container > .bullet {
  transition: transform 0.1s ease-in-out;
  margin-left: -3px;
}

 .android .child.leaf > .thought-container > .bullet .glyph {
  left: 1.7px;
  top: -7px;
  font-size: 26px;
}

 .android .child > .thought-container > .bullet .glyph {
  position: relative;
  margin-left: -16.8px;
  opacity: 0.8;
  transition: opacity 0.75s ease-in-out;
  margin-right: -5px; /* increase click area */
  padding-right: 10.1px;
  left: 3px;
  font-size: 16px;
  top: -1px;
}

/* Contexted Styles */
.android .child > .thought-container > .bullet.show-contexts .glyph {
  font-size: 149%;
  left: 2px;
  top: -5.1px;
}

.android .child.leaf > .thought-container > .bullet.show-contexts .glyph {
  position: relative;
  font-size: 160%;
  left: 1px;
  top: -8.1px;
  margin-right: -5px;
  padding-right: 10px;
}

.android .child.expanded:not(.leaf) > .thought-container > .bullet.show-contexts .glyph,
.android .child.editing:not(.leaf) > .thought-container > .bullet.show-contexts .glyph,
.android .child.cursor-parent:not(.leaf) > .thought-container > .bullet.show-contexts .glyph,
.android .child.cursor-grandparent:not(.leaf) > .thought-container > .bullet.show-contexts .glyph {
  left: 2px;
  font-size: 20px;
  top: -2.5px;
}

.android .expanded:not(.leaf) > .thought-container > .bullet,
.android .editing:not(.leaf) > .thought-container > .bullet,
.android .cursor-parent:not(.leaf) > .thought-container > .bullet,
.android .cursor-grandparent:not(.leaf) > .thought-container > .bullet {
  display: inline-block;
  margin-right: -1px; /* compensate for inline-block */
  transform: rotate(90deg);
  transform-origin: -11px 9px;
}

.android .child.expanded:not(.leaf) > .thought-container > .bullet .glyph,
.android .child.editing:not(.leaf) > .thought-container > .bullet .glyph,
.android .child.cursor-parent:not(.leaf) > .thought-container > .bullet .glyph,
.android .child.cursor-grandparent:not(.leaf) > .thought-container > .bullet .glyph {
  left: 2px;
  top: -1.6px;
  font-size: 19px;
}

.android .thought .bullet-cursor-overlay {
  display: none;
}
.android .child.editing > .thought-container > .thought .bullet-cursor-overlay,
.android .child.dragging > .thought-container > .thought .bullet-cursor-overlay {
  display: inline;
  position: absolute;
  opacity: 0.2;
  pointer-events: none; /* prevent overlay bullet from overlapping with the element above it. Cannot be fixed with height, width, or line-height */
  margin-left: 111px; /* match drop-hover */
  margin-top: -2px;
  font-size: 67px;
}

/* overlay bullet for drag */
/* specificity to beat ".dark .child.editing > .thought .bullet-cursor-overlay" */
.android .child.child.child.dragging > .thought-container > .thought .bullet-cursor-overlay {
  color: lightblue;
  opacity: 1;
}

/* Our Awesome first child (overlay) independent with its own properties */
.android .child.editing:first-of-type > .thought-container > .thought .bullet-cursor-overlay,
.android .child.dragging:first-of-type > .thought-container > .thought .bullet-cursor-overlay {
  margin-top: 8.11px;
  left: -37px;
  top: -34px;
  font-size: 70px;
}

.android .child.show-contexts.editing:first-of-type > .thought-container > .thought .bullet-cursor-overlay,
.android .child.show-contexts.dragging:first-of-type > .thought-container > .thought .bullet-cursor-overlay {
  margin-top: calc(0.18em - 4px); /* */
}

.android .child.editing > .thought-container > .thought .bullet-cursor-overlay {
  top: -21.6px;
  left: -24.5px;
}
.android .children-new .child > .thought-container > .bullet .glyph {
  content: '+';
  left: -0.15em;
  top: -0.05em;
  margin-right: -0.3em;
}

.android .children-new .child > .thought-container > .bullet .glyph {
  left: 0.05em;
  top: -0.1em;
  margin-right: -0.1em;
}

.android .thought,
.android .thought-annotation {
  margin-top: -0.1px;
  margin-left: 0.50em;
}
.android .children-subheading {
  position: relative;
  margin-top: -8px;
  margin-bottom: 2px;
  padding-bottom: 4px;
 }
.android .child {
  position: relative; /* So that .thought can be sized at 100% and .thought .bullet-cursor-overlay bullet can be positioned correctly */
  margin-left: -100px; /* must use margin-left not left so that content wrapping is not affected
  margin-top: 0.501em; /* Match editable padding */
  padding: 1px 0 0.2px 100px;
}
.android .children .thought > .editable,
.children .thought-annotation > .editable {
  margin-bottom: 6px;
}

.android .thought, .android .thought-annotation {
  margin-top: -2.1px;
  margin-left: 0.50em;
}
}

 /* Tablet Properties */

 @media (min-width: 560px) and (max-width: 1024px)  {

 .android .child > .thought-container > .bullet {
  transition: transform 0.1s ease-in-out;
  margin-left: -3px;
}

 .android .child.leaf > .thought-container > .bullet .glyph {
  left: 1.7px;
  top: -1px;
  font-size: 19px;
}

 .android .child > .thought-container > .bullet .glyph {
  position: relative;
  margin-left: -16.8px;
  opacity: 0.8;
  transition: opacity 0.75s ease-in-out;
  margin-right: -5px; /* increase click area */
  padding-right: 10.1px;
  left: 4px;
  font-size: 28px;
  top: -9px;
}

/* Contexted Styles */
.android .child > .thought-container > .bullet.show-contexts .glyph {
  font-size: 149%;
  left: 2px;
  top: -5.1px;
}

 .android .child.leaf > .thought-container > .bullet.show-contexts .glyph {
  position: relative;
  font-size: 171%;
  left: 2px;
  top: -7.1px;
  margin-right: -5px;
  padding-right: 10px;
}

.android .child.expanded:not(.leaf) > .thought-container > .bullet.show-contexts .glyph,
.android .child.editing:not(.leaf) > .thought-container > .bullet.show-contexts .glyph,
.android .child.cursor-parent:not(.leaf) > .thought-container > .bullet.show-contexts .glyph,
.android .child.cursor-grandparent:not(.leaf) > .thought-container > .bullet.show-contexts .glyph {
  left: 3px;
  top: -5.1px;
}

.android .expanded:not(.leaf) > .thought-container > .bullet,
.android .editing:not(.leaf) > .thought-container > .bullet,
.android .cursor-parent:not(.leaf) > .thought-container > .bullet,
.android .cursor-grandparent:not(.leaf) > .thought-container > .bullet {
  display: inline-block;
  margin-right: -1px; /* compensate for inline-block */
  transform: rotate(90deg);
  transform-origin: -11px 9px;
}

.android .child.expanded:not(.leaf) > .thought-container > .bullet .glyph,
.android .child.editing:not(.leaf) > .thought-container > .bullet .glyph,
.android .child.cursor-parent:not(.leaf) > .thought-container > .bullet .glyph,
.android .child.cursor-grandparent:not(.leaf) > .thought-container > .bullet .glyph {
  left: 2px;
  top: -9.5px;
}

.android .thought .bullet-cursor-overlay {
  display: none;
}
.android .child.editing > .thought-container > .thought .bullet-cursor-overlay,
.android .child.dragging > .thought-container > .thought .bullet-cursor-overlay {
  display: inline;
  position: absolute;
  top: -0.38em;
  left: -0.52em;
  font-size: 295%;
  opacity: 0.2;
  pointer-events: none; /* prevent overlay bullet from overlapping with the element above it. Cannot be fixed with height, width, or line-height */
  margin-left: 100px; /* match drop-hover */
  margin-top: 0.08em;
}

/* overlay bullet for drag */
/* specificity to beat ".dark .child.editing > .thought-container > .thought .bullet-cursor-overlay" */
.android .child.child.child.dragging > .thought-container > .thought .bullet-cursor-overlay {
  color: lightblue;
  opacity: 1;
}

/* Our Awesome first child (overlay) independent with its own properties */
.android .child.editing:first-of-type > .thought-container > .thought .bullet-cursor-overlay,
.android .child.dragging:first-of-type > .thought-container > .thought .bullet-cursor-overlay {
  margin-top: 9.11px;
  left: -25px;
  top: -20px;
  font-size: 46px;
}

.android .child.show-contexts.editing:first-of-type > .thought-container > .thought .bullet-cursor-overlay,
.android .child.show-contexts.dragging:first-of-type > .thought-container > .thought .bullet-cursor-overlay {
  margin-top: calc(0.18em - 4px); /* */
}

.android .child.editing > .thought-container > .thought .bullet-cursor-overlay {
  top: -21.6px;
  left: -24.5px;
}
.android .children-new .child > .thought-container > .bullet .glyph {
  content: '+';
  left: -0.15em;
  top: -0.05em;
  margin-right: -0.3em;
}

.android .children-new .child > .thought-container > .bullet .glyph {
  left: 0.05em;
  top: -0.1em;
  margin-right: -0.1em;
}
.android .thought,
.android .thought-annotation {
  margin-top: -0.1px;
  margin-left: 0.50em;
}
.android .children-subheading {
  position: relative;
  margin-top: -8px;
  margin-bottom: 2px;
  padding-bottom: 4px;
 }
.android .child {
  position: relative; /* So that .thought can be sized at 100% and .thought .bullet-cursor-overlay bullet can be positioned correctly */
  margin-left: -100px; /* must use margin-left not left so that content wrapping is not affected
  margin-top: 0.501em; /* Match editable padding */
  padding: 1px 0 0.2px 100px;
}
.android .children .thought > .editable,
.children .thought-annotation > .editable {
  margin-bottom: 6px;
}
}

/*.context-chain > .child > .thought-container > .bullet .glyph {
  font-size: 10px;
  content: '◀';
  top: -0.1em;
  left: -0.1em;
  margin-right: -0.30em;
}

.mobile .context-chain > .child > .thought-container > .bullet .glyph {
  font-size: 14px;
  content: '◄';
  margin-left: -16px;
  margin-right: -0.15em;
}

.context-chain > .child.leaf::before {
  font-size: 12px;
  content: '◁';
  top: -0.05em;
  margin-right: -0.25em;
}

.mobile .context-chain > .child.leaf::before {
  content: '◅';
  margin-right: 0.05em;
  margin-left: -17px;
  top: -0.15em;
}
*/

/* overlay bullet for cursor */

.thought .bullet-cursor-overlay {
  display: none;
}

.child.editing > .thought-container > .thought .bullet-cursor-overlay,
.child.dragging > .thought-container > .thought .bullet-cursor-overlay {
  display: inline;
  position: absolute;
  top: -0.38em;
  left: -0.52em;
  font-size: 280%;
  opacity: 0.2;
  pointer-events: none; /* prevent overlay bullet from overlapping with the element above it. Cannot be fixed with height, width, or line-height */
  margin-left: 100px; /* match drop-hover */
  margin-top: 0.08em;
}

/* overlay bullet for drag */
/* specificity to beat ".dark .child.editing > .thought-container > .thought .bullet-cursor-overlay" */
.child.child.child.dragging > .thought-container > .thought .bullet-cursor-overlay {
  color: lightblue;
  opacity: 1;
}

.child.editing:first-of-type > .thought-container > .thought .bullet-cursor-overlay,
.child.dragging:first-of-type > .thought-container > .thought .bullet-cursor-overlay {
  margin-top: 0.18em;
}

.child.show-contexts.editing:first-of-type > .thought-container > .thought .bullet-cursor-overlay,
.child.show-contexts.dragging:first-of-type > .thought-container > .thought .bullet-cursor-overlay {
  margin-top: calc(0.18em - 4px); /* */
}

.mobile .child.editing > .thought-container > .thought .bullet-cursor-overlay {
  top: -0.41em;
  left: -0.54em;
}

.dark .child.editing > .thought-container > .thought .bullet-cursor-overlay {
  opacity: 0.25;
}

.children-new .child > .thought-container > .bullet .glyph {
  content: '+';
  left: -0.15em;
  top: -0.05em;
  margin-right: -0.3em;
}

.mobile .children-new .child > .thought-container > .bullet .glyph {
  left: 0.05em;
  top: -0.1em;
  margin-right: -0.1em;
}

.distance-from-cursor-2,
.distance-from-cursor-2 a,
.distance-from-cursor-3,
.distance-from-cursor-3 a,
.children-new.distance-from-cursor-1 a,
.children-new.distance-from-cursor-2 a,
.children-new.distance-from-cursor-3 a {
  cursor: default;
}

.distance-from-cursor-0,
.distance-from-cursor-1,
.distance-from-cursor-2 > .child.cursor-parent {
  cursor: auto;
}

.distance-from-cursor-0 a,
.distance-from-cursor-1 a,
.distance-from-cursor-2 > .child.cursor-parent a {
  cursor: pointer;
}

.distance-from-cursor-2 > .child:not(.cursor-parent) > .thought-container > .bullet .glyph,
.distance-from-cursor-3 > .child:not(.cursor-parent) > .thought-container > .bullet .glyph {
  opacity: 0;
  pointer-events: none; /* prevent hidden bullets from being "selected", causing the focus to be lost and a subsequent tab to select a hidden thought */
}

/* child */
.distance-from-cursor-0 > .child { color: rgba(0,0,0,1); }
.distance-from-cursor-1 > .child { color: rgba(0,0,0,0.5); }
.distance-from-cursor-1 > .child.editing { color: rgba(0,0,0,1); }
.distance-from-cursor-1 > .child.cursor-parent { color: rgba(0,0,0,1); }
.distance-from-cursor-2 > .child { color: rgba(0,0,0,0); }
.distance-from-cursor-2 > .child.cursor-parent { color: rgba(0,0,0,0.5); }
.distance-from-cursor-3 > .child { color: rgba(0,0,0,0); }

/* depth-bar */
.distance-from-cursor-0 > .child > .thought-container > .thought .depth-bar { background-color: rgba(0,0,0,1); }
.distance-from-cursor-1 > .child > .thought-container > .thought .depth-bar { background-color: rgba(0,0,0,0.5); }
.distance-from-cursor-1 > .child.editing > .thought-container > .thought .depth-bar { background-color: rgba(0,0,0,1); }
.distance-from-cursor-1 > .child.cursor-parent > .thought-container > .thought .depth-bar { background-color: rgba(0,0,0,1); }
.distance-from-cursor-2 > .child > .thought-container > .thought .depth-bar { background-color: rgba(0,0,0,0); }
.distance-from-cursor-2 > .child.cursor-parent > .thought-container > .thought .depth-bar { background-color: rgba(0,0,0,0.5); }
.distance-from-cursor-3 > .child > .thought-container > .thought .depth-bar { background-color: rgba(0,0,0,0); }

/* divider */
.divider {transition: opacity 0.2s ease-in-out; }
.distance-from-cursor-1 > .child > .thought-container > .thought .divider { opacity: 0.5; }
.distance-from-cursor-2 > .child > .thought-container > .thought .divider { opacity: 0; }
.distance-from-cursor-3 > .child > .thought-container > .thought .divider { opacity: 0; }

/* external-link */
.external-link {transition: opacity 0.2s ease-in-out; }
.distance-from-cursor-1 > .child > .thought-container > .thought-annotation .external-link { opacity: 0.5; }
.distance-from-cursor-2 > .child > .thought-container > .thought-annotation .external-link { opacity: 0; }
.distance-from-cursor-3 > .child > .thought-container > .thought-annotation .external-link { opacity: 0; }

/* children-subheading */
.children-subheading { transition: opacity 0.2s ease-in-out; }
.distance-from-cursor-0 > .child > .children-subheading { opacity: 1; }
.distance-from-cursor-1 > .child > .children-subheading { opacity: 0.5; }
.distance-from-cursor-1 > .child.editing > .children-subheading { opacity: 1; }
.distance-from-cursor-1 > .child.cursor-parent > .children-subheading { opacity: 1; }
.distance-from-cursor-2 > .child > .children-subheading { opacity: 0; }
.distance-from-cursor-2 > .child.cursor-parent > .children-subheading { opacity: 0.5; }
.distance-from-cursor-3 > .child > .children-subheading { opacity: 0; }

/* home icon */
.home { transition: opacity 0.75s ease-out; }
.distance-from-cursor-2 > .child > .thought-container > .thought .home { opacity: 0; }
.distance-from-cursor-3 > .child > .thought-container > .thought .home { opacity: 0; }

/* dark child */
.dark .distance-from-cursor-0 > .child { color: rgba(255,255,255,1); }
.dark .distance-from-cursor-1 > .child { color: rgba(255,255,255,0.5); }
.dark .distance-from-cursor-1 > .child.editing { color: rgba(255,255,255,1); }
.dark .distance-from-cursor-1 > .child.cursor-parent { color: rgba(255,255,255,1); }
.dark .distance-from-cursor-2 > .child { color: rgba(255,255,255,0); }
.dark .distance-from-cursor-2 > .child.cursor-parent { color: rgba(255,255,255,0.5); }
.dark .distance-from-cursor-3 > .child { color: rgba(255,255,255,0); }

/* dark depth-bar */
.dark .distance-from-cursor-0 > .child > .thought-container > .thought .depth-bar { background-color: rgba(255,255,255,1); }
.dark .distance-from-cursor-1 > .child > .thought-container > .thought .depth-bar { background-color: rgba(255,255,255,0.5); }
.dark .distance-from-cursor-1 > .child.editing > .thought-container > .thought .depth-bar { background-color: rgba(255,255,255,1); }
.dark .distance-from-cursor-1 > .child.cursor-parent > .thought-container > .thought .depth-bar { background-color: rgba(255,255,255,1); }
.dark .distance-from-cursor-2 > .child > .thought-container > .thought .depth-bar { background-color: rgba(255,255,255,0); }
.dark .distance-from-cursor-2 > .child.cursor-parent > .thought-container > .thought .depth-bar { background-color: rgba(255,255,255,0.5); }
.dark .distance-from-cursor-3 > .child > .thought-container > .thought .depth-bar { background-color: rgba(255,255,255,0); }

/* shift invisible thoughts over */
.distance-from-cursor-2, .distance-from-cursor-3 {
  transform: translate3d(-1.2em, 0, 0);
  margin-right: -1.2em;
}

/* new thought */
.children-new { transition: all 0.75s ease-out; }
.children-new.distance-from-cursor-1,
.children-new.distance-from-cursor-2,
.children-new.distance-from-cursor-3 {
  opacity: 0;
}

/* overflow:hidden breaks sticky header */
.container {
  position: relative;
}

.footer {
  position: relative;
  z-index: 1;
  padding: 20px;
  margin: 0;
  text-align: right;
  font-size: 70%;
  list-style: none;
  background-color: #ddd;
  box-sizing: border-box;
  width: 100%;
  opacity: 0.8;
}

.dark .footer a {
  color: skyblue;
}

.footer .support-link {
  color: inherit;
}

.dark .footer {
  background-color: #212121;
  color: white;
}

.dark .footer .support-link {
  color: white;
}

.footer .support-link:hover {
  text-decoration: underline;;
}

.footer-divider {
  margin: 0 6px;
}

.transformContain { transform-origin: 0 0; }

.increase-font { font-size: 1.5em; }

.floatLeft { float: left; }
/* .footer .floatLeft a { text-decoration: none; } may be better with underline*/


/* for some reason opacity bleeds through modal*/
.dim { color: rgba(7,7,7,0.5); }
.dark .dim { color: rgba(255,255,255,0.5); }

.modal {
  background-color: white;
  box-shadow: 2px 5px 5px rgba(0,0,0,0.5);
  border: solid 1px rgba(0,0,0,0.2);
  padding: 15px;
  position: absolute;
  display: inline-block;
  line-height: 1.5;
  width: calc(100% - 100px);
  z-index: 10;
  animation: fademostlyin 0.4s;
  min-width: 200px;
}

.modal.opaque {
  animation: fadein 0.4s;
}

@keyframes fadein {
  from { opacity: 0; }
  to { opacity: 0.99; }
}

@keyframes fademostlyin {
  from { opacity: 0; }
  to { opacity: 0.85; }
}

.modal p {
  margin: 0 0 10px 0;
}

.modal.center {
  left: 0;
  right: 0;
  margin: 0 auto;
}

.popup {
  box-shadow: none;
  border: none;
  display: block;
  width: 100%;
  padding: 8%;
  box-sizing: border-box;
}

.popup-x {
  position: fixed;
  top: 2px;
  right: 7px;
  font-size: 24px;
  color: inherit;
  text-decoration: none;
}

.status-x {
  font-size: 16px;
  top: 0;
  right: 0;
  padding: 5px 0.5em 10px 10px; /* extra tap area */
  color: inherit;
  text-decoration: none;
}

.dark .modal a.popup-x {
  color: inherit;
}

.popup .modal-content {
  max-width: 40em;
  margin: 0 auto;
  max-height: none;
}

.popup .modal-title {
  font-weight: 700;
  margin-bottom: 40px;
  text-align: center;
}

.popup .modal-subtitle {
  font-family: 'Helvetica Neue';
  font-size: 22px;
}

.popup .modal-subtitle-compact {
  margin-bottom: 15px;
}


.popup .modal-text {
  margin-bottom: 50px;
}

.popup .modal-actions a {
  font-size: 75%;
}

.popup .modal-actions a.button {
  font-size: 18px;
  text-decoration: none;
  background-color: black;
  color: white;
  padding-top: 2px;
  padding-bottom: 2px;
}

.popup-section {
  margin-bottom: 50px;
}

.modal-welcome {
  height: 100%;
  font-size: 26px;
}

.modal-welcome .modal-title {
  margin-bottom: 0;
  line-height: 1;
}

.modal-welcome .modal-text {
  margin-top: 2em;
  margin-bottom: 2.5em;
  font-size: 75%;
}

.modal-welcome .modal-actions a.button {
  font-size: 92%; /* instead of px, so that it will be scaled with shrink-to-fit */
}

.dark .popup .modal-actions a.button {
  color: black;
  background-color: white;
}

.dark .popup .modal-actions a {
  color: white;
}

.popup .modal-actions a.button-inactive {
  background-color: #aaa;
}

.dark .popup .modal-actions .button-active {
  background-color: lightblue;
}


.popup .modal-actions {
  text-align: center;
}

.popup .logo {
  width: 44px;
  vertical-align: text-bottom;
}

.modal-title {
  font-weight: 400;
}

.modal-text {
  font-size: 85%;
}

.modal-actions {
  font-size: 75%;
}

.modal-actions a {
  font-weight: normal;
  margin: 0 5px;
  text-decoration: underline;
  white-space: nowrap;
  line-height: 2;
}

.dark .modal {
  background-color: #333;
  border: solid 1px rgba(255,255,255,0.1);
}

.dark .popup {
  background-color: black;
  border: none;
}

.dark .modal a {
  color: lightblue;
}

.modal-home {
  margin-left: 20px;
  margin-top: -5px;
}

/* higher precendence than ".dark .modal .a" */
.modal-close {
  position: absolute;
  top: -5px;
  right: -5px;
  font-size: 12px;
  vertical-align: middle;
  text-align: center;
  padding: 10px;
}

.popup .modal-close {
  display: none;
}

.modal-close span {
  display: inline-block;
  width: 11px;
  height: 11px;
}

.dark a.modal-close span {
  color: rgba(255,255,255,0.3);
  border-color: rgba(255,255,255,0.3);
}

.animate {
  transition: all 0.4s ease-out;
}

.animate-fadeout {
  opacity: 0;
}

@keyframes pulse {
  from { opacity: 0.25; }
}

.animate-pulse {
    animation: pulse 1s infinite alternate;
}

/* arrow */
.arrow:after, .arrow:before {
  border: solid transparent;
  content: " ";
  height: 0;
  width: 0;
  position: absolute;
  pointer-events: none;
}

.arrow:after { border-width: 10px; }
.arrow:before { border-width: 12px; }

/* arrow left */
.arrow-left:after, .arrow-left:before {
  right: 100%;
  top: 50%;
}

.arrow-left:after {
  border-right-color: white;
  margin-top: -10px;
}

.arrow-left:before {
  border-right-color: rgba(0,0,0,0.2);
  margin-top: -12px;
}

.dark .arrow-left:after { border-right-color: #333; }
.dark .arrow-left:before { border-right-color: rgba(255,255,255,0.15); }

.arrow-lefttop:after, .arrow-lefttop:before { top: 20px; }
.arrow-leftbottom:after, .arrow-leftbottom:before { bottom: 20px; }
.arrow-leftmiddle:after, .arrow-leftmiddle:before { top: 50%; }

/* arrow up */
.arrow-up:after, .arrow-up:before {
  bottom: 100%;
  left: 50%;
}

.arrow-up:after {
  border-bottom-color: white;
  margin-left: -10px;
}

.arrow-up:before {
  border-bottom-color: rgba(0,0,0,0.2);
  margin-left: -12px;
}

.dark .arrow-up:after { border-bottom-color: #333; }
.dark .arrow-up:before { border-bottom-color: rgba(255,255,255,0.15); }

.arrow-upleft:before, .arrow-upleft:after { left: 10%; }

.modal-icon {
  display: inline-block;
  position: fixed;
  bottom: 30px;
  right: 30px;
  color: #666;
  text-align: center;
  animation: fadein 0.4s;
}

.modal-icon-inner {
  font-family: "Times New Roman";
  display: inline-block;
  width: 25px;
  height: 25px;
  border: solid 1px rgba(0,0,0,0.2);
  border-radius: 99px;
  color: black;
  background-color: whitesmoke;
  box-shadow: 0 0 20px rgba(0,0,0,0.5);
}

.dark .modal-icon-inner {
  color: white;
  background-color: black;
  box-shadow: 0 0 20px white;
}

code, .code {
  display: block;
  background-color: #ccc;
  font-family: monospace;
  font-size: 16px;
  padding: 5px 10px;
  margin: 2px 5px 10px;

}

.dark code {
  background-color: #333;
}

.shortcuts {
  font-size: 14px;
  margin: 0 auto;
}

.shortcuts th {
  padding-right: 1em;
  text-align: left;
  font-weight: normal;
}

/* center gesture diagrams */
.mobile .shortcuts td {
  text-align: center;
}

.mobile.drag-in-progress * {
  -webkit-user-select: none;
  user-select: none;
}

.dragging {
  color: lightblue;
}

/* the bar that displays on hover when moving thoughts */
.drop-hover {
  position: absolute;
  width: calc(100% - 80px);
  margin-top: -0.3em;
  margin-left: -0.7em;
  background-color: lightblue;
  height: 3px;
  border-radius: 99px;
  z-index: 1;
}

.children .child:first-child > .drop-hover {
  margin-top: -0.3em;
}

/* the drop target at the end of a context */
.drop-end {
  position: absolute;
  width: calc(100% - 38px);
  z-index: 1; /* Above "Add thought" */
}

/* for some reason the drop-end in the outermost ul is too wide */
.drop-end.last {
  width: calc(100% - 161px);
}

.child.drop-end::before {
  display: none;
}

.drop-end .drop-hover {
  /*background-color: purple;*/
  margin-left: -1.25em;
  width: calc(100% - 41px);
}

/* bump specificity */
.empty-children .child.child > .drop-hover {
  /*background-color: tomato;*/
  margin-top: -0.6em;
  width: calc(100% - 158px);
}

.empty-children .drop-end {
  /*background-color: red;*/
  z-index: 2; /* above normal .drop-hover */
  margin-left: 30px;
  padding-bottom: 1.1em;
}

.mobile .empty-children .drop-end {
  margin-left: 25%;
}

.empty-children .drop-end > .drop-hover {
  margin-left: -150px;
}

.mobile .empty-children .drop-end > .drop-hover {
  margin-left: calc(-25% - 103px);
}

.status-button {
  border: solid 1px black;
  border-radius: 99px;
  padding: 2px 7px;
  font-size: 80%;
  transition: opacity 0.75s ease-out;
}

.status-button:hover {
  background-color: black;
  color: white;
}

.dark .status-button {
  border-color: white;
}

.dark .status-button:hover {
  background-color: white;
  color: black;
}

.status-button-fade {
  opacity: 0;
}

.indent {
  display: inline-block;
  margin-top: 5px;
  margin-left: 18px;
}

.search-children a.button {
  /* TODO: Fix the markup rather than overriding the margin; */
  margin: 10px 0 15px -25px;
}

.tutorial {
  overflow: auto;
  padding: 40px 20px 20px;
  background-color: #ddd;
}

.dark .tutorial {
  background-color: #212121;
  color: white;
}

.tutorial-inner {
  max-width: 32em;
  margin: 0 auto;
}

.tutorial p {
  margin-top: 20px;
}

.tutorial p:first-child {
  margin-top: 0;
}

.tutorial-skip {
  color: #666;
  top: 10px;
  right: 15px;
}

.tutorial-next-wait {
  margin-left: 10px;
  font-style: italic;
}

.tutorial .button {
  margin-left: 5px;
  margin-right: 5px;
}

.tutorial-step-bullets {
  margin-bottom: 10px;
}

.tutorial-step-bullet {
  color: inherit;
  text-decoration: none;
  font-size: 32px;
}

.tutorial-step-bullets .tutorial-step-bullet {
  opacity: 0.25;
  margin-left: 1px;
  margin-right: 1px;
  transition: all 400ms ease-in-out;
}

.tutorial-step-bullets .tutorial-step-bullet.active {
  opacity: 1;
}

.tutorial-trace-gesture {
  position: absolute;
  margin-top: 50px;
  z-index: 10; /* above .children .children */
  text-align: center;
  left: 0;
  right: 0;
  background-color: rgba(255,255,255,0.8);
  padding-bottom: 50px;
}

.dark .tutorial-trace-gesture {
  background-color: rgba(0,0,0,0.8);
}

.tutorial li {
  list-style: disc;
  line-height: 1.5;
}

.simple-list li {
  list-style: none;
  width: 240px;
  margin: 0 auto 0.5em;
}

.simple-list a {
  display: block;
}

/* Prose View */

/* prose view transition added to existing .children ruleset */

.children > .child > * > * > .superscript-container,
.children > .child > * > * > .editable {
  transition: text-indent 0.4s ease-in-out,
    padding 0.4s ease-in-out,
    line-height 0.4s ease-in-out;
}

.children > .child > .thought-container > .bullet {
  transition:
    transform 0.1s ease-in-out,
    text-indent 0.4s ease-in-out,
    left 0.4s ease-in-out,
    top 0.4s ease-in-out,
    opacity 0.4s ease-in-out;

  /* necessary for transition start */
  left: 0;
}


.children > .child > * > .thought-container > .bullet-cursor-overlay {
  transition:
    text-indent 0.4s ease-in-out,
    opacity 0.4s ease-in-out;
}

.prose > .children {
  margin-left: -5px;
  margin-top: 10px;
  margin-bottom: 20px;
}

.prose > .children > .child > .thought-container > .thought-annotation > .superscript-container {
  text-indent: 1.7em;
  top: -2px;
  position: relative;
}

.prose > .children > .child > .thought-container > .thought > .editable {
  text-indent: 1.7em;
  padding-top: 0;
  padding-bottom: 0.2em;
  line-height: 1.5;
}

.prose > .children > .child > .thought-container > .bullet {
  position: relative;
  left: 27px;
  top: -2px;
  opacity: 0.5;
}

.prose > .children > .child.leaf > .thought-container > .bullet {
  opacity: 0;
}

.prose > .children > .child > .thought-container > .thought > .thought-container > .bullet-cursor-overlay {
  opacity: 0;
}

.prose > .children > .child > .children {
  margin-left: 3.5em;
  margin-bottom: 10px;
}
.Resizer {
  background: #fff;
  opacity: 0.2;
  z-index: 2;
  -moz-box-sizing: border-box;
  -webkit-box-sizing: border-box;
  box-sizing: border-box;
  -moz-background-clip: padding;
  -webkit-background-clip: padding;
  background-clip: padding-box;
}

.Resizer:hover {
  -webkit-transition: all 2s ease;
  transition: all 2s ease;
}

.Resizer.horizontal {
  height: 11px;
  margin: -5px 0;
  border-top: 5px solid rgba(255, 255, 255, 0);
  border-bottom: 5px solid rgba(255, 255, 255, 0);
  cursor: row-resize;
  width: 100%;
}

.Resizer.horizontal:hover {
  border-top: 5px solid rgba(0, 0, 0, 0.5);
  border-bottom: 5px solid rgba(0, 0, 0, 0.5);
}

.Resizer.vertical {
  width: 11px;
  margin: 0 -5px;
  border-left: 5px solid rgba(255, 255, 255, 0);
  border-right: 5px solid rgba(255, 255, 255, 0);
  cursor: col-resize;
}

.Resizer.vertical:hover {
  border-left: 5px solid rgba(255, 255, 255, 0.5);
  border-right: 5px solid rgba(255, 255, 255, 0.5);
}
.Resizer.disabled {
  cursor: not-allowed;
}
.Resizer.disabled:hover {
  border-color: transparent;
}

/* material drawer container css override */
.drawer-container-mobile {
  max-width: 90%;
}

.drawer-container-desktop {
  max-width: 90%;
}

/* hamburger menu div */

.hamburger-menu {
  position: fixed;
  z-index: 3; /* above toolbar */
  top: 0;
  padding: 3%;
}

.ellipsized-path {
  white-space: nowrap;
  overflow:hidden;
  text-overflow:ellipsis;
}

.recently-edited-sidebar {
  background: #292A2B;
  overflow-y: scroll;
  box-sizing: border-box;
  width: 100%;
  height: 100%;
  color: black;
  scrollbar-width: thin; /*for firefox*/
  line-height: 1.8;
}

.dark .recently-edited-sidebar {
  color: white;
  background: #292A2B;
}

.recently-edited-sidebar::-webkit-scrollbar {
  width: 0px;  /* Remove scrollbar space */
  background: transparent;  /* Optional: just make scrollbar invisible */
  display: none;
}

.recently-edited-sidebar .header {
  font-weight: 300;
  display: flex;
  justify-content: center;
  margin: 1em;
}

.thoughts-tab {
  transition: all 0.4s linear;
}

.thoughts-tab::-webkit-scrollbar {
  width: 0px;  /* Remove scrollbar space */
  background: transparent;  /* Optional: just make scrollbar invisible */
  display: none;
}

.thoughts-tab:hover {
  opacity:1;
}

.toolbar {
  /*position: fixed;*/
  text-align: right;
  width: 100%;
  top: 10px;
  right: 10px;
  z-index: 2;
}

.icon {
  cursor: pointer;
  flex:1;
  transition: all 0.2s ease-in-out;
}

.icon-text {
  flex: 8;
  font-size: 12px;
}

.toolbar-icon {
  cursor: pointer;
  display: inline-block;
  margin: 0 3px;
  padding: 3px;
  border-radius: 3px;
}

.divider-container {
  margin-top: 5px;
}

.editing > .thought-container > .thought > .divider-container {
  background-color: rgb(204, 204, 204);
}

.child-divider {
  margin-left: -125px;
}

.child-divider .bullet,
.child-divider .bullet-cursor-overlay
{
  display: none !important;
}

.divider {
  border: solid 1px gray;
  position: relative;
  top: 3px;
}

.dark .divider {
  border-color: #333;
}

.gesture-container svg {
  position: relative;
  top:10px;
}

/* Table View */

.table-view > .children {
  margin-left: 5px;
}

/* row */
.table-view > .children > .child {
  display: table-row;
}
<<<<<<< HEAD
@media only screen and (max-width: 468px){
  .toolbar{
    top: 1.3%;
    width: 85%
  }
  #left-arrow, #right-arrow {
    width: 10px;
  }
  #left-arrow {
    top: .8%;
    left: 11%;
  }
  #right-arrow {
    top: .8%;
    right: 8px;
  }
}

.SplitPane.animating .Pane {
  transition: width .4s ease;
=======

.table-view > .children > .child > .thought-container > .bullet {
  display: none;
}

/* column 1 */
.table-view > .children > .child > .thought-container {
  display: table-cell;
  text-align: right;
}

/* cursor can still be seen since are dimmed due to autofocus */
.table-view > .children > .child > .thought-container > .thought > .bullet-cursor-overlay {
  display: none;
}

.table-view > .children > .child > .thought-container > .thought,
.table-view > .children > .child > .thought-container > .thought-annotation {
  width: auto;
  display: inline-block;
  min-width: 13vw;
  margin-left: 0;
  padding: 3px 0;
}
.table-view > .children > .child:first-child > .thought-container > .thought,
.table-view > .children > .child:first-child > .thought-container > .thought-annotation {
  padding-top: 10px;
}
.table-view > .children > .child:nth-last-child(2) > .thought-container,
.table-view > .children > .child:nth-last-child(2) > .thought-container {
  padding-bottom: 10px;
}

.table-view > .children > .child > .thought-container > .thought > .bullet-cursor-overlay {
  top: -15px;
  left: 4px;
  margin-left: 0;
}

/* column 2 */
.table-view > .children > .child > .children {
  display: table-cell;
  vertical-align: top;
  padding: 3px 0;
}
.table-view > .children > .child:first-child > .children {
  padding-top: 10px;
}
.table-view > .children > .child:nth-last-child(2) > .children {
  padding-bottom: 5px;
}

.table-view > .children > .child > .children > .child {
  width: 100%;
  padding-top: 0;
  padding-left: 40px;
  margin-left: 0;
}

.table-view > .children > .child > .children > .child > .thought-container > .thought > .bullet-cursor-overlay {
  top: -23px;
  left: 18px;
  margin-left: 0;
}

.search-container {
  display: flex;
}

.search-container > .thought {
  flex: 1;
  display: flex;
}

.external-link {
  margin-left: 3px;
>>>>>>> 709747cd
}<|MERGE_RESOLUTION|>--- conflicted
+++ resolved
@@ -13,122 +13,6 @@
   font-size: 16px;
 }
 
-<<<<<<< HEAD
-.toolbar-container {
-  position: absolute;
-  align-items: flex-end;
-  top: 10px;
-  right: 5%;
-  z-index: 2;
-  user-select:none;
-  -webkit-tap-highlight-color:rgba(0,0,0,0);
-}
-
-.hidden {
-  display: none;
-  visibility: hidden;
-}
-.shown {
-  display: inline-block;
-  visibility:auto;
-}
-
-#left-arrow {
-  top: 1.3%;
-  left: 8%
-}
-
-#right-arrow {
-  top: 1.3%;
-  right: 0;
-}
-
-#left-arrow, #right-arrow {
-  position: fixed;
-  font-size: 20px;
-  width: 10px;
-  height: 30px;
-  padding: 5px 5px;
-  vertical-align: middle;
-  background-color: #000;
-  z-index: 5;
-}
-
-.toolbar {
-  touch-action: inherit;
-  flex-direction: row-reverse; /** justify-content disables scrolling so this is the only option to align shortcuts to the right */
-  display: inline-flex;
-  overflow-x: scroll;
-  width: 90%;
-  top: 1.5%;
-  right: 10px;
-  z-index: 2;
-  -ms-overflow-style: none;
-  background-color: white;
-  box-shadow: 0 -20px 15px 25px white;
-}
-
-.dark .toolbar {
-  background-color: black;
-  box-shadow: 0 -20px 15px 25px black;
-}
-
-.toolbar::-webkit-scrollbar {
-  display: none;
-}
-
-.toolbar-overlay {
-  touch-action: inherit;
-  display: inline-block;
-  width: 120px;
-  color: #fff;
-  text-align: left;
-  font-size: 13px;
-  border-color: #87ceeb;
-  margin: 40px 5px;
-  z-index: 5;
-}
-
-.touch-toolbar-overlay {
-  touch-action: inherit;
-  position: fixed;
-  width: 120px;
-  top: 35%;
-  left: 35%;
-  color: #fff;
-  text-align: left;
-  font-size: 13px;
-  border-color: #87ceeb;
-  margin: 0;
-  z-index: 5;
-}
-
-.overlay-name {
-  font-weight: bolder;
-}
-
-.overlay-body {
-  font-style: italic;
-  font-size: 12px;
-}
-
-.icon {
-  padding: 5px 5px 0 5px;
-  flex:1;
-}
-
-.icon-text {
-  flex: 8;
-  font-size: 12px;
-}
-
-.toolbar-icon {
-  cursor: pointer;
-  display: inline-block;
-}
-
-=======
->>>>>>> 709747cd
 body, textarea {
   font-weight: 300;
   font-family: 'Helvetica';
@@ -2379,15 +2263,6 @@
   opacity:1;
 }
 
-.toolbar {
-  /*position: fixed;*/
-  text-align: right;
-  width: 100%;
-  top: 10px;
-  right: 10px;
-  z-index: 2;
-}
-
 .icon {
   cursor: pointer;
   flex:1;
@@ -2450,28 +2325,6 @@
 .table-view > .children > .child {
   display: table-row;
 }
-<<<<<<< HEAD
-@media only screen and (max-width: 468px){
-  .toolbar{
-    top: 1.3%;
-    width: 85%
-  }
-  #left-arrow, #right-arrow {
-    width: 10px;
-  }
-  #left-arrow {
-    top: .8%;
-    left: 11%;
-  }
-  #right-arrow {
-    top: .8%;
-    right: 8px;
-  }
-}
-
-.SplitPane.animating .Pane {
-  transition: width .4s ease;
-=======
 
 .table-view > .children > .child > .thought-container > .bullet {
   display: none;
@@ -2548,5 +2401,8 @@
 
 .external-link {
   margin-left: 3px;
->>>>>>> 709747cd
+}
+
+.SplitPane.animating .Pane {
+  transition: width .4s ease;
 }