/* COLORS:
  gray: #838283
*/

.debug {
  font-size: 8px;
  color: lightblue;
  display: none;
}

html, body, #root, #app {
  height: 100%;
  font-size: 16px;
}

body, textarea {
  font-weight: 300;
  font-family: 'Helvetica';
  line-height: 1.25;
}

body {
  /* Disables pull-to-refresh but allows overscroll glow effects. */
  overscroll-behavior-y: contain;
}

a {
  cursor: pointer;
  text-decoration-line: underline;
  outline: none;
  color: #1b6f9a;
  font-weight: 400;
}

/* Headings */
h1 {
  font-size: 32px;
  font-weight: 400;
  margin-top: 0;
  margin-bottom: 12px;
}

h2 {
  font-size: 100%;
  font-weight: 300;
  border-bottom: solid 1px black;
  margin-bottom: 25px;
}

.dark h2 {
  border-bottom: solid 1px white;
}

ul {
  margin-left: 1.5em;
  padding-left: 0;
}

ul ul {
  margin-left: 1.2em;
}

ul ul.context-chain {
  margin-left: 1.6em;
}

li {
  list-style: none;
}

textarea {
  width: calc(100% - 40px);
  display: block;
  margin: 0 auto;
  height: 50vh;
  padding: 10px;
  font-size: 16px;
  border: solid 1px #ddd;
}

.dark textarea {
  color: white;
  border: solid 1px #333;
  background-color: black;
}

.clear { clear: both; }
.relative { position: relative; }
.missing { color: #ccc; }
.direct { color: #212121; }
.center { text-align: center; }
.left { text-align: left; }

@media screen and (min-width: 600px) {
  .center-desktop { text-align: center; }
}
.upper-right {
  position: absolute;
  top: 0;
  right: 0;
}

a.button {
  padding: 4px 30px;
  min-width: 120px;
  text-decoration: none;
  display: inline-block;
  border-radius: 99px;
  color: white;
  background-color: black;
}

a.button:active {
  background-color: #111;
}

.button-small {
  padding: 2px 0;
}

a.button-less-padding {
  padding: 4px 12px;
}

.dark a.button {
  color: black;
  background-color: white;
}

.dark a.button:active {
  background-color: #dcdcdc;
}

.dark .tutorial-text a.button {
  color: black;
}

a.button-variable-width {
  min-width: 0;
}

a.button[disabled] {
  opacity: 0.25;
  pointer-events: none;
  cursor: auto;
}

a.button-dim {
  opacity: 0.5;
}

a.text-link {
  text-decoration: underline;
}

.text-small {
  font-size: 80%;
}

.list-none li::before {
  display: none;
}

.list-bullet li {
  list-style: disc;
}

.expand-click-area-left {
  padding-left: 10px;
  padding-top: 10px;
  padding-bottom: 10px;
  margin-left: -10px;
}

.expand-click-area-right {
  padding-right: 10px;
  padding-top: 10px;
  padding-bottom: 10px;
}

.breadcrumbs .num-contexts {
  margin-right: -0.5em;
}

.breadcrumbs a {
  color: inherit;
  text-decoration: none;
}

.context-breadcrumbs {
  float: left;
  margin-bottom: -1px;
}

.context-breadcrumbs .superscript-container {
  position: relative;
  left: -2px;
  top: -3px;
}

.thought-annotation .context-breadcrumbs {
  margin-right: 2px;
}

.context-breadcrumbs .depth-bar {
  display: none;
}


/* Thoughts */

[contenteditable] {
  outline: none;
  -webkit-user-select: text;
  user-select: text;
}

.thought, .thought-annotation {
  width: calc(100% - 0.66em); /* offset margin-left to prevent line break */
  font-weight: 300;
  margin-top: 0;
  margin-left: 0.66em;
  display: inline-block;
  vertical-align: top;
  white-space: pre-wrap;
}

.thought-annotation {
  position: absolute; /* cannot use position:absolute as it changes what the width is relative to */
  pointer-events: none;
  /* offset parent container (.child) padding-left since position:absolute changes the width calculation; */
  padding-right: 100px;
  box-sizing: border-box;
}

.subthought-text, .thought-annotation .breadcrumbs {
  visibility: hidden;
}

.subthought-highlight {
  border-bottom: solid 1px;
}

.thought-annotation .num-contexts {
  position: absolute;
}

.child .editable {
  padding-left: 5px; /* Add padding otherwise cursor disappears on empty elements */
  /* Cannot use padding-right, as it throws off the cursor when editing end of line. */
  margin-top: -0.25em; /* offset padding-top */
  margin-left: -5px; /* offset padding-left */
  padding-bottom: 0.25em;
  padding-top: 0.25em;
}

.child .editable, .subthought-text {
  word-break: break-word; /* breaks urls; backwards-compatible with regular text unlike break-all */
}

.mobile .child .editable {
  padding-bottom: 0;
}

.children .thought > .editable,
.children .thought-annotation > .editable {
  margin-bottom: -0.25em;
}

.children {
  font-size: 15px;
  margin-top: 0;
  margin-bottom: 0;
}

.children .child:first-child {
  padding-top: 0.5em;
}

/* Additional space not needed due to children-subheading */
.children .child.show-contexts:first-child {
  padding-top: calc(0.5em - 4px); /* offset top */
}

.children .children {
  /* create stacking context so modal appears above */
  position: relative;
  z-index: 1;
}

.children {
  transition:
    transform 0.75s ease-out,
    opacity 0.75s ease-out,
    color 0.75s ease-out,

    /* prose view */
    margin-left 0.4s ease-out,
    margin-top 0.4s ease-out,
    margin-bottom 0.4s ease-out;

  backface-visibility: hidden;
}

.children > .child {
  transition: transform 0.75s ease-out, opacity 0.75s ease-out, color 0.75s ease-out;
  /*causes next siblings to overlap z-index*/
  /*perspective: 1000;*/
  backface-visibility: hidden;
}

/* needs to be -1 for children of modal child. */
.modal-container .children {
  position: relative;
  z-index: -1;
}

.children-subheading {
  position: relative;
  margin-top: 3px;
  margin-bottom: 2px;
  padding-bottom: 4px;
}

/* siblings after the modal have to be simply hidden because the above trick doesn't work */
.sibling-after {
  visibility: hidden;
}

.ellipsis {
  font-size: 75%;
}

.down-chevron {
  font-style: normal;
  font-size: 125%;
  line-height: 0;
}

.up-chevron {
  font-style: normal;
  font-size: 75%;
  position: relative;
  top: 2px;
}

.content {
  background-color: white;
  color: #111;
  padding: 60px 20px 153px 50px /* padding-bottom must cover the footer (logged out: 79px, logged in: 93px) plus some additional visual spacing */;
  position: relative;
  transition: transform 0 ease-out, margin 0 ease-out; /* add transition time after initial load and scroll into place */
  overflow: hidden; /* prevent expanded click areas from adding scroll-x */
  box-sizing: border-box; /* make height include padding so that the min-height can be exctly 100vh */
  max-width: 50em;
  margin: 0 auto;
  min-height: 100vh; /* forces footer to bottom when there is little content */
}

/* reduce bottom space during tutorial to try to keep the tutorial in view as much as possible */
.content-tutorial {
  min-height: auto;
  padding-bottom: 20px;
}

body.dark {
  color: white;
  background-color: black;
}

.dark .root, .dark .content, .dark .modal {
  background-color: black;
  color: #e3e3e3;
}

.dark .footer a,
.dark .tutorial-text a {
  color: #87ceeb;
}

.logo {
  width: 24px;
}

.nav {
  position: sticky;
  z-index: 1;
  padding: 0 15px 0 10px;
}

.nav-container {
  position: absolute;
  width: calc(100% - 30px); /* offset .nav padding */
  transition: background-color 0.2s ease-out;
}

.nav-fill {
  background-color: white;
}

.dark .nav-fill {
  background-color: black;
}

.nav-top {
  top: 0;
}

.nav-bottom {
  bottom: 0;
  padding: 0 15px;
}

.nav-bottom .nav-container {
  position: relative;
  width: 100%;
  margin-top: 15px;
}

.nav-bottom .logo {
  margin-bottom: 15px;
}

.nav .home {
  bottom: -8px;
  position: relative;
  z-index: 1;
}

.nav-top .home {
  float: left;
  margin-right: 2px; /* spacing before breadcrumbs */
}

.nav-bottom .home {
  position: absolute;
  left: -2px;
}

.modal .home {
  display: inline-block;
  position: relative;
  top: 5px;
  margin-top: -10px;
}

.thought .home {
  position: relative;
  top: -4px;
  left: -2px;
}

.thought-annotation .home {
  display: none;
}

.alert {
  position: fixed;
  top: 6px;
  left: 0;
  right: 0;
  padding: 5px 25px 5px 5px; /* extra padding-right to make room for x */
  color: gray;
  text-align: center;
  z-index: 2; /* above breadcrumbs */
}

.error-message {
  position: fixed;
  top: 0;
  left: 0;
  right: 0;
  padding: 5px 25px 5px 5px; /* extra padding-right to make room for x */
  background-color: #c23;
  color: white;
  text-align: center;
  z-index: 2; /* above breadcrumbs */
}

.status {
  color: #aaa;
  background-color: white;
  float: right;
  margin-right: 15px;
  margin-top: 15px;
  position: fixed;
  top: 0;
  right: 0;
  z-index: 2; /* above breadcrumbs */
}

.dark .status {
  background-color: black;
  color: #e3e3e3;
}

.dark .offline {
  color: #666;
}

.nav-breadcrumbs {
  width: 100%;
  color: #999;
  padding: 15px 0 0 15px; /* Use padding-left instead of left in order to occlude scrolled content behind home icon */
  font-size: 14px;
  vertical-align: bottom;
}

/* to remove padding from breadcrumbs used inside sidebar recenlty edited thoughts  */
.thoughts-tab .nav-breadcrumbs {
  padding: 0;
}

/** offset logo */
.nav-bottom .nav-breadcrumbs {
  width: calc(100% - 40px);
  padding-left: 35px;
  padding-bottom: 15px;
}

.nav-breadcrumbs a {
  color: #999;
}

.nav-breadcrumbs a:hover {
  color: black;
}

.dark .nav-breadcrumbs a:hover {
  color: white;
}

.breadcrumb-divider {
  font-size: 8px;
  line-height: 16px;
  margin: 0 3px;
  vertical-align: 1px;
}

/* react-transition-group animation: fade */
.fade-enter {
  opacity: 0;
}

.fade-enter-active {
  opacity: 1;
  transition: opacity 0.2s ease-out;
}

.fade-exit {
  opacity: 1;
}

.fade-exit-active {
  opacity: 0;
  transition: opacity 0.2s ease-out;
}

/* react-transition-group animation: slide */
.slide-enter {
  transform: translateX(100vw);
  opacity: 0;
  position: absolute;
}

.slide-enter.slide-enter-active {
  transform: translateX(0);
  opacity: 1;
  transition: all 200ms ease-in-out 200ms;
}

.slide-exit {
  transform: translateX(0);
  opacity: 1;
}

.slide-exit.slide-exit-active {
  transform: translateX(-100vw);
  opacity: 0;
}

.error {
  color: red;
}

.link {
  word-break: break-word;
}

.superscript-container {
  /*position: relative;*/
  /*left: -5px;*/ /* offset .child .editable padding */
  white-space: nowrap; /* prevent expanded click area from wrapping */
  z-index: 1;
}

.superscript-container sup {
  position: relative;
  z-index: 1; /* above depth-bar */
}

.num-contexts {
  font-size: 60%;
  white-space: nowrap; /* prevent long depth-bars from wrapping */
  /* Upping this z-index to overlay .depth-bar will also cause it to overlay modal. Instead lower the depth-bar z-index */
  /*z-index: 1;*/
}

.num-contexts > sup {
  top: -2px;
}

.num-contexts > sup > a {
  padding-right: 15px; /* additional click area */
  margin-right: -15px;
  padding-bottom: 8px;
  margin-bottom: -8px;
}

h1 .num-contexts {
  font-size: 40%;
  top: -4px;
  left: 1px;
}

.add-new-thought-link {
  display: inline-block;
  color: #ccc;
  position: relative;
}

.depth-bar {
  position: absolute;
  margin-left: 5px;
  display: inline-block;
  height: 2px;
  background-color: #ddd;
  transition: background-color 0.75s ease-out;
  /*margin-top: 1em;*/
  margin-top: 0.6em;
  /*margin-left: 3px;*/
}

.num-contexts .depth-bar {
  margin-top: 1em;
  margin-left: 0px;
}

.has-other-contexts {
  margin-left: 12px;
}

.from > :first-child > .thought {
  font-weight: 400;
}

.add-new-thought {
  outline: none;
  min-width: 3.75em;
  display: inline-block;
  border-bottom: solid 1px #ccc;
  margin-left: -2px;
}

.search[contenteditable] {
  display: block;
  padding-top: 0;
}

.center-in-content {
  text-align: center;
  margin-left: -30px;
}

.text-note, .placeholder, [placeholder]:empty::before {
  font-style: italic;
  color: rgba(7,7,7,0.5);
}

/* empty class is set dynamically by javascript during editing. */
/* :empty does not work because thought may contain <br> */
[placeholder]:empty::before {
  content: attr(placeholder);
  cursor: text;
}

.search:empty::before {
  padding-top: 2px;
}

.dark .text-note, .dark .placeholder, .dark [placeholder]:empty::before {
  color: rgba(255,255,255,0.5);
}

.child {
  position: relative; /* So that .thought can be sized at 100% and .thought .bullet-cursor-overlay bullet can be positioned correctly */
  margin-left: -100px; /* must use margin-left not left so that content wrapping is not affected
  margin-top: 0.501em; /* Match editable padding */
  padding: 0.2em 0 0.2em 100px;
}

.child > .bullet {
  transition: transform 0.1s ease-in-out;
}

.child > .bullet .glyph {
  position: relative;
  /*margin-right: 10px;    this causes the li to break at the beginning with longer text */
  margin-left: -15px;
  opacity: 0.8;
  transition: opacity 0.75s ease-in-out;
  margin-right: -5px; /* increase click area */
  padding-right: 5px;
}

.mobile .child > .bullet .glyph {
  margin-right: -8px;
}

.child > .bullet-search {
  position: absolute;
  margin-left: -12px;
}

.mobile .child > .bullet.show-contexts {
  margin-right: -1.5px;
}

.mobile .child > .bullet.show-contexts .glyph {
  font-size: 80%;
  left: -0.08em;
  top: 0.05em;
}

.child.expanded:not(.leaf) > .bullet,
.child.editing:not(.leaf) > .bullet,
.child.cursor-parent:not(.leaf) > .bullet,
.child.cursor-grandparent:not(.leaf) > .bullet {
  display: inline-block;
  margin-right: -7px; /* compensate for inline-block */
  transform: rotate(90deg);
  transform-origin: -11px 9px;
}

.mobile .child.expanded:not(.leaf) > .bullet,
.mobile .child.editing:not(.leaf) > .bullet,
.mobile .child.cursor-parent:not(.leaf) > .bullet,
.mobile .child.cursor-grandparent:not(.leaf) > .bullet {
  margin-right: -9px;
}

.mobile .child.expanded:not(.leaf) > .bullet .glyph,
.mobile .child.editing:not(.leaf) > .bullet .glyph,
.mobile .child.cursor-parent:not(.leaf) > .bullet .glyph,
.mobile .child.cursor-grandparent:not(.leaf) > .bullet .glyph {
  left: 0.06em;
}

.mobile .child.expanded:not(.leaf) > .bullet.show-contexts .glyph,
.mobile .child.editing:not(.leaf) > .bullet.show-contexts .glyph,
.mobile .child.cursor-parent:not(.leaf) > .bullet.show-contexts .glyph,
.mobile .child.cursor-grandparent:not(.leaf) > .bullet.show-contexts .glyph {
  left: -0.02em;
}

.child.leaf > .bullet .glyph {
  left: -.02em;
}

.mobile .child.leaf > .bullet .glyph {
  left: -0.05em;
  top: 0.03em;
  margin-right: -6.5px;
}

.child.leaf > .bullet.show-contexts .glyph {
  font-size: 90%;
  top: -0.05em;
}

.mobile .child.leaf > .bullet.show-contexts .glyph {
  top: 0;
  left: -0.30em;
  margin-right: calc(-0.48em - 5px); /* offset from .child > .bullet .glyph margin-right */
}

/* Android Section */

 /*### Phone Portrait ### */

@media (max-width: 500px) {
.android .child {
  position: relative; /* So that .thought can be sized at 100% and .thought .bullet-cursor-overlay bullet can be positioned correctly */
  margin-left: -100px; /* must use margin-left not left so that content wrapping is not affected
  margin-top: 0.501em; /* Match editable padding */
  padding: 0.2em 0 0.2em 100px;
}

.android .child > .bullet {
  transition: transform 0.1s ease-in-out;
  margin-left: -3px;
}

 .android .child.leaf > .bullet .glyph {
  left: 1.7px;
  top: -7px;
  font-size: 26px;
}

 .android .child > .bullet .glyph {
  position: relative;
  margin-left: -16.8px;
  opacity: 0.8;
  transition: opacity 0.75s ease-in-out;
  margin-right: -5px; /* increase click area */
  padding-right: 10.1px;
  left: 3px;
  font-size: 16px;
  top: -1px;
}

/* Contexted Styles */
.android .child > .bullet.show-contexts .glyph {
  font-size: 149%;
  left: 2px;
  top: -5.1px;
}

.android .child.leaf > .bullet.show-contexts .glyph {
  position: relative;
  font-size: 160%;
  left: 1px;
  top: -8.1px;
  margin-right: -5px;
  padding-right: 10px;
}

.android .child.expanded:not(.leaf) > .bullet.show-contexts .glyph,
.android .child.editing:not(.leaf) > .bullet.show-contexts .glyph,
.android .child.cursor-parent:not(.leaf) > .bullet.show-contexts .glyph,
.android .child.cursor-grandparent:not(.leaf) > .bullet.show-contexts .glyph {
  left: 2px;
  font-size: 20px;
  top: -2.5px;
}

.android .expanded:not(.leaf) > .bullet,
.android .editing:not(.leaf) > .bullet,
.android .cursor-parent:not(.leaf) > .bullet,
.android .cursor-grandparent:not(.leaf) > .bullet {
  display: inline-block;
  margin-right: -1px; /* compensate for inline-block */
  transform: rotate(90deg);
  transform-origin: -11px 9px;
}

.android .child.expanded:not(.leaf) > .bullet .glyph,
.android .child.editing:not(.leaf) > .bullet .glyph,
.android .child.cursor-parent:not(.leaf) > .bullet .glyph,
.android .child.cursor-grandparent:not(.leaf) > .bullet .glyph {
  left: 2px;
  top: -1.6px;
  font-size: 19px;
}

.android .thought .bullet-cursor-overlay {
  display: none;
}
.android .child.editing > .thought .bullet-cursor-overlay,
.android .child.dragging > .thought .bullet-cursor-overlay {
  display: inline;
  position: absolute;
  opacity: 0.2;
  pointer-events: none; /* prevent overlay bullet from overlapping with the element above it. Cannot be fixed with height, width, or line-height */
  margin-left: 111px; /* match drop-hover */
  margin-top: -2px;
  font-size: 67px;
}

/* overlay bullet for drag */
/* specificity to beat ".dark .child.editing > .thought .bullet-cursor-overlay" */
.android .child.child.child.dragging > .thought .bullet-cursor-overlay {
  color: lightblue;
  opacity: 1;
}

/* Our Awesome first child (overlay) independent with its own properties */
.android .child.editing:first-of-type > .thought .bullet-cursor-overlay,
.android .child.dragging:first-of-type > .thought .bullet-cursor-overlay {
  margin-top: 8.11px;
  left: -37px;
  top: -34px;
  font-size: 70px;
}

.android .child.show-contexts.editing:first-of-type > .thought .bullet-cursor-overlay,
.android .child.show-contexts.dragging:first-of-type > .thought .bullet-cursor-overlay {
  margin-top: calc(0.18em - 4px); /* */
}

.android .child.editing > .thought .bullet-cursor-overlay {
  top: -21.6px;
  left: -24.5px;
}
.android .children-new .child > .bullet .glyph {
  content: '+';
  left: -0.15em;
  top: -0.05em;
  margin-right: -0.3em;
}

.android .children-new .child > .bullet .glyph {
  left: 0.05em;
  top: -0.1em;
  margin-right: -0.1em;
}

.android .thought, .thought-annotation {
  margin-top: -0.1px;
  margin-left: 0.50em;
}
.android .children-subheading {
  position: relative;
  margin-top: -8px;
  margin-bottom: 2px;
  padding-bottom: 4px;
 }
.android .child {
  position: relative; /* So that .thought can be sized at 100% and .thought .bullet-cursor-overlay bullet can be positioned correctly */
  margin-left: -100px; /* must use margin-left not left so that content wrapping is not affected
  margin-top: 0.501em; /* Match editable padding */
  padding: 1px 0 0.2px 100px;
}
.android .children .thought > .editable,
.children .thought-annotation > .editable {
  margin-bottom: 6px;
}

.android .thought, .android .thought-annotation {
  margin-top: -2.1px;
  margin-left: 0.50em;
}
}

 /* Tablet Properties */

 @media (min-width: 560px) and (max-width: 1024px)  {

 .android .child > .bullet {
  transition: transform 0.1s ease-in-out;
  margin-left: -3px;
}

 .android .child.leaf > .bullet .glyph {
  left: 1.7px;
  top: -1px;
  font-size: 19px;
}

 .android .child > .bullet .glyph {
  position: relative;
  margin-left: -16.8px;
  opacity: 0.8;
  transition: opacity 0.75s ease-in-out;
  margin-right: -5px; /* increase click area */
  padding-right: 10.1px;
  left: 4px;
  font-size: 28px;
  top: -9px;
}

/* Contexted Styles */
.android .child > .bullet.show-contexts .glyph {
  font-size: 149%;
  left: 2px;
  top: -5.1px;
}

 .android .child.leaf > .bullet.show-contexts .glyph {
  position: relative;
  font-size: 171%;
  left: 2px;
  top: -7.1px;
  margin-right: -5px;
  padding-right: 10px;
}

.android .child.expanded:not(.leaf) > .bullet.show-contexts .glyph,
.android .child.editing:not(.leaf) > .bullet.show-contexts .glyph,
.android .child.cursor-parent:not(.leaf) > .bullet.show-contexts .glyph,
.android .child.cursor-grandparent:not(.leaf) > .bullet.show-contexts .glyph {
  left: 3px;
  top: -5.1px;
}

.android .expanded:not(.leaf) > .bullet,
.android .editing:not(.leaf) > .bullet,
.android .cursor-parent:not(.leaf) > .bullet,
.android .cursor-grandparent:not(.leaf) > .bullet {
  display: inline-block;
  margin-right: -1px; /* compensate for inline-block */
  transform: rotate(90deg);
  transform-origin: -11px 9px;
}

.android .child.expanded:not(.leaf) > .bullet .glyph,
.android .child.editing:not(.leaf) > .bullet .glyph,
.android .child.cursor-parent:not(.leaf) > .bullet .glyph,
.android .child.cursor-grandparent:not(.leaf) > .bullet .glyph {
  left: 2px;
  top: -9.5px;
}

.android .thought .bullet-cursor-overlay {
  display: none;
}
.android .child.editing > .thought .bullet-cursor-overlay,
.android .child.dragging > .thought .bullet-cursor-overlay {
  display: inline;
  position: absolute;
  top: -0.38em;
  left: -0.52em;
  font-size: 295%;
  opacity: 0.2;
  pointer-events: none; /* prevent overlay bullet from overlapping with the element above it. Cannot be fixed with height, width, or line-height */
  margin-left: 100px; /* match drop-hover */
  margin-top: 0.08em;
}

/* overlay bullet for drag */
/* specificity to beat ".dark .child.editing > .thought .bullet-cursor-overlay" */
.android .child.child.child.dragging > .thought .bullet-cursor-overlay {
  color: lightblue;
  opacity: 1;
}

/* Our Awesome first child (overlay) independent with its own properties */
.android .child.editing:first-of-type > .thought .bullet-cursor-overlay,
.android .child.dragging:first-of-type > .thought .bullet-cursor-overlay {
  margin-top: 9.11px;
  left: -25px;
  top: -20px;
  font-size: 46px;
}

.android .child.show-contexts.editing:first-of-type > .thought .bullet-cursor-overlay,
.android .child.show-contexts.dragging:first-of-type > .thought .bullet-cursor-overlay {
  margin-top: calc(0.18em - 4px); /* */
}

.android .child.editing > .thought .bullet-cursor-overlay {
  top: -21.6px;
  left: -24.5px;
}
.android .children-new .child > .bullet .glyph {
  content: '+';
  left: -0.15em;
  top: -0.05em;
  margin-right: -0.3em;
}

.android .children-new .child > .bullet .glyph {
  left: 0.05em;
  top: -0.1em;
  margin-right: -0.1em;
}
.android .thought, .thought-annotation {
  margin-top: -0.1px;
  margin-left: 0.50em;
}
.android .children-subheading {
  position: relative;
  margin-top: -8px;
  margin-bottom: 2px;
  padding-bottom: 4px;
 }
.android .child {
  position: relative; /* So that .thought can be sized at 100% and .thought .bullet-cursor-overlay bullet can be positioned correctly */
  margin-left: -100px; /* must use margin-left not left so that content wrapping is not affected
  margin-top: 0.501em; /* Match editable padding */
  padding: 1px 0 0.2px 100px;
}
.android .children .thought > .editable,
.children .thought-annotation > .editable {
  margin-bottom: 6px;
}
}

/*.context-chain > .child > .bullet .glyph {
  font-size: 10px;
  content: '◀';
  top: -0.1em;
  left: -0.1em;
  margin-right: -0.30em;
}

.mobile .context-chain > .child > .bullet .glyph {
  font-size: 14px;
  content: '◄';
  margin-left: -16px;
  margin-right: -0.15em;
}

.context-chain > .child.leaf::before {
  font-size: 12px;
  content: '◁';
  top: -0.05em;
  margin-right: -0.25em;
}

.mobile .context-chain > .child.leaf::before {
  content: '◅';
  margin-right: 0.05em;
  margin-left: -17px;
  top: -0.15em;
}
*/

/* overlay bullet for cursor */

.thought .bullet-cursor-overlay {
  display: none;
}

.child.editing > .thought .bullet-cursor-overlay,
.child.dragging > .thought .bullet-cursor-overlay {
  display: inline;
  position: absolute;
  top: -0.38em;
  left: -0.52em;
  font-size: 280%;
  opacity: 0.2;
  pointer-events: none; /* prevent overlay bullet from overlapping with the element above it. Cannot be fixed with height, width, or line-height */
  margin-left: 100px; /* match drop-hover */
  margin-top: 0.08em;
}

/* overlay bullet for drag */
/* specificity to beat ".dark .child.editing > .thought .bullet-cursor-overlay" */
.child.child.child.dragging > .thought .bullet-cursor-overlay {
  color: lightblue;
  opacity: 1;
}

.child.editing:first-of-type > .thought .bullet-cursor-overlay,
.child.dragging:first-of-type > .thought .bullet-cursor-overlay {
  margin-top: 0.18em;
}

.child.show-contexts.editing:first-of-type > .thought .bullet-cursor-overlay,
.child.show-contexts.dragging:first-of-type > .thought .bullet-cursor-overlay {
  margin-top: calc(0.18em - 4px); /* */
}

.mobile .child.editing > .thought .bullet-cursor-overlay {
  top: -0.41em;
  left: -0.54em;
}

.dark .child.editing > .thought .bullet-cursor-overlay {
  opacity: 0.25;
}

.children-new .child > .bullet .glyph {
  content: '+';
  left: -0.15em;
  top: -0.05em;
  margin-right: -0.3em;
}

.mobile .children-new .child > .bullet .glyph {
  left: 0.05em;
  top: -0.1em;
  margin-right: -0.1em;
}

.distance-from-cursor-2,
.distance-from-cursor-2 a,
.distance-from-cursor-3,
.distance-from-cursor-3 a,
.children-new.distance-from-cursor-1 a,
.children-new.distance-from-cursor-2 a,
.children-new.distance-from-cursor-3 a {
  cursor: default;
}

.distance-from-cursor-0,
.distance-from-cursor-1,
.distance-from-cursor-2 > .child.cursor-parent {
  cursor: auto;
}

.distance-from-cursor-0 a,
.distance-from-cursor-1 a,
.distance-from-cursor-2 > .child.cursor-parent a {
  cursor: pointer;
}

.distance-from-cursor-2 > .child:not(.cursor-parent) > .bullet .glyph,
.distance-from-cursor-3 > .child:not(.cursor-parent) > .bullet .glyph {
  opacity: 0;
  pointer-events: none; /* prevent hidden bullets from being "selected", causing the focus to be lost and a subsequent tab to select a hidden thought */
}

/* child */
.distance-from-cursor-0 > .child { color: rgba(0,0,0,1); }
.distance-from-cursor-1 > .child { color: rgba(0,0,0,0.5); }
.distance-from-cursor-1 > .child.editing { color: rgba(0,0,0,1); }
.distance-from-cursor-1 > .child.cursor-parent { color: rgba(0,0,0,1); }
.distance-from-cursor-2 > .child { color: rgba(0,0,0,0); }
.distance-from-cursor-2 > .child.cursor-parent { color: rgba(0,0,0,0.5); }
.distance-from-cursor-3 > .child { color: rgba(0,0,0,0); }

/* depth-bar */
.distance-from-cursor-0 > .child > .thought .depth-bar { background-color: rgba(0,0,0,1); }
.distance-from-cursor-1 > .child > .thought .depth-bar { background-color: rgba(0,0,0,0.5); }
.distance-from-cursor-1 > .child.editing > .thought .depth-bar { background-color: rgba(0,0,0,1); }
.distance-from-cursor-1 > .child.cursor-parent > .thought .depth-bar { background-color: rgba(0,0,0,1); }
.distance-from-cursor-2 > .child > .thought .depth-bar { background-color: rgba(0,0,0,0); }
.distance-from-cursor-2 > .child.cursor-parent > .thought .depth-bar { background-color: rgba(0,0,0,0.5); }
.distance-from-cursor-3 > .child > .thought .depth-bar { background-color: rgba(0,0,0,0); }

/* external-link */
.distance-from-cursor-3 > .child > .thought-annotation .external-link { display: none; }

/* children-subheading */
.children-subheading {
  transition: opacity 0.2s ease-in-out;
}
.distance-from-cursor-0 > .child > .children-subheading { opacity: 1; }
.distance-from-cursor-1 > .child > .children-subheading { opacity: 0.5; }
.distance-from-cursor-1 > .child.editing > .children-subheading { opacity: 1; }
.distance-from-cursor-1 > .child.cursor-parent > .children-subheading { opacity: 1; }
.distance-from-cursor-2 > .child > .children-subheading { opacity: 0; }
.distance-from-cursor-2 > .child.cursor-parent > .children-subheading { opacity: 0.5; }
.distance-from-cursor-3 > .child > .children-subheading { opacity: 0; }

/* home icon */
.home { transition: opacity 0.75s ease-out; }
.distance-from-cursor-3 > .child > .thought .home { opacity: 0; }
.distance-from-cursor-2 > .child > .thought .home { opacity: 0; }

/* dark child */
.dark .distance-from-cursor-0 > .child { color: rgba(255,255,255,1); }
.dark .distance-from-cursor-1 > .child { color: rgba(255,255,255,0.5); }
.dark .distance-from-cursor-1 > .child.editing { color: rgba(255,255,255,1); }
.dark .distance-from-cursor-1 > .child.cursor-parent { color: rgba(255,255,255,1); }
.dark .distance-from-cursor-2 > .child { color: rgba(255,255,255,0); }
.dark .distance-from-cursor-2 > .child.cursor-parent { color: rgba(255,255,255,0.5); }
.dark .distance-from-cursor-3 > .child { color: rgba(255,255,255,0); }

/* dark depth-bar */
.dark .distance-from-cursor-0 > .child > .thought .depth-bar { background-color: rgba(255,255,255,1); }
.dark .distance-from-cursor-1 > .child > .thought .depth-bar { background-color: rgba(255,255,255,0.5); }
.dark .distance-from-cursor-1 > .child.editing > .thought .depth-bar { background-color: rgba(255,255,255,1); }
.dark .distance-from-cursor-1 > .child.cursor-parent > .thought .depth-bar { background-color: rgba(255,255,255,1); }
.dark .distance-from-cursor-2 > .child > .thought .depth-bar { background-color: rgba(255,255,255,0); }
.dark .distance-from-cursor-2 > .child.cursor-parent > .thought .depth-bar { background-color: rgba(255,255,255,0.5); }
.dark .distance-from-cursor-3 > .child > .thought .depth-bar { background-color: rgba(255,255,255,0); }

/* shift invisible thoughts over */
.distance-from-cursor-2, .distance-from-cursor-3 {
  transform: translate3d(-1.2em, 0, 0);
  margin-right: -1.2em;
}

/* new thought */
.children-new { transition: all 0.75s ease-out; }
.children-new.distance-from-cursor-1,
.children-new.distance-from-cursor-2,
.children-new.distance-from-cursor-3 {
  opacity: 0;
}

/* overflow:hidden breaks sticky header */
.container {
  position: relative;
}

.footer {
  position: relative;
  z-index: 1;
  padding: 20px;
  margin: 0;
  text-align: right;
  font-size: 70%;
  list-style: none;
  background-color: #ddd;
  box-sizing: border-box;
  width: 100%;
  opacity: 0.8;
}

.dark .footer a {
  color: skyblue;
}

.footer .support-link {
  color: inherit;
}

.dark .footer {
  background-color: #212121;
  color: white;
}

.dark .footer .support-link {
  color: white;
}

.footer .support-link:hover {
  text-decoration: underline;;
}

.footer-divider {
  margin: 0 6px;
}

.transformContain { transform-origin: 0 0; }

.increase-font { font-size: 1.5em; }

.floatLeft { float: left; }
/* .footer .floatLeft a { text-decoration: none; } may be better with underline*/


/* for some reason opacity bleeds through modal*/
.dim { color: rgba(7,7,7,0.5); }
.dark .dim { color: rgba(255,255,255,0.5); }

.modal {
  background-color: white;
  box-shadow: 2px 5px 5px rgba(0,0,0,0.5);
  border: solid 1px rgba(0,0,0,0.2);
  padding: 15px;
  position: absolute;
  display: inline-block;
  line-height: 1.5;
  width: calc(100% - 100px);
  z-index: 10;
  animation: fademostlyin 0.4s;
  min-width: 200px;
}

.modal.opaque {
  animation: fadein 0.4s;
}

@keyframes fadein {
  from { opacity: 0; }
  to { opacity: 0.99; }
}

@keyframes fademostlyin {
  from { opacity: 0; }
  to { opacity: 0.85; }
}

.modal p {
  margin: 0 0 10px 0;
}

.modal.center {
  left: 0;
  right: 0;
  margin: 0 auto;
}

.popup {
  box-shadow: none;
  border: none;
  display: block;
  width: 100%;
  padding: 8%;
  box-sizing: border-box;
}

.popup-x {
  position: fixed;
  top: 2px;
  right: 7px;
  font-size: 24px;
  color: inherit;
  text-decoration: none;
}

.status-x {
  font-size: 16px;
  top: 0;
  right: 0;
  padding: 5px 0.5em 10px 10px; /* extra tap area */
  color: inherit;
  text-decoration: none;
}

.dark .modal a.popup-x {
  color: inherit;
}

.popup .modal-content {
  max-width: 40em;
  margin: 0 auto;
  max-height: none;
}

.popup .modal-title {
  font-weight: 700;
  margin-bottom: 40px;
  text-align: center;
}

.popup .modal-subtitle {
  font-family: 'Helvetica Neue';
  font-size: 22px;
}

.popup .modal-subtitle-compact {
  margin-bottom: 15px;
}


.popup .modal-text {
  margin-bottom: 50px;
}

.popup .modal-actions a {
  font-size: 75%;
}

.popup .modal-actions a.button {
  font-size: 18px;
  text-decoration: none;
  background-color: black;
  color: white;
  padding-top: 2px;
  padding-bottom: 2px;
}

.popup-section {
  margin-bottom: 50px;
}

.modal-welcome {
  height: 100%;
  font-size: 26px;
}

.modal-welcome .modal-title {
  margin-bottom: 0;
  line-height: 1;
}

.modal-welcome .modal-text {
  margin-top: 2em;
  margin-bottom: 2.5em;
  font-size: 75%;
}

.modal-welcome .modal-actions a.button {
  font-size: 92%; /* instead of px, so that it will be scaled with shrink-to-fit */
}

.dark .popup .modal-actions a.button {
  color: black;
  background-color: white;
}

.dark .popup .modal-actions a {
  color: white;
}

.popup .modal-actions a.button-inactive {
  background-color: #aaa;
}

.dark .popup .modal-actions .button-active {
  background-color: lightblue;
}


.popup .modal-actions {
  text-align: center;
}

.popup .logo {
  width: 44px;
  vertical-align: text-bottom;
}

.modal-title {
  font-weight: 400;
}

.modal-text {
  font-size: 85%;
}

.modal-actions {
  font-size: 75%;
}

.modal-actions a {
  font-weight: normal;
  margin: 0 5px;
  text-decoration: underline;
  white-space: nowrap;
  line-height: 2;
}

.dark .modal {
  background-color: #333;
  border: solid 1px rgba(255,255,255,0.1);
}

.dark .popup {
  background-color: black;
  border: none;
}

.dark .modal a {
  color: lightblue;
}

.modal-home {
  margin-left: 20px;
  margin-top: -5px;
}

/* higher precendence than ".dark .modal .a" */
.modal-close {
  position: absolute;
  top: -5px;
  right: -5px;
  font-size: 12px;
  vertical-align: middle;
  text-align: center;
  padding: 10px;
}

.popup .modal-close {
  display: none;
}

.modal-close span {
  display: inline-block;
  width: 11px;
  height: 11px;
}

.dark a.modal-close span {
  color: rgba(255,255,255,0.3);
  border-color: rgba(255,255,255,0.3);
}

.animate {
  transition: all 0.4s ease-out;
}

.animate-fadeout {
  opacity: 0;
}

@keyframes pulse {
  from { opacity: 0.25; }
}

.animate-pulse {
    animation: pulse 1s infinite alternate;
}

/* arrow */
.arrow:after, .arrow:before {
  border: solid transparent;
  content: " ";
  height: 0;
  width: 0;
  position: absolute;
  pointer-events: none;
}

.arrow:after { border-width: 10px; }
.arrow:before { border-width: 12px; }

/* arrow left */
.arrow-left:after, .arrow-left:before {
  right: 100%;
  top: 50%;
}

.arrow-left:after {
  border-right-color: white;
  margin-top: -10px;
}

.arrow-left:before {
  border-right-color: rgba(0,0,0,0.2);
  margin-top: -12px;
}

.dark .arrow-left:after { border-right-color: #333; }
.dark .arrow-left:before { border-right-color: rgba(255,255,255,0.15); }

.arrow-lefttop:after, .arrow-lefttop:before { top: 20px; }
.arrow-leftbottom:after, .arrow-leftbottom:before { bottom: 20px; }
.arrow-leftmiddle:after, .arrow-leftmiddle:before { top: 50%; }

/* arrow up */
.arrow-up:after, .arrow-up:before {
  bottom: 100%;
  left: 50%;
}

.arrow-up:after {
  border-bottom-color: white;
  margin-left: -10px;
}

.arrow-up:before {
  border-bottom-color: rgba(0,0,0,0.2);
  margin-left: -12px;
}

.dark .arrow-up:after { border-bottom-color: #333; }
.dark .arrow-up:before { border-bottom-color: rgba(255,255,255,0.15); }

.arrow-upleft:before, .arrow-upleft:after { left: 10%; }

.modal-icon {
  display: inline-block;
  position: fixed;
  bottom: 30px;
  right: 30px;
  color: #666;
  text-align: center;
  animation: fadein 0.4s;
}

.modal-icon-inner {
  font-family: "Times New Roman";
  display: inline-block;
  width: 25px;
  height: 25px;
  border: solid 1px rgba(0,0,0,0.2);
  border-radius: 99px;
  color: black;
  background-color: whitesmoke;
  box-shadow: 0 0 20px rgba(0,0,0,0.5);
}

.dark .modal-icon-inner {
  color: white;
  background-color: black;
  box-shadow: 0 0 20px white;
}

code, .code {
  display: block;
  background-color: #ccc;
  font-family: monospace;
  font-size: 16px;
  padding: 5px 10px;
  margin: 2px 5px 10px;

}

.dark code {
  background-color: #333;
}

.shortcuts {
  font-size: 14px;
  margin: 0 auto;
}

.shortcuts th {
  padding-right: 1em;
  text-align: left;
  font-weight: normal;
}

/* center gesture diagrams */
.mobile .shortcuts td {
  text-align: center;
}

.mobile.drag-in-progress * {
  -webkit-user-select: none;
  user-select: none;
}

.dragging {
  color: lightblue;
}

/* the bar that displays on hover when moving thoughts */
.drop-hover {
  position: absolute;
  width: calc(100% - 80px);
  margin-top: -0.3em;
  margin-left: -0.7em;
  background-color: lightblue;
  height: 3px;
  border-radius: 99px;
  z-index: 1;
}

.children .child:first-child > .drop-hover {
  margin-top: -0.3em;
}

/* the drop target at the end of a context */
.drop-end {
  position: absolute;
  width: calc(100% - 38px);
  z-index: 1; /* Above "Add thought" */
}

/* for some reason the drop-end in the outermost ul is too wide */
.drop-end.last {
  width: calc(100% - 161px);
}

.child.drop-end::before {
  display: none;
}

.drop-end .drop-hover {
  /*background-color: purple;*/
  margin-left: -1.25em;
  width: calc(100% - 41px);
}

/* bump specificity */
.empty-children .child.child > .drop-hover {
  /*background-color: tomato;*/
  margin-top: -0.6em;
  width: calc(100% - 158px);
}

.empty-children .drop-end {
  /*background-color: red;*/
  z-index: 2; /* above normal .drop-hover */
  margin-left: 30px;
  padding-bottom: 1.1em;
}

.mobile .empty-children .drop-end {
  margin-left: 25%;
}

.empty-children .drop-end > .drop-hover {
  margin-left: -150px;
}

.mobile .empty-children .drop-end > .drop-hover {
  margin-left: calc(-25% - 103px);
}

.status-button {
  border: solid 1px black;
  border-radius: 99px;
  padding: 2px 7px;
  font-size: 80%;
  transition: opacity 0.75s ease-out;
}

.status-button:hover {
  background-color: black;
  color: white;
}

.dark .status-button {
  border-color: white;
}

.dark .status-button:hover {
  background-color: white;
  color: black;
}

.status-button-fade {
  opacity: 0;
}

.indent {
  display: inline-block;
  margin-top: 5px;
  margin-left: 18px;
}

.search-children a.button {
  /* TODO: Fix the markup rather than overriding the margin; */
  margin: 10px 0 15px -25px;
}

.tutorial {
  overflow: auto;
  padding: 40px 20px 20px;
  background-color: #ddd;
}

.dark .tutorial {
  background-color: #212121;
  color: white;
}

.tutorial-inner {
  max-width: 32em;
  margin: 0 auto;
}

.tutorial p {
  margin-top: 20px;
}

.tutorial p:first-child {
  margin-top: 0;
}

.tutorial-skip {
  color: #666;
  top: 10px;
  right: 15px;
}

.tutorial-next-wait {
  margin-left: 10px;
  font-style: italic;
}

.tutorial .button {
  margin-left: 5px;
  margin-right: 5px;
}

.tutorial-step-bullets {
  margin-bottom: 10px;
}

.tutorial-step-bullet {
  color: inherit;
  text-decoration: none;
  font-size: 32px;
}

.tutorial-step-bullets .tutorial-step-bullet {
  opacity: 0.25;
  margin-left: 1px;
  margin-right: 1px;
  transition: all 400ms ease-in-out;
}

.tutorial-step-bullets .tutorial-step-bullet.active {
  opacity: 1;
}

.tutorial-trace-gesture {
  position: absolute;
  margin-top: 50px;
  z-index: 10; /* above .children .children */
  text-align: center;
  left: 0;
  right: 0;
  background-color: rgba(255,255,255,0.8);
  padding-bottom: 50px;
}

.dark .tutorial-trace-gesture {
  background-color: rgba(0,0,0,0.8);
}

.tutorial li {
  list-style: disc;
  line-height: 1.5;
}

.simple-list li {
  list-style: none;
  width: 240px;
  margin: 0 auto 0.5em;
}

.simple-list a {
  display: block;
}

/* Prose View */

/* prose view transition added to existing .children ruleset */

.children > .child > * > .superscript-container,
.children > .child > * > .editable {
  transition: text-indent 0.4s ease-in-out,
    padding 0.4s ease-in-out,
    line-height 0.4s ease-in-out;
}

.children > .child > .bullet {
  transition:
    transform 0.1s ease-in-out,
    text-indent 0.4s ease-in-out,
    left 0.4s ease-in-out,
    top 0.4s ease-in-out,
    opacity 0.4s ease-in-out;

  /* necessary for transition start */
  left: 0;
}


.children > .child > * > .bullet-cursor-overlay {
  transition:
    text-indent 0.4s ease-in-out,
    opacity 0.4s ease-in-out;
}

.prose > .children {
  margin-left: -5px;
  margin-top: 10px;
  margin-bottom: 20px;
}

.prose > .children > .child > .thought-annotation > .superscript-container {
  text-indent: 1.7em;
  top: -2px;
  position: relative;
}

.prose > .children > .child > .thought > .editable {
  text-indent: 1.7em;
  padding-top: 0;
  padding-bottom: 0.2em;
  line-height: 1.5;
}

.prose > .children > .child > .bullet {
  position: relative;
  left: 27px;
  top: -2px;
  opacity: 0.5;
}

.prose > .children > .child.leaf > .bullet {
  opacity: 0;
}

.prose > .children > .child > .thought > .bullet-cursor-overlay {
  opacity: 0;
}

.prose > .children > .child > .children {
  margin-left: 3.5em;
  margin-bottom: 10px;
}

<<<<<<< HEAD
/* material drawer container css override */
.drawer-container-mobile {
  width: 70%;
}

.drawer-container-desktop {
  width: 32%;
}

/* hamburger menu div */

.hamburger-menu {
  position: fixed;
  z-index: 1;
  top: 0;
  padding: 3%;
}

.ellipsized-path {
  white-space: nowrap;
  overflow:hidden;
  text-overflow:ellipsis;
}

.recently-edited-sidebar {
  background: #292A2B;
  overflow-y: scroll;
  box-sizing: border-box;
  width: 100%;
  height: 100%;
  color: white;
  scrollbar-width: thin; /*for firefox*/
}

.dark .recently-edited-sidebar {
  background: #292A2B;
}

.recently-edited-sidebar::-webkit-scrollbar {
    width: 0px;  /* Remove scrollbar space */
    background: transparent;  /* Optional: just make scrollbar invisible */
    display: none;
}

.recently-edited-sidebar .header {
  width: 100%;
  font-size: 1.3em;
  font-weight: 300;
  display: flex;
  justify-content: center;
  margin: 1.2em 0;
}

.thoughts-tab {
  margin: 0.5em 0;
  border-radius: 4px;
  background: #575757;
  padding: 0.7em 0.5em;
  cursor:pointer;
  opacity:0.8;
  transition: all 0.4s linear;
}

.thoughts-tab::-webkit-scrollbar {
    width: 0px;  /* Remove scrollbar space */
    background: transparent;  /* Optional: just make scrollbar invisible */
    display: none;
}

.thoughts-tab:hover {
  opacity:1;
=======
.toolbar {
  position: fixed;
  text-align: right;
  width: 90%;
  top: 10px;
  right: 10px;
  z-index: 2;
}

.icon {
  flex:1;
}

.icon-text {
  flex: 8;
  font-size: 12px;
}

.toolbar-icon {
  cursor: pointer;
  display: inline-block;
  margin: 0 3px;
  padding: 3px;
  border-radius: 3px;
>>>>>>> 381e0756
}<|MERGE_RESOLUTION|>--- conflicted
+++ resolved
@@ -1953,7 +1953,6 @@
   margin-bottom: 10px;
 }
 
-<<<<<<< HEAD
 /* material drawer container css override */
 .drawer-container-mobile {
   width: 70%;
@@ -2025,7 +2024,8 @@
 
 .thoughts-tab:hover {
   opacity:1;
-=======
+}
+
 .toolbar {
   position: fixed;
   text-align: right;
@@ -2050,5 +2050,4 @@
   margin: 0 3px;
   padding: 3px;
   border-radius: 3px;
->>>>>>> 381e0756
 }