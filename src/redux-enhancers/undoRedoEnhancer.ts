import { Operation, applyPatch, compare } from 'fast-json-patch'
import { produce } from 'immer'
import _ from 'lodash'
import { Action, Store, StoreEnhancer, StoreEnhancerStoreCreator } from 'redux'
import Index from '../@types/IndexType'
import Lexeme from '../@types/Lexeme'
import Patch from '../@types/Patch'
import State from '../@types/State'
import ThoughtId from '../@types/ThoughtId'
import * as reducers from '../actions'
import updateThoughts from '../actions/updateThoughts'
import getThoughtById from '../selectors/getThoughtById'
import headValue from '../util/headValue'
import reducerFlow from '../util/reducerFlow'

// a map of action types to boolean
type ActionFlags = {
  [key in keyof typeof reducers]: boolean
}

// Actions representing any cursor movements.
// These need to be differentiated from the other actions because contiguous navigational actions are merged together.
const NAVIGATION_ACTIONS: Partial<ActionFlags> = {
  cursorBack: true,
  cursorBeforeSearch: true,
  cursorDown: true,
  cursorForward: true,
  cursorHistory: true,
  cursorUp: true,
  jump: true,
  setNoteFocus: true,
  setCursor: true,
  toggleNote: true,
}

/** Returns if an action is navigational, i.e. cursor movements. Contiguous navigation actions will be merged and adjoined with the last non-navigational action. */
export const isNavigation = (actionType: string) => NAVIGATION_ACTIONS[actionType as keyof typeof NAVIGATION_ACTIONS]

// a list of all undoable actions
// assumes that reducer names match their action types
const UNDOABLE_ACTIONS: ActionFlags = {
  addAllMulticursor: false,
  addLatestShortcuts: false,
  addMulticursor: false,
  alert: false,
  archiveThought: true,
  authenticate: false,
  bulletColor: true,
  bumpThoughtDown: true,
  clear: false,
  clearExpandDown: false,
  clearLatestShortcuts: false,
  clearMulticursors: false,
  closeModal: false,
  collapseContext: true,
  commandPalette: false,
  createThought: true,
  cursorBack: true,
  cursorBeforeSearch: true,
  cursorCleared: false,
  cursorDown: true,
  cursorForward: true,
  cursorHistory: true,
  cursorUp: true,
  deleteAttribute: true,
  deleteEmptyThought: true,
  deleteThought: true,
  deleteThoughtWithCursor: true,
  dismissTip: false,
  dragHold: false,
  dragInProgress: false,
  dragShortcut: false,
  dragShortcutZone: false,
  editableRender: false,
  editing: false,
  editThought: true,
  error: false,
  expandContextThought: true,
  expandHoverDown: false,
  expandHoverUp: false,
  extractThought: true,
  freeThoughts: false,
  fontSize: false,
  heading: true,
  importSpeechToText: true,
  importText: true,
  indent: true,
  initThoughts: false,
  invalidState: false,
  join: true,
  jump: true,
  mergeThoughts: false,
  moveThought: true,
  moveThoughtDown: true,
  moveThoughtUp: true,
  newGrandChild: true,
  newSubthought: true,
  newThought: true,
  outdent: true,
  prependRevision: false,
  removeMulticursor: false,
  rerank: false,
  search: false,
  searchContexts: false,
  searchLimit: true,
  setCursor: true,
  setDescendant: true,
  setImportThoughtPath: false,
  setFirstSubthought: true,
  setNoteFocus: true,
  setRemoteSearch: false,
  setResourceCache: false,
  settings: true,
  showTip: false,
  showModal: false,
  splitSentences: true,
  splitThought: true,
  status: false,
  subCategorizeAll: true,
  subCategorizeOne: true,
<<<<<<< HEAD
  subcategorizeMulticursor: true,
  textColor: true,
=======
>>>>>>> 49c8ab6c
  swapNote: true,
  swapParent: true,
  toggleAbsoluteContext: false,
  toggleAttribute: true,
  toggleColorPicker: false,
  toggleContextView: true,
  toggleHiddenThoughts: true,
  toggleMulticursor: false,
  toggleNote: true,
  toggleShortcutsDiagram: false,
  toggleSidebar: false,
  toggleSort: true,
  toggleSplitView: false,
  toggleThought: true,
  toggleUserSetting: false,
  toolbarLongPress: false,
  tutorial: false,
  tutorialChoice: false,
  tutorialNext: false,
  tutorialPrev: false,
  tutorialStep: false,
  undoArchive: false,
  unknownAction: false,
  updateSplitPosition: false,
  updateThoughts: false,
}

/** Returns if an action is undoable. */
const isUndoable = (actionType: string) => UNDOABLE_ACTIONS[actionType as keyof typeof UNDOABLE_ACTIONS]

/** Properties that are ignored when generating state patches. */
const statePropertiesToOmit: (keyof State)[] = ['alert', 'cursorCleared', 'pushQueue']

/**
 * Manually recreate the pushQueue for thought and thought index updates from patches.
 */
const restorePushQueueFromPatches = (state: State, oldState: State, patch: Patch) => {
  const lexemeIndexChanges = patch.filter(p => p?.path.startsWith('/thoughts/lexemeIndex/'))
  const thoughtIndexChanges = patch.filter(p => p?.path.startsWith('/thoughts/thoughtIndex/'))

  const lexemeIndexUpdates = lexemeIndexChanges.reduce<Index<Lexeme | null>>((acc, op) => {
    const lexemeKey = op.path.slice('/thoughts/lexemeIndex/'.length).split('/')[0]
    return {
      ...acc,
      [lexemeKey]: op.value || null,
    }
  }, {})
  const thoughtIndexUpdates = thoughtIndexChanges.reduce((acc, { path }) => {
    const id = path.slice('/thoughts/thoughtIndex/'.length).split('/')[0]
    return {
      ...acc,
      [id]: getThoughtById(state, id as ThoughtId) || null,
    }
  }, {})

  /*
    Note: Computed thoughtIndexUpdates and contextIndexUpdates will take store to the identical state
    after patches are applied by undo or redo handler. This is done to create push batches using updateThoughts generates.

    However we also need to update the state like cursor that depends on the new thought indices changes. Else
    logic depending on those states will break.
  */
  const oldStateWithUpdatedCursor = {
    ...oldState,
    cursor: state.cursor,
    editingValue: state.cursor ? headValue(state, state.cursor) : null,
  }

  return {
    ...state,
    pushQueue: updateThoughts({ lexemeIndexUpdates, thoughtIndexUpdates })(oldStateWithUpdatedCursor).pushQueue,
  }
}

/**
 * Returns the diff between two states as a fast-json-patch Patch that can be applied for undo/redo functionality. Ignores ephemeral state properties such as alert which should not be recreated (defined in statePropertiesToOmit).
 */
const diffState = <T>(newValue: Index<T>, value: Index<T>): Operation[] =>
  compare(_.omit(newValue, statePropertiesToOmit), _.omit(value, statePropertiesToOmit))

/**
 * Append action names to all operations of a Patch.
 */
const addActionsToPatch = (patch: Operation[], actions: string[]): Patch =>
  // TODO: Fix Patch type to support any Operation, not just GetOperation. See Patch.ts.
  patch.map(operation => ({ ...operation, actions })) as Patch

/**
 * Gets the first action from a patch.
 */
const getPatchAction = (patch: Patch) => patch[0]?.actions[0]

/**
 * Gets the nth item from the end of an array.
 */
const nthLast = <T>(arr: T[], n: number) => arr[arr.length - n]

/**
 * Undoes a single action. Applies the last inverse-patch to get the next state and adds a corresponding reverse-patch for the same.
 */
const undoOneReducer = (state: State) => {
  const { redoPatches, undoPatches } = state
  const lastUndoPatch = nthLast(undoPatches, 1)
  if (!lastUndoPatch) return state
  const newState = produce(state, (state: State) => applyPatch(state, lastUndoPatch).newDocument)
  const correspondingRedoPatch = addActionsToPatch(diffState(newState as Index, state), [...lastUndoPatch[0].actions])
  return {
    ...newState,
    redoPatches: [...redoPatches, correspondingRedoPatch],
    undoPatches: undoPatches.slice(0, -1),
    cursorCleared: false,
  }
}

/**
 * Redoes a single action. Applies the last patch to get the next state and adds a corresponding undo patch for the same.
 */
const redoOneReducer = (state: State) => {
  const { redoPatches, undoPatches } = state
  const lastRedoPatch = nthLast(redoPatches, 1)
  if (!lastRedoPatch) return state
  const newState = produce(state, (state: State) => applyPatch(state, lastRedoPatch).newDocument)
  const correspondingUndoPatch = addActionsToPatch(diffState(newState as Index, state), [...lastRedoPatch[0].actions])
  return {
    ...newState,
    redoPatches: redoPatches.slice(0, -1),
    undoPatches: [...undoPatches, correspondingUndoPatch],
    cursorCleared: false,
  }
}

/**
 * Controls the number of undo operations based on the undo history.
 */
const undoReducer = (state: State, undoPatches: Patch[]) => {
  const lastUndoPatch = nthLast(undoPatches, 1)
  const lastAction = lastUndoPatch && getPatchAction(lastUndoPatch)
  const penultimateUndoPatch = nthLast(undoPatches, 2)
  const penultimateAction = penultimateUndoPatch && getPatchAction(penultimateUndoPatch)

  if (!undoPatches.length) return state

  const undoTwice = isNavigation(lastAction) ? isUndoable(penultimateAction) : penultimateAction === 'newThought'

  const poppedUndoPatches = undoTwice ? [penultimateUndoPatch, lastUndoPatch] : [lastUndoPatch]

  return reducerFlow([
    undoOneReducer,
    undoTwice ? undoOneReducer : null,
    newState => restorePushQueueFromPatches(newState, state, poppedUndoPatches.flat()),
  ])(state)
}

/**
 * Controls the number of redo operations based on the patch history.
 */
const redoReducer = (state: State, redoPatches: Patch[]) => {
  const lastRedoPatch = nthLast(redoPatches, 1)
  const lastAction = lastRedoPatch && getPatchAction(lastRedoPatch)

  if (!redoPatches.length) return state

  const redoTwice = lastAction && (isNavigation(lastAction) || lastAction === 'newThought')

  const poppedPatches = redoTwice ? [nthLast(redoPatches, 2), lastRedoPatch] : [lastRedoPatch]
  return reducerFlow([
    redoTwice ? redoOneReducer : null,
    redoOneReducer,
    newState => restorePushQueueFromPatches(newState, state, poppedPatches.flat()),
  ])(state)
}

/**
 * Store enhancer to append the ability to undo/redo for all undoable actions.
 */
const undoRedoReducerEnhancer: StoreEnhancer<any> =
  (createStore: StoreEnhancerStoreCreator) =>
  <A extends Action<any>>(reducer: (state: any, action: A) => any, initialState: any): Store<State, A> => {
    let lastActionType: string

    /**
     * Reducer to handle undo/redo actions and add/merge inverse-redoPatches for other actions.
     */
    const undoAndRedoReducer = (state: State | undefined = initialState, action: A): State => {
      if (!state) return reducer(initialState, action)
      const { redoPatches, undoPatches } = state as State
      const actionType = action.type

      // Handle undo and redo.
      // They are defined in the redux enhancer rather than in /actions.
      if (actionType === 'undo' || actionType === 'redo') {
        const undoOrRedoState =
          actionType === 'undo'
            ? undoReducer(state, undoPatches)
            : actionType === 'redo'
              ? redoReducer(state, redoPatches)
              : null

        // do not omit pushQueue because that includes updates added by updateThoughts
        const omitted = _.pick(
          state,
          statePropertiesToOmit.filter(k => k !== 'pushQueue'),
        )

        return { ...undoOrRedoState!, ...omitted }
      }

      // otherwise run the normal reducer for the action
      const newState = reducer(state, action)

      if (
        // bail if state has not changed
        state === newState ||
        // bail if the action is not undoable
        !isUndoable(actionType) ||
        // ignore the first importText since it is part of app initialization and should not be undoable
        // otherwise the edit merge logic below will create an undo patch with an invalid lexemeIndex/000
        // See: https://github.com/cybersemics/em/issues/1494
        (actionType === 'importText' && !newState.undoPatches.length)
      ) {
        return newState
      }

      // edit merge logic
      // combine navigation and thoughtChange actions into single redoPatches
      if (
        (isNavigation(actionType) && isNavigation(lastActionType)) ||
        (lastActionType === 'editThought' && actionType === 'editThought') ||
        actionType === 'closeAlert'
      ) {
        lastActionType = actionType
        const lastUndoPatch = nthLast(state.undoPatches, 1)
        let lastState = state
        if (lastUndoPatch && lastUndoPatch.length > 0) {
          // Add a try-catch to provide better error messaging if a patch fails.
          // The patch should always be valid, i.e. the necessary structure is in the state to apply the patch.
          // However, because non-undoable actions are skipped, it is possible that the state has shifted and the patch is no longer valid.
          // If a patch is invalid, all prior undo states will be inaccessible, so we should try to identify and fix this whenever it occurs.
          try {
            lastState = produce(state, (state: State) => applyPatch(state, lastUndoPatch).newDocument)
          } catch (e: any) {
            console.error(e.message, { state, lastUndoPatch })
            throw new Error('Error applying patch')
          }
        }
        const combinedUndoPatch = diffState(newState as Index, lastState)
        return {
          ...newState,
          undoPatches: [
            ...newState.undoPatches.slice(0, -1),
            addActionsToPatch(combinedUndoPatch, [
              ...(lastUndoPatch && lastUndoPatch.length > 0 ? lastUndoPatch[0].actions : []),
              actionType,
            ]),
          ],
        }
      }

      lastActionType = actionType

      // add a new undo patch
      const undoPatch = diffState(newState as Index, state)

      return undoPatch.length
        ? {
            ...newState,
            redoPatches: [],
            undoPatches: [...newState.undoPatches, addActionsToPatch(undoPatch, [lastActionType])],
          }
        : newState
    }

    return createStore(undoAndRedoReducer, initialState)
  }

export default undoRedoReducerEnhancer<|MERGE_RESOLUTION|>--- conflicted
+++ resolved
@@ -118,11 +118,7 @@
   status: false,
   subCategorizeAll: true,
   subCategorizeOne: true,
-<<<<<<< HEAD
   subcategorizeMulticursor: true,
-  textColor: true,
-=======
->>>>>>> 49c8ab6c
   swapNote: true,
   swapParent: true,
   toggleAbsoluteContext: false,
