/** Defines app-wide constants. */

import raw from 'raw.macro'
import { Index, SimplePath } from './types'

// maximum number of characters of children to allow expansion
export const MAX_DISTANCE_FROM_CURSOR = 3
export const MAX_DEPTH = 20
export const FADEOUT_DURATION = 400
// ms on startup before offline mode is enabled
// sufficient to avoid flash on login
export const OFFLINE_TIMEOUT = 8 * 1000
export const ERROR_TIMEOUT = 30 * 1000
export const RENDER_DELAY = 50
export const MAX_CURSOR_HISTORY = 50
export const MODAL_REMIND_ME_LATER_DURATION = 1000 * 60 * 60 * 2 // 2 hours
// export const MODAL_REMIND_ME_TOMORROW_DURATION = 1000 * 60 * 60 * 20 // 20 hours
export const MODAL_CLOSE_DURATION = 1000 // 1000 * 60 * 5 // 5 minutes
export const MODAL_NEWCHILD_DELAY = 1200
// export const MODAL_SUPERSCRIPT_SUGGESTOR_DELAY = 1000 * 30
// export const MODAL_SUPERSCRIPT_DELAY = 800

// divider plus px from max width of list items
export const DIVIDER_PLUS_PX = 30
export const DIVIDER_MIN_WIDTH = 85

// each tutorial step is defined as a constant for compile-time validation
// all integers must existing between TUTORIAL_STEP_START and TUTORIAL_STEP_END
// fractional values may be used for "hints" that are not included in the Next/Prev sequence

// Basics tutorial
export const TUTORIAL_STEP_START = 1
export const TUTORIAL_STEP_FIRSTTHOUGHT = 2
export const TUTORIAL_STEP_FIRSTTHOUGHT_ENTER = 3
export const TUTORIAL_STEP_SECONDTHOUGHT = 4
export const TUTORIAL_STEP_SECONDTHOUGHT_HINT = 4.1
export const TUTORIAL_STEP_SECONDTHOUGHT_ENTER = 5
export const TUTORIAL_STEP_SUBTHOUGHT = 6
export const TUTORIAL_STEP_SUBTHOUGHT_ENTER = 7
export const TUTORIAL_STEP_AUTOEXPAND = 8
export const TUTORIAL_STEP_AUTOEXPAND_EXPAND = 9
export const TUTORIAL_STEP_SUCCESS = 10

// Linked Thoughts tutorial
export const TUTORIAL2_STEP_START = 11
export const TUTORIAL2_STEP_CHOOSE = 12
export const TUTORIAL2_STEP_CONTEXT1_PARENT = 13
export const TUTORIAL2_STEP_CONTEXT1_PARENT_HINT = 13.1
export const TUTORIAL2_STEP_CONTEXT1 = 14
export const TUTORIAL2_STEP_CONTEXT1_HINT = 14.1
export const TUTORIAL2_STEP_CONTEXT1_SUBTHOUGHT = 15
export const TUTORIAL2_STEP_CONTEXT1_SUBTHOUGHT_HINT = 15.1
export const TUTORIAL2_STEP_CONTEXT2_PARENT = 16
export const TUTORIAL2_STEP_CONTEXT2_PARENT_HINT = 16.1
export const TUTORIAL2_STEP_CONTEXT2 = 17
export const TUTORIAL2_STEP_CONTEXT2_HINT = 17.1
export const TUTORIAL2_STEP_CONTEXT2_SUBTHOUGHT = 18
export const TUTORIAL2_STEP_CONTEXT2_SUBTHOUGHT_HINT = 18.1
export const TUTORIAL2_STEP_CONTEXT_VIEW_SELECT = 19
export const TUTORIAL2_STEP_CONTEXT_VIEW_TOGGLE = 20
export const TUTORIAL2_STEP_CONTEXT_VIEW_TOGGLE_HINT = 20.1
export const TUTORIAL2_STEP_CONTEXT_VIEW_OPEN = 21
export const TUTORIAL2_STEP_CONTEXT_VIEW_EXAMPLES = 22
export const TUTORIAL2_STEP_SUCCESS = 23

export const TUTORIAL_VERSION_TODO = 0
export const TUTORIAL_VERSION_JOURNAL = 1
export const TUTORIAL_VERSION_BOOK = 2

export const TUTORIAL_CONTEXT = {
  [TUTORIAL_VERSION_TODO]: 'To Do',
  [TUTORIAL_VERSION_JOURNAL]: 'Relationships',
  [TUTORIAL_VERSION_BOOK]: 'Psychology',
}

export const TUTORIAL_CONTEXT1_PARENT = {
  [TUTORIAL_VERSION_TODO]: 'Home',
  [TUTORIAL_VERSION_JOURNAL]: 'Journal',
  [TUTORIAL_VERSION_BOOK]: 'Podcasts',
}

export const TUTORIAL_CONTEXT2_PARENT = {
  [TUTORIAL_VERSION_TODO]: 'Work',
  [TUTORIAL_VERSION_JOURNAL]: 'Therapy',
  [TUTORIAL_VERSION_BOOK]: 'Books',
}

// constants for different thoughtIndex schema versions
// export const SCHEMA_INITIAL = 0 // DEPRECATED
// export const SCHEMA_CONTEXTCHILDREN = 1 // DEPRECATED
export const SCHEMA_ROOT = 2 // change root → __ROOT__
export const SCHEMA_HASHKEYS = 3 // hash thoughtIndex keys
export const SCHEMA_META_SETTINGS = 4 // load settings from hidden thoughts via metaprogramming
export const SCHEMA_LATEST = SCHEMA_META_SETTINGS

// store the empty string as a non-empty token in firebase since firebase does not allow empty child records
// See: https://stackoverflow.com/questions/15911165/create-an-empty-child-record-in-firebase
export const EMPTY_TOKEN = '__EMPTY__'

// store the root string as a token that is not likely to be written by the user (bad things will happen)
export const ROOT_TOKEN = '__ROOT__'

// token for hidden system context
export const EM_TOKEN = '__EM__'

export const RANKED_ROOT = [{ value: ROOT_TOKEN, rank: 0 }] as SimplePath

export const ALLOW_SINGLE_CONTEXT = false

export const FIREBASE_CONFIG = {
  apiKey: 'AIzaSyB7sj38woH-oJ7hcSwpq0lB7hUteyZMxNo',
  authDomain: 'em-proto.firebaseapp.com',
  databaseURL: 'https://em-proto.firebaseio.com',
  projectId: 'em-proto',
  storageBucket: 'em-proto.appspot.com',
  messagingSenderId: '91947960488'
}

/** An identify function that returns the value passed to it. */
<<<<<<< HEAD
// use any time instead of generic to avoid explicit typing
export const ID = (x: any) => x
=======
export const ID = <T = any>(x: T): T => x
>>>>>>> f73e4f84

/** A void function that does nothing. NOOP means "no operation". */
export const NOOP = () => { } // eslint-disable-line @typescript-eslint/no-empty-function

// prose view will automatically be enabled if there enough characters in at least one of the thoughts within a context
export const AUTO_PROSE_VIEW_MIN_CHARS = 200

// the base font of the browser used to calculate the scaling ratio
export const BASE_FONT_SIZE = 16

// the initial user font size
export const DEFAULT_FONT_SIZE = 18

export const MIN_FONT_SIZE = 8
export const MAX_FONT_SIZE = 40
export const FONT_SCALE_INCREMENT = 1

// to detect if field has multiline
export const MIN_LINE_HEIGHT = 26

// the maximum number of characters of a thought to display before ellipsizing in links and tutorial
export const THOUGHT_ELLIPSIZED_CHARS = 16

// time before gesture hint appears
export const GESTURE_SEGMENT_HINT_TIMEOUT = 300

// time before shortcut hint overlay appears
export const SHORTCUT_HINT_OVERLAY_TIMEOUT = 500

// time before scroll prioritization is disabled
export const SCROLL_PRIORITIZATION_TIMEOUT = 500

// number of recently edited thoughts to store
export const RECENTLY_EDITED_THOUGHTS_LIMIT = 100

// maximum number of chars to show in url before ellipsizing
export const URL_MAX_CHARS = 40

// to expand thought ends with ':'
export const EXPAND_THOUGHT_CHAR = ':'
export const MAX_EXPAND_DEPTH = 5

// shortcut ids of default buttons that appear in the toolbar
// otherwise read from Settings thought
export const TOOLBAR_DEFAULT_SHORTCUTS = [
  'undo',
  'redo',
  'search',
  'outdent',
  'indent',
  'toggleTableView',
  'toggleSort',
  'pinOpen',
  'pinSubthoughts',
  'note',
  'delete',
  'toggleContextView',
  'proseView',
  'toggleSplitView',
  'splitSentences',
  'subcategorizeOne',
  'subcategorizeAll',
  'toggleHiddenThoughts',
  // 'undo',
  // 'redo',
  'exportContext',
]

export const EDIT_THROTTLE = 1000

export const INITIAL_SETTINGS = raw('./initialSettings.html')

export const REGEXP_PUNCTUATIONS = /^[…✓✗\-:.?! ]+$/i

export const REGEXP_URL = /^(?:http(s)?:\/\/)?(www\.)?[a-zA-Z@:%_\\+~#=]+[-\w@:%_\\+~#=.]*[\w@:%_\\+~#=]+[.:][\w()]{2,6}((\/[\w-()@:%_\\+~#?&=.]*)*)$/i

export const REGEXP_HTML = /<\/?[a-z][\s\S]*>/i

export const REGEXP_TAGS = /(<([^>]+)>)/ig

export const IPFS_GATEWAY = 'ipfs.infura.io'

export const TIMEOUT_BEFORE_DRAG = 200

export const MODIFIER_KEYS = {
  Alt: 1,
  Ctrl: 1,
  Meta: 1,
  Shift: 1,
}

export const CONTEXT_CACHE_SIZE = 10000
export const THOUGHT_CACHE_SIZE = 10000

// actions representing any cursor movements.
// These need to be differentiated from the other actions because
// any two or more such consecutive actions are merged together
export const NAVIGATION_ACTIONS: Index<string> = {
  cursorBack: 'cursorBack',
  cursorBeforeSearch: 'cursorBeforeSearch',
  cursorDown: 'cursorDown',
  cursorForward: 'cursorForward',
  cursorHistory: 'cursorHistory',
  cursorUp: 'cursorUp',
  setCursor: 'setCursor'
}

// a list of all undoable/reversible actions (stored as object for indexing)
export const UNDOABLE_ACTIONS: Index<string> = {
  archiveThought: 'archiveThought',
  bumpThoughtDown: 'bumpThoughtDown',
  cursorBack: 'cursorBack',
  cursorBeforeSearch: 'cursorBeforeSearch',
  cursorDown: 'cursorDown',
  cursorForward: 'cursorForward',
  cursorHistory: 'cursorHistory',
  cursorUp: 'cursorUp',
  deleteAttribute: 'deleteAttribute',
  deleteData: 'deleteData',
  deleteEmptyThought: 'deleteEmptyThought',
  deleteThought: 'deleteThought',
  existingThoughtChange: 'existingThoughtChange',
  existingThoughtDelete: 'existingThoughtDelete',
  existingThoughtMove: 'existingThoughtMove',
  expandContextThought: 'expandContextThought',
  indent: 'indent',
  moveThoughtDown: 'moveThoughtDown',
  moveThoughtUp: 'moveThoughtUp',
  newThought: 'newThought',
  newThoughtSubmit: 'newThoughtSubmit',
  outdent: 'outdent',
  searchLimit: 'searchLimit',
  setAttribute: 'setAttribute',
  setCursor: 'setCursor',
  setFirstSubthought: 'setFirstSubthought',
  settings: 'settings',
  splitThought: 'splitThought',
  subCategorizeAll: 'subCategorizeAll',
  subCategorizeOne: 'subCategorizeOne',
  toggleAttribute: 'toggleAttribute',
  toggleCodeView: 'toggleCodeView',
  toggleContextView: 'toggleContextView',
  toggleHiddenThoughts: 'toggleHiddenThoughts',
  toggleSplitView: 'toggleSplitView',
  toolbarOverlay: 'toolbarOverlay'
}

// modal states
export const MODALS: Index<string> = {
  welcome: 'welcome',
  help: 'help',
  home: 'home',
  export: 'export'
}<|MERGE_RESOLUTION|>--- conflicted
+++ resolved
@@ -117,12 +117,7 @@
 }
 
 /** An identify function that returns the value passed to it. */
-<<<<<<< HEAD
-// use any time instead of generic to avoid explicit typing
-export const ID = (x: any) => x
-=======
 export const ID = <T = any>(x: T): T => x
->>>>>>> f73e4f84
 
 /** A void function that does nothing. NOOP means "no operation". */
 export const NOOP = () => { } // eslint-disable-line @typescript-eslint/no-empty-function
