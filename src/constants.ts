/** Defines app-wide constants. */

import raw from 'raw.macro'
import { GenericObject } from './utilTypes'

// maximum number of characters of children to allow expansion
export const MAX_DISTANCE_FROM_CURSOR = 3
export const MAX_DEPTH = 20
export const FADEOUT_DURATION = 400
// ms on startup before offline mode is enabled
// sufficient to avoid flash on login
export const OFFLINE_TIMEOUT = 8 * 1000
export const ERROR_TIMEOUT = 30 * 1000
export const RENDER_DELAY = 50
export const MAX_CURSOR_HISTORY = 50
export const MODAL_REMIND_ME_LATER_DURATION = 1000 * 60 * 60 * 2 // 2 hours
// export const MODAL_REMIND_ME_TOMORROW_DURATION = 1000 * 60 * 60 * 20 // 20 hours
export const MODAL_CLOSE_DURATION = 1000 // 1000 * 60 * 5 // 5 minutes
export const MODAL_NEWCHILD_DELAY = 1200
// export const MODAL_SUPERSCRIPT_SUGGESTOR_DELAY = 1000 * 30
// export const MODAL_SUPERSCRIPT_DELAY = 800

// divider plus px from max width of list items
export const DIVIDER_PLUS_PX = 30
export const DIVIDER_MIN_WIDTH = 85

// each tutorial step is defined as a constant for compile-time validation
// all integers must existing between TUTORIAL_STEP_START and TUTORIAL_STEP_END
// fractional values may be used for "hints" that are not included in the Next/Prev sequence

// Basics tutorial
export const TUTORIAL_STEP_START = 1
export const TUTORIAL_STEP_FIRSTTHOUGHT = 2
export const TUTORIAL_STEP_FIRSTTHOUGHT_ENTER = 3
export const TUTORIAL_STEP_SECONDTHOUGHT = 4
export const TUTORIAL_STEP_SECONDTHOUGHT_HINT = 4.1
export const TUTORIAL_STEP_SECONDTHOUGHT_ENTER = 5
export const TUTORIAL_STEP_SUBTHOUGHT = 6
export const TUTORIAL_STEP_SUBTHOUGHT_ENTER = 7
export const TUTORIAL_STEP_AUTOEXPAND = 8
export const TUTORIAL_STEP_AUTOEXPAND_EXPAND = 9
export const TUTORIAL_STEP_SUCCESS = 10

// Linked Thoughts tutorial
export const TUTORIAL2_STEP_START = 11
export const TUTORIAL2_STEP_CHOOSE = 12
export const TUTORIAL2_STEP_CONTEXT1_PARENT = 13
export const TUTORIAL2_STEP_CONTEXT1_PARENT_HINT = 13.1
export const TUTORIAL2_STEP_CONTEXT1 = 14
export const TUTORIAL2_STEP_CONTEXT1_HINT = 14.1
export const TUTORIAL2_STEP_CONTEXT1_SUBTHOUGHT = 15
export const TUTORIAL2_STEP_CONTEXT1_SUBTHOUGHT_HINT = 15.1
export const TUTORIAL2_STEP_CONTEXT2_PARENT = 16
export const TUTORIAL2_STEP_CONTEXT2_PARENT_HINT = 16.1
export const TUTORIAL2_STEP_CONTEXT2 = 17
export const TUTORIAL2_STEP_CONTEXT2_HINT = 17.1
export const TUTORIAL2_STEP_CONTEXT2_SUBTHOUGHT = 18
export const TUTORIAL2_STEP_CONTEXT2_SUBTHOUGHT_HINT = 18.1
export const TUTORIAL2_STEP_CONTEXT_VIEW_SELECT = 19
export const TUTORIAL2_STEP_CONTEXT_VIEW_TOGGLE = 20
export const TUTORIAL2_STEP_CONTEXT_VIEW_TOGGLE_HINT = 20.1
export const TUTORIAL2_STEP_CONTEXT_VIEW_OPEN = 21
export const TUTORIAL2_STEP_CONTEXT_VIEW_EXAMPLES = 22
export const TUTORIAL2_STEP_SUCCESS = 23

export const TUTORIAL_VERSION_TODO = 0
export const TUTORIAL_VERSION_JOURNAL = 1
export const TUTORIAL_VERSION_BOOK = 2

export const TUTORIAL_CONTEXT = {
  [TUTORIAL_VERSION_TODO]: 'To Do',
  [TUTORIAL_VERSION_JOURNAL]: 'Relationships',
  [TUTORIAL_VERSION_BOOK]: 'Psychology',
}

export const TUTORIAL_CONTEXT1_PARENT = {
  [TUTORIAL_VERSION_TODO]: 'Home',
  [TUTORIAL_VERSION_JOURNAL]: 'Journal',
  [TUTORIAL_VERSION_BOOK]: 'Podcasts',
}

export const TUTORIAL_CONTEXT2_PARENT = {
  [TUTORIAL_VERSION_TODO]: 'Work',
  [TUTORIAL_VERSION_JOURNAL]: 'Therapy',
  [TUTORIAL_VERSION_BOOK]: 'Books',
}

// constants for different thoughtIndex schema versions
// export const SCHEMA_INITIAL = 0 // DEPRECATED
// export const SCHEMA_CONTEXTCHILDREN = 1 // DEPRECATED
export const SCHEMA_ROOT = 2 // change root → __ROOT__
export const SCHEMA_HASHKEYS = 3 // hash thoughtIndex keys
export const SCHEMA_META_SETTINGS = 4 // load settings from hidden thoughts via metaprogramming
export const SCHEMA_LATEST = SCHEMA_META_SETTINGS

// store the empty string as a non-empty token in firebase since firebase does not allow empty child records
// See: https://stackoverflow.com/questions/15911165/create-an-empty-child-record-in-firebase
export const EMPTY_TOKEN = '__EMPTY__'

// store the root string as a token that is not likely to be written by the user (bad things will happen)
export const ROOT_TOKEN = '__ROOT__'

// token for hidden system context
export const EM_TOKEN = '__EM__'

export const RANKED_ROOT = [{ value: ROOT_TOKEN, rank: 0 }]

export const ALLOW_SINGLE_CONTEXT = false

export const FIREBASE_CONFIG = {
  apiKey: 'AIzaSyB7sj38woH-oJ7hcSwpq0lB7hUteyZMxNo',
  authDomain: 'em-proto.firebaseapp.com',
  databaseURL: 'https://em-proto.firebaseio.com',
  projectId: 'em-proto',
  storageBucket: 'em-proto.appspot.com',
  messagingSenderId: '91947960488'
}

/** An identify function that returns the value passed to it. */
// use any time instead of generic to avoid explicit typing
export const ID = (x: any) => x

/** A void function that does nothing. NOOP means "no operation". */
export const NOOP = () => { } // eslint-disable-line @typescript-eslint/no-empty-function

// prose view will automatically be enabled if there enough characters in at least one of the thoughts within a context
export const AUTO_PROSE_VIEW_MIN_CHARS = 200

// the base font of the browser used to calculate the scaling ratio
export const BASE_FONT_SIZE = 16

// the initial user font size
export const DEFAULT_FONT_SIZE = 18

export const MIN_FONT_SIZE = 8
export const MAX_FONT_SIZE = 40
export const FONT_SCALE_INCREMENT = 1

// to detect if field has multiline
export const MIN_LINE_HEIGHT = 26

// the maximum number of characters of a thought to display before ellipsizing in links and tutorial
export const THOUGHT_ELLIPSIZED_CHARS = 16

// time before gesture hint appears
export const GESTURE_SEGMENT_HINT_TIMEOUT = 300

// time before shortcut hint overlay appears
export const SHORTCUT_HINT_OVERLAY_TIMEOUT = 500

// time before scroll prioritization is disabled
export const SCROLL_PRIORITIZATION_TIMEOUT = 500

// number of recently edited thoughts to store
export const RECENTLY_EDITED_THOUGHTS_LIMIT = 100

// maximum number of chars to show in url before ellipsizing
export const URL_MAX_CHARS = 40

// to expand thought ends with ':'
export const EXPAND_THOUGHT_CHAR = ':'
export const MAX_EXPAND_DEPTH = 5

// shortcut ids of default buttons that appear in the toolbar
// otherwise read from Settings thought
export const TOOLBAR_DEFAULT_SHORTCUTS = [
  'undo',
  'redo',
  'search',
  'outdent',
  'indent',
  'toggleTableView',
  'toggleSort',
  'pinOpen',
  'pinSubthoughts',
  'note',
  'delete',
  'toggleContextView',
  'proseView',
  'toggleSplitView',
  'subcategorizeOne',
  'subcategorizeAll',
  'toggleHiddenThoughts',
  // 'undo',
  // 'redo',
  'exportContext',
]

export const EDIT_THROTTLE = 1000

export const INITIAL_SETTINGS = raw('./initialSettings.html')

export const REGEXP_PUNCTUATIONS = /^[…✓✗\-:.?! ]+$/i

export const REGEXP_URL = /^(?:http(s)?:\/\/)?(www\.)?[a-zA-Z@:%_\\+~#=]+[-\w@:%_\\+~#=.]*[\w@:%_\\+~#=]+[.:][\w()]{2,6}((\/[\w-()@:%_\\+~#?&=.]*)*)$/i

export const REGEXP_HTML = /<\/?[a-z][\s\S]*>/i

export const REGEXP_TAGS = /(<([^>]+)>)/ig

export const IPFS_GATEWAY = 'ipfs.infura.io'

export const TIMEOUT_BEFORE_DRAG = 200

export const MODIFIER_KEYS = {
  Alt: 1,
  Ctrl: 1,
  Meta: 1,
  Shift: 1,
}

<<<<<<< HEAD
export const CONTEXT_CACHE_SIZE = 10000
export const THOUGHT_CACHE_SIZE = 10000
=======
// actions representing any cursor movements.
// These need to be differentiated from the other actions because
// any two or more such consecutive actions are merged together
export const NAVIGATION_ACTIONS: GenericObject<string> = {
  cursorBack: 'cursorBack',
  cursorBeforeSearch: 'cursorBeforeSearch',
  cursorDown: 'cursorDown',
  cursorForward: 'cursorForward',
  cursorHistory: 'cursorHistory',
  cursorUp: 'cursorUp',
  setCursor: 'setCursor'
}

// a list of all undoable/reversible actions (stored as object for indexing)
export const UNDOABLE_ACTIONS: GenericObject<string> = {
  archiveThought: 'archiveThought',
  bumpThoughtDown: 'bumpThoughtDown',
  cursorBack: 'cursorBack',
  cursorBeforeSearch: 'cursorBeforeSearch',
  cursorDown: 'cursorDown',
  cursorForward: 'cursorForward',
  cursorHistory: 'cursorHistory',
  cursorUp: 'cursorUp',
  deleteAttribute: 'deleteAttribute',
  deleteData: 'deleteData',
  deleteEmptyThought: 'deleteEmptyThought',
  deleteThought: 'deleteThought',
  existingThoughtChange: 'existingThoughtChange',
  existingThoughtDelete: 'existingThoughtDelete',
  existingThoughtMove: 'existingThoughtMove',
  expandContextThought: 'expandContextThought',
  indent: 'indent',
  moveThoughtDown: 'moveThoughtDown',
  moveThoughtUp: 'moveThoughtUp',
  newThought: 'newThought',
  newThoughtSubmit: 'newThoughtSubmit',
  outdent: 'outdent',
  searchLimit: 'searchLimit',
  setAttribute: 'setAttribute',
  setCursor: 'setCursor',
  setFirstSubthought: 'setFirstSubthought',
  settings: 'settings',
  splitThought: 'splitThought',
  subCategorizeAll: 'subCategorizeAll',
  subCategorizeOne: 'subCategorizeOne',
  toggleAttribute: 'toggleAttribute',
  toggleCodeView: 'toggleCodeView',
  toggleContextView: 'toggleContextView',
  toggleHiddenThoughts: 'toggleHiddenThoughts',
  toggleSplitView: 'toggleSplitView',
  toolbarOverlay: 'toolbarOverlay'
}

// modal states
export const MODALS: GenericObject<string> = {
  welcome: 'welcome',
  help: 'help',
  home: 'home',
  export: 'export'
}
>>>>>>> a05cb686
<|MERGE_RESOLUTION|>--- conflicted
+++ resolved
@@ -209,10 +209,9 @@
   Shift: 1,
 }
 
-<<<<<<< HEAD
 export const CONTEXT_CACHE_SIZE = 10000
 export const THOUGHT_CACHE_SIZE = 10000
-=======
+
 // actions representing any cursor movements.
 // These need to be differentiated from the other actions because
 // any two or more such consecutive actions are merged together
@@ -272,5 +271,4 @@
   help: 'help',
   home: 'home',
   export: 'export'
-}
->>>>>>> a05cb686
+}