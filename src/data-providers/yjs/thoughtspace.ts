--- conflicted
+++ resolved
@@ -19,13 +19,7 @@
 import thoughtToDb from '../../util/thoughtToDb'
 import { DataProvider } from '../DataProvider'
 
-<<<<<<< HEAD
-const yHelpers = ydoc.getMap<string>('helpers')
-=======
-const yThoughtIndex = ydoc.getMap<ThoughtDb>('thoughtIndex')
-const yLexemeIndex = ydoc.getMap<Lexeme>('lexemeIndex')
 const yHelpers = ydoc.getMap<string | number>('helpers')
->>>>>>> de305a7e
 
 // map of all YJS thought Docs loaded into memory
 // indexed by ThoughtId
