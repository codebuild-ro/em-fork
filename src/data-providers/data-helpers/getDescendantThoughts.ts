--- conflicted
+++ resolved
@@ -60,20 +60,6 @@
         context: parent?.context || contexts[i] || context,
       }))
 
-<<<<<<< HEAD
-    const parents = currentMaxDepth > 0
-      ? providerParents
-      : providerParents.map(parent => ({
-        ...parent,
-        ...!isUnbuffered(parent) ? {
-          children: parent.children
-            .filter(_.flow(prop('value'), isFunction)),
-          lastUpdated: never(),
-          updatedBy: getSessionId(),
-          pending: true,
-        } : null
-      }))
-=======
     const parents =
       currentMaxDepth > 0
         ? providerParents
@@ -83,11 +69,11 @@
               ? {
                   children: parent.children.filter(_.flow(prop('value'), isFunction)),
                   lastUpdated: never(),
+                  updatedBy: getSessionId(),
                   pending: true,
                 }
               : null),
           }))
->>>>>>> 0ac29dd5
 
     const thoughtIds = contexts.map(cx => hashThought(head(cx)))
     const lexemes = await provider.getThoughtsByIds(thoughtIds)
