--- conflicted
+++ resolved
@@ -1,18 +1,9 @@
-<<<<<<< HEAD
 // import _ from 'lodash'
 // import { EM_TOKEN } from '../../constants'
 // import { DataProvider } from '../DataProvider'
-// import { createId, hashContext, hashThought, head, isFunction, keyValueBy, never, unroot } from '../../util'
-// import { State, Context, Index, Parent, ThoughtsInterface } from '../../@types'
-// import { getAncestorBy, getAncestorByValue } from '../../selectors'
-=======
-import _ from 'lodash'
-import { EM_TOKEN } from '../../constants'
-import { DataProvider } from '../DataProvider'
-import { hashContext, hashThought, head, isFunction, keyValueBy, never, unroot } from '../../util'
-import { getSessionId } from '../../util/sessionManager'
-import { Context, Index, Parent, ThoughtsInterface } from '../../@types'
->>>>>>> cf93d2bb
+// import { hashContext, hashThought, head, isFunction, keyValueBy, never, unroot } from '../../util'
+// import { getSessionId } from '../../util/sessionManager'
+// import { Context, Index, Parent, ThoughtsInterface } from '../../@types'
 
 // const MAX_DEPTH = 100
 
@@ -33,10 +24,10 @@
 //  * - Context contains the em context.
 //  * - Context has a non-archive metaprogramming attribute.
 //  */
-// const isUnbuffered = (state: State, parent: Parent) =>
+// const isUnbuffered = (parent: Parent) =>
 //   parent.children.length === 0 ||
-//   getAncestorByValue(state, parent.id, EM_TOKEN) ||
-//   getAncestorBy(state, parent.id, thought => thought.value !== '=archive' && isFunction(thought.value))
+//   parent.context.includes(EM_TOKEN) ||
+//   (parent.context.find(isFunction) && !parent.context.includes('=archive'))
 
 // /**
 //  * Returns buffered thoughtIndex and contextIndex for all descendants using async iterables.
@@ -47,33 +38,26 @@
 //  */
 // async function* getDescendantThoughts(
 //   provider: DataProvider,
-//   thought: string,
-//   // @MIGRATION_TODO: Remove state dependency here after migration is complete
-//   state: State,
+//   context: Context,
 //   { maxDepth = MAX_DEPTH }: Options = {},
 // ): AsyncIterable<ThoughtsInterface> {
 //   // use queue for breadth-first search
 //   let contexts = [context] // eslint-disable-line fp/no-let
 //   let currentMaxDepth = maxDepth // eslint-disable-line fp/no-let
 
-<<<<<<< HEAD
 //   // eslint-disable-next-line fp/no-loops
 //   while (contexts.length > 0) {
-//     const contextIds = contexts.reduce((acc, cx) => {
-//       const id = hashContext(state, cx)
-//       return [...acc, ...(id ? [id] : [])]
-//     }, [])
+//     const contextIds = contexts.map(cx => hashContext(cx))
 //     const providerParents = (await provider.getContextsByIds(contextIds))
 //       // eslint-disable-next-line no-loop-func
 //       .map((parent, i) => ({
-//         // @MIGRATION_NOTE: since parent may not be defined, thus using createId here
-//         id: parent?.id || createId(),
+//         id: hashContext(contexts[i]),
 //         children: parent?.children || [],
 //         lastUpdated: never(),
+//         updatedBy: getSessionId(),
 //         ...parent,
-//         value: head(contexts[i]),
-//         // @MIGRATION_TODO: What happens if parent is not defined ?
-//         parentId: parent?.parentId || '__UNKNOWN_',
+//         // fill in context if not defined
+//         context: parent?.context || contexts[i] || context,
 //       }))
 
 //     const parents =
@@ -81,45 +65,15 @@
 //         ? providerParents
 //         : providerParents.map(parent => ({
 //             ...parent,
-//             ...(!isUnbuffered(state, parent)
+//             ...(!isUnbuffered(parent)
 //               ? {
 //                   children: parent.children.filter(_.flow(prop('value'), isFunction)),
 //                   lastUpdated: never(),
+//                   updatedBy: getSessionId(),
 //                   pending: true,
 //                 }
 //               : null),
 //           }))
-=======
-  // eslint-disable-next-line fp/no-loops
-  while (contexts.length > 0) {
-    const contextIds = contexts.map(cx => hashContext(cx))
-    const providerParents = (await provider.getContextsByIds(contextIds))
-      // eslint-disable-next-line no-loop-func
-      .map((parent, i) => ({
-        id: hashContext(contexts[i]),
-        children: parent?.children || [],
-        lastUpdated: never(),
-        updatedBy: getSessionId(),
-        ...parent,
-        // fill in context if not defined
-        context: parent?.context || contexts[i] || context,
-      }))
-
-    const parents =
-      currentMaxDepth > 0
-        ? providerParents
-        : providerParents.map(parent => ({
-            ...parent,
-            ...(!isUnbuffered(parent)
-              ? {
-                  children: parent.children.filter(_.flow(prop('value'), isFunction)),
-                  lastUpdated: never(),
-                  updatedBy: getSessionId(),
-                  pending: true,
-                }
-              : null),
-          }))
->>>>>>> cf93d2bb
 
 //     const thoughtIds = contexts.map(cx => hashThought(head(cx)))
 //     const lexemes = await provider.getThoughtsByIds(thoughtIds)
