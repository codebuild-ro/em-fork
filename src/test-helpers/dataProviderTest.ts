import _ from 'lodash'
import all from 'it-all'
import { ABSOLUTE_TOKEN, EM_TOKEN, HOME_TOKEN } from '../constants'
import getDescendantThoughts from '../data-providers/data-helpers/getDescendantThoughts'
import getManyDescendants from '../data-providers/data-helpers/getManyDescendants'
import getContext from '../data-providers/data-helpers/getContext'
import getLexeme from '../data-providers/data-helpers/getLexeme'
import {
  equalArrays,
  hashContext,
  hashThought,
  isFunction,
  keyValueBy,
  mergeThoughts,
  never,
  reducerFlow,
  timestamp,
} from '../util'
import { DataProvider } from '../data-providers/DataProvider'
import { importText } from '../reducers'
import { initialState } from '../util/initialState'
<<<<<<< HEAD
import { Context, Parent } from '../types'
import { getSessionId } from '../util/sessionManager'
=======
import { Context, Parent } from '../@types'
>>>>>>> a0a345bb

declare global {
  // eslint-disable-next-line @typescript-eslint/no-namespace
  namespace jest {
    // eslint-disable-next-line @typescript-eslint/no-unused-vars
    interface Matchers<R> {
      toHaveOrderedContexts(context1: Context, context2: Context): CustomMatcherResult
    }
  }
}

/** Formats an array of stringified objects vertically. */
const stringifyVertical = <T>(arr: T[]) => {
  const lines = arr.map(item => '  ' + JSON.stringify(item)).join('\n')
  return `\n${lines}\n`
}

expect.extend({
  /** Passes if a Context appears before another Context in the Parents array. */
  toHaveOrderedContexts: (parents: Parent[], context1: Context, context2: Context): jest.CustomMatcherResult => {
    /** Finds the index of a context within the contexts array. */
    const indexOfContext = (context: Context) => parents.findIndex(parent => equalArrays(parent.context, context))

    const index1 = indexOfContext(context1)
    const index2 = indexOfContext(context2)

    const formattedParents = `[${stringifyVertical(parents.map(parent => parent.context))}]`

    return index1 === -1
      ? {
          pass: false,
          message: () => `expected ${JSON.stringify(context1)} to be in ${formattedParents}`,
        }
      : index2 === -1
      ? {
          pass: false,
          message: () => `expected ${JSON.stringify(context2)} to be in ${formattedParents}`,
        }
      : index1 >= index2
      ? {
          pass: false,
          message: () =>
            `expected ${JSON.stringify(context1)} to appear before ${JSON.stringify(context2)} in ${formattedParents}`,
        }
      : {
          pass: true,
          message: () =>
            `expected ${JSON.stringify(context1)} to not appear before ${JSON.stringify(
              context2,
            )} in ${formattedParents}`,
        }
  },
})

/** Import text into the root of a blank initial state. */
const importThoughts = (text: string) => {
  const stateNew = importText(initialState(), { text })
  return {
    contextIndex: stateNew.thoughts.contextIndex,
    thoughtIndex: stateNew.thoughts.thoughtIndex,
  }
}

/** Runs tests for a module that conforms to the data-provider API. */
const dataProviderTest = (provider: DataProvider) => {
  test('getThoughtById', async () => {
    const nothought = await provider.getThoughtById('12345')
    expect(nothought).toBeUndefined()

    const lexeme = {
      id: '12345',
      value: 'x',
      rank: 0,
      contexts: [],
      created: timestamp(),
      lastUpdated: timestamp(),
      updatedBy: getSessionId(),
    }

    await provider.updateThought('12345', lexeme)

    const dbThought = await provider.getThoughtById('12345')
    expect(dbThought).toEqual(lexeme)
  })

  test('getThoughtsByIds', async () => {
    const { thoughtIndex } = importThoughts(`
      - x
        - y
    `)

    const thoughtX = thoughtIndex[hashThought('x')]
    const thoughtY = thoughtIndex[hashThought('y')]
    await provider.updateThought(hashThought('x'), thoughtX)
    await provider.updateThought(hashThought('y'), thoughtY)

    const dbThoughts = await provider.getThoughtsByIds([hashThought('x'), hashThought('y')])

    expect(dbThoughts).toMatchObject([thoughtX, thoughtY])
  })

  test('updateThought', async () => {
    const nothought = await getLexeme(provider, 'x')
    expect(nothought).toBeUndefined()

    const lexeme = {
      id: hashThought('x'),
      value: 'x',
      rank: 0,
      contexts: [],
      created: timestamp(),
      lastUpdated: timestamp(),
      updatedBy: getSessionId(),
    }

    await provider.updateThought(lexeme.id, lexeme)

    const remoteThought = await getLexeme(provider, 'x')
    expect(remoteThought).toEqual(lexeme)
  })

  test('getContext', async () => {
    const nocontext = await getContext(provider, ['x'])
    expect(nocontext).toBeUndefined()

    const parentEntry = {
      id: hashContext(['x']),
      context: ['x'],
      children: [
        { value: 'a', rank: 0 },
        { value: 'b', rank: 1 },
        { value: 'c', rank: 2 },
      ],
      lastUpdated: timestamp(),
      updatedBy: getSessionId(),
    }

    await provider.updateContext(hashContext(['x']), parentEntry)

    const dbContext = await getContext(provider, ['x'])
    expect(dbContext).toEqual({
      ...parentEntry,
      id: hashContext(['x']),
    })
  })

  test('getContextsByIds', async () => {
    const parentEntryX = {
      id: hashContext(['x']),
      context: ['x'],
      children: [
        { value: 'a', rank: 0 },
        { value: 'b', rank: 1 },
        { value: 'c', rank: 2 },
      ],
      lastUpdated: timestamp(),
      updatedBy: getSessionId(),
    }

    const parentEntryA = {
      id: hashContext(['x', 'a']),
      context: ['x', 'a'],
      children: [],
      lastUpdated: timestamp(),
      updatedBy: getSessionId(),
    }

    await provider.updateContext(hashContext(['x']), parentEntryX)
    await provider.updateContext(hashContext(['x', 'a']), parentEntryA)

    const dbContexts = await provider.getContextsByIds([parentEntryX.id, parentEntryA.id])
    expect(dbContexts).toEqual([parentEntryX, parentEntryA])
  })

  test('updateThoughtIndex', async () => {
    const thoughtX = {
      id: hashThought('x'),
      value: 'x',
      rank: 0,
      contexts: [],
      created: timestamp(),
      lastUpdated: timestamp(),
      updatedBy: getSessionId(),
    }

    const thoughtY = {
      id: hashThought('y'),
      value: 'y',
      rank: 0,
      contexts: [],
      created: timestamp(),
      lastUpdated: timestamp(),
      updatedBy: getSessionId(),
    }

    await provider.updateThoughtIndex({
      [hashThought(thoughtX.value)]: thoughtX,
      [hashThought(thoughtY.value)]: thoughtY,
    })

    const dbThought1 = await getLexeme(provider, thoughtX.value)
    expect(dbThought1).toEqual(thoughtX)

    const dbThought2 = await getLexeme(provider, thoughtY.value)
    expect(dbThought2).toEqual(thoughtY)
  })

  test('updateContextIndex', async () => {
    const parentEntryX = {
      id: hashContext(['x']),
      context: ['x'],
      children: [
        { value: 'a', rank: 0 },
        { value: 'b', rank: 1 },
        { value: 'c', rank: 2 },
      ],
      lastUpdated: timestamp(),
      updatedBy: getSessionId(),
    }

    const parentEntryY = {
      id: hashContext(['y']),
      context: ['y'],
      children: [
        { value: 'd', rank: 0 },
        { value: 'e', rank: 1 },
        { value: 'f', rank: 2 },
      ],
      lastUpdated: timestamp(),
      updatedBy: getSessionId(),
    }

    await provider.updateContextIndex({
      [hashContext(['x'])]: parentEntryX,
      [hashContext(['y'])]: parentEntryY,
    })

    const contextX = await getContext(provider, ['x'])
    expect(contextX).toEqual({
      ...parentEntryX,
      id: hashContext(['x']),
    })

    const contextY = await getContext(provider, ['y'])
    expect(contextY).toEqual({
      ...parentEntryY,
      id: hashContext(['y']),
    })
  })

  describe('getDescendantThoughts', () => {
    test('default', async () => {
      const { contextIndex, thoughtIndex } = importThoughts(`
          - x
            - y
              - z
            - a
              - b
        `)

      await provider.updateContextIndex(contextIndex)
      await provider.updateThoughtIndex(thoughtIndex)

      const thoughtChunks = await all(getDescendantThoughts(provider, [HOME_TOKEN]))
      const thoughts = thoughtChunks.reduce(_.ary(mergeThoughts, 2))

      expect(thoughts.contextIndex).toEqual(
        _.omit(contextIndex, hashContext([EM_TOKEN]), hashContext([ABSOLUTE_TOKEN])),
      )

      // do not match em context, since we are just asserting the imported thoughts
      const thoughtIndexWithoutEm = _.omit(thoughtIndex, hashThought(EM_TOKEN), hashThought(ABSOLUTE_TOKEN))

      // support optional id property
      // dexie returns an id while firebase does not
      const thoughtIndexLocalWithoutIds = keyValueBy(thoughts.thoughtIndex, (key, value) => ({
        [key]: _.omit(value, 'id'),
      }))

      expect(thoughtIndexLocalWithoutIds).toEqual(thoughtIndexWithoutEm)
    })

    test('unroot descendant contexts', async () => {
      const { contextIndex, thoughtIndex } = importThoughts(`
        - x
          - y
            - z
      `)

      await provider.updateContextIndex(contextIndex)
      await provider.updateThoughtIndex(thoughtIndex)

      const thoughtChunks = await all(getDescendantThoughts(provider, [HOME_TOKEN]))
      const thoughts = thoughtChunks.reduce(_.ary(mergeThoughts, 2))

      expect(thoughts.contextIndex).toEqual(
        _.omit(contextIndex, hashContext([EM_TOKEN]), hashContext([ABSOLUTE_TOKEN])),
      )

      // support optional id property
      // dexie returns an id while firebase does not
      const thoughtIndexLocalWithoutIds = keyValueBy(thoughts.thoughtIndex, (key, value) => ({
        [key]: _.omit(value, 'id'),
      }))

      expect(thoughtIndexLocalWithoutIds).toEqual(thoughtIndexLocalWithoutIds)
    })

    test('maxDepth: 1', async () => {
      const { contextIndex, thoughtIndex } = importThoughts(`
        - x
          - y
            - z
              - m
      `)

      await provider.updateContextIndex(contextIndex)
      await provider.updateThoughtIndex(thoughtIndex)

      // only fetch 1 level of descendants
      const it = getDescendantThoughts(provider, ['x'], { maxDepth: 1 })
      const thoughtChunks = await all(it)
      const thoughts = thoughtChunks.reduce(_.ary(mergeThoughts, 2))

      expect(thoughts.contextIndex).toEqual({
        [hashContext(['x'])]: contextIndex[hashContext(['x'])],
        [hashContext(['x', 'y'])]: {
          id: hashContext(['x', 'y']),
          context: ['x', 'y'],
          children: [],
          lastUpdated: never(),
          updatedBy: getSessionId(),
          pending: true,
        },
      })

      // support optional id property
      // dexie returns an id while firebase does not
      const thoughtIndexLocalWithoutIds = keyValueBy(thoughts.thoughtIndex, (key, value) => ({
        [key]: _.omit(value, 'id'),
      }))

      expect(thoughtIndexLocalWithoutIds).toEqual(_.pick(thoughtIndex, ['x', 'y'].map(hashThought)))
    })

    test('maxDepth: 2', async () => {
      const { contextIndex, thoughtIndex } = importThoughts(`
        - x
          - y
            - z
              - m
      `)

      await provider.updateContextIndex(contextIndex)
      await provider.updateThoughtIndex(thoughtIndex)

      // only fetch 2 levels of descendants
      const thoughtChunks = await all(getDescendantThoughts(provider, ['x'], { maxDepth: 2 }))
      const thoughts = thoughtChunks.reduce(_.ary(mergeThoughts, 2))

      expect(thoughts.contextIndex).toEqual({
        ..._.pick(
          contextIndex,
          [['x'], ['x', 'y']].map(cx => hashContext(cx)),
        ),
        // grandchildren are pending
        [hashContext(['x', 'y', 'z'])]: {
          id: hashContext(['x', 'y', 'z']),
          context: ['x', 'y', 'z'],
          children: [],
          lastUpdated: never(),
          updatedBy: getSessionId(),
          pending: true,
        },
      })

      // support optional id property
      // dexie returns an id while firebase does not
      const thoughtIndexLocalWithoutIds = keyValueBy(thoughts.thoughtIndex, (key, value) => ({
        [key]: _.omit(value, 'id'),
      }))

      expect(thoughtIndexLocalWithoutIds).toEqual(_.pick(thoughtIndex, ['x', 'y', 'z'].map(hashThought)))
    })

    test('do not buffer leaves', async () => {
      const { contextIndex, thoughtIndex } = importThoughts(`
        - x
          - y
      `)

      await provider.updateContextIndex(contextIndex)
      await provider.updateThoughtIndex(thoughtIndex)

      // only fetch 1 level of descendants
      const it = getDescendantThoughts(provider, ['x'], { maxDepth: 1 })
      const thoughtChunks = await all(it)
      const thoughts = thoughtChunks.reduce(_.ary(mergeThoughts, 2))

      expect(thoughts.contextIndex).toEqual({
        [hashContext(['x'])]: contextIndex[hashContext(['x'])],
      })

      // support optional id property
      // dexie returns an id while firebase does not
      const thoughtIndexLocalWithoutIds = keyValueBy(thoughts.thoughtIndex, (key, value) => ({
        [key]: _.omit(value, 'id'),
      }))

      expect(thoughtIndexLocalWithoutIds).toEqual(_.pick(thoughtIndex, ['x', 'y'].map(hashThought)))
    })

    test('yield thoughts breadth-first', async () => {
      const { contextIndex, thoughtIndex } = importThoughts(`
        - x
          - y
            - z
              - 0
        - t
          - u
            - v
              - w
      `)

      await provider.updateContextIndex(contextIndex)
      await provider.updateThoughtIndex(thoughtIndex)

      const thoughtChunks = await all(getDescendantThoughts(provider, [HOME_TOKEN]))

      // flatten the thought chunks
      // preserve chunk order
      // contexts within a chunk are unordered
      const parents = thoughtChunks.map(({ contextIndex }) => Object.values(contextIndex)).flat()

      // siblings may be unordered
      expect(parents).toHaveOrderedContexts(['x'], ['x', 'y'])
      expect(parents).toHaveOrderedContexts(['t'], ['x', 'y'])
      expect(parents).toHaveOrderedContexts(['t', 'u'], ['x', 'y', 'z'])
    })
  })

  describe('getManyDescendants', () => {
    test('default', async () => {
      const { contextIndex, thoughtIndex } = importThoughts(`
        - x
          - y
            - z
              - m
        - t
          - u
            - v
              - m
                - n
      `)

      await provider.updateContextIndex(contextIndex)
      await provider.updateThoughtIndex(thoughtIndex)

      const thoughtChunks = await all(
        getManyDescendants(provider, {
          [hashContext(['x'])]: ['x'],
          [hashContext(['t'])]: ['t'],
        }),
      )
      const thoughts = thoughtChunks.reduce(_.ary(mergeThoughts, 2))

      expect(thoughts.contextIndex).toEqual(
        _.pick(
          contextIndex,
          [['x'], ['x', 'y'], ['x', 'y', 'z'], ['t'], ['t', 'u'], ['t', 'u', 'v'], ['t', 'u', 'v', 'm']].map(cx =>
            hashContext(cx),
          ),
        ),
        // empty contexts are present in local state but not provider state
        // ['x', 'y', 'z', 'm']
        // ['t', 'u', 'v', 'm', 'n']
      )

      // support optional id property
      // dexie returns an id while firebase does not
      const thoughtIndexLocalWithoutIds = keyValueBy(thoughts.thoughtIndex, (key, value) => ({
        [key]: _.omit(value, 'id'),
      }))

      expect(thoughtIndexLocalWithoutIds).toEqual(
        _.pick(thoughtIndex, ['x', 'y', 'z', 't', 'm', 'u', 'v', 'm', 'n'].map(hashThought)),
      )
    })

    test('maxDepth', async () => {
      const { contextIndex, thoughtIndex } = importThoughts(`
        - x
          - y
            - z
              - m
        - t
          - u
            - v
              - m
                - n
      `)

      await provider.updateContextIndex(contextIndex)
      await provider.updateThoughtIndex(thoughtIndex)

      const thoughtChunks = await all(
        getManyDescendants(
          provider,
          {
            [hashContext(['x'])]: ['x'],
            [hashContext(['t'])]: ['t'],
          },
          { maxDepth: 2 },
        ),
      )
      const thoughts = thoughtChunks.reduce(_.ary(mergeThoughts, 2))

      expect(thoughts.contextIndex).toEqual({
        ..._.pick(
          contextIndex,
          [['x'], ['x', 'y'], ['t'], ['t', 'u']].map(cx => hashContext(cx)),
        ),
        [hashContext(['x', 'y', 'z'])]: {
          ...contextIndex[hashContext(['x', 'y', 'z'])],
          children: [],
          pending: true,
          lastUpdated: never(),
          updatedBy: getSessionId(),
        },
        [hashContext(['t', 'u', 'v'])]: {
          ...contextIndex[hashContext(['t', 'u', 'v'])],
          children: [],
          pending: true,
          lastUpdated: never(),
          updatedBy: getSessionId(),
        },
        // empty contexts are present in local state but not provider state
        // [hashContext(['x', 'y', 'z', 'm'])]: contextIndex[hashContext(['x', 'y', 'z', 'm'])],
        // [hashContext(['t', 'u', 'v', 'm', 'n'])]: contextIndex[hashContext(['t', 'u', 'v', 'm', 'n'])],
      })

      // support optional id property
      // dexie returns an id while firebase does not
      const thoughtIndexLocalWithoutIds = keyValueBy(thoughts.thoughtIndex, (key, value) => ({
        [key]: _.omit(value, 'id'),
      }))

      expect(thoughtIndexLocalWithoutIds).toEqual(_.pick(thoughtIndex, ['x', 'y', 'z', 't', 'u', 'v'].map(hashThought)))
    })

    test('ignore maxDepth on EM context', async () => {
      const rootText = `
        - x
          - y
            - z
              - m
      `

      const emText = `
        - Settings
          - Theme
            - Dark
      `

      const stateNew = reducerFlow([
        importText({ text: rootText }),
        importText({ path: [{ value: EM_TOKEN, rank: 0 }], text: emText }),
      ])(initialState())

      const { contextIndex, thoughtIndex } = stateNew.thoughts

      await provider.updateContextIndex(contextIndex)
      await provider.updateThoughtIndex(thoughtIndex)

      const thoughtChunks = await all(
        getManyDescendants(
          provider,
          {
            [hashContext(['x'])]: ['x'],
            [hashContext([EM_TOKEN])]: [EM_TOKEN],
          },
          { maxDepth: 2 },
        ),
      )
      const thoughts = thoughtChunks.reduce(_.ary(mergeThoughts, 2))

      expect(thoughts.contextIndex).toEqual({
        ..._.pick(
          contextIndex,
          [['x'], ['x', 'y'], [EM_TOKEN], [EM_TOKEN, 'Settings'], [EM_TOKEN, 'Settings', 'Theme']].map(cx =>
            hashContext(cx),
          ),
        ),
        [hashContext(['x', 'y', 'z'])]: {
          ...contextIndex[hashContext(['x', 'y', 'z'])],
          children: [],
          pending: true,
          lastUpdated: never(),
          updatedBy: getSessionId(),
        },
        // empty contexts are present in local state but not provider state
        // [hashContext([EM_TOKEN, 'Settings', 'Theme', 'Dark'])]: contextIndex[hashContext([EM_TOKEN, 'Settings', 'Theme', 'Dark'])],
      })

      // support optional id property
      // dexie returns an id while firebase does not
      const thoughtIndexLocalWithoutIds = keyValueBy(thoughts.thoughtIndex, (key, value) => ({
        [key]: _.omit(value, 'id'),
      }))

      expect(thoughtIndexLocalWithoutIds).toEqual(
        _.pick(thoughtIndex, [EM_TOKEN, 'x', 'y', 'z', 'Settings', 'Theme', 'Dark'].map(hashThought)),
      )
    })

    test('ignore maxDepth on metaprogramming attributes', async () => {
      const { contextIndex, thoughtIndex } = importThoughts(`
        - x
          - y
            - z
              - =note
                - content
              - m
        - t
          - u
            - v
              - m
                - n
      `)

      await provider.updateContextIndex(contextIndex)
      await provider.updateThoughtIndex(thoughtIndex)

      const thoughtChunks = await all(
        getManyDescendants(
          provider,
          {
            [hashContext(['x'])]: ['x'],
            [hashContext(['t'])]: ['t'],
          },
          { maxDepth: 2 },
        ),
      )
      const thoughts = thoughtChunks.reduce(_.ary(mergeThoughts, 2))
      expect(thoughts.contextIndex).toEqual({
        ..._.pick(
          contextIndex,
          [['x'], ['x', 'y'], ['x', 'y', 'z', '=note'], ['t'], ['t', 'u']].map(cx => hashContext(cx)),
        ),
        [hashContext(['x', 'y', 'z'])]: {
          ...contextIndex[hashContext(['x', 'y', 'z'])],
          children: [
            // take the =note Child from contextIndex so that ids match
            contextIndex[hashContext(['x', 'y', 'z'])].children.find(child => isFunction(child.value)),
          ],
          pending: true,
          lastUpdated: never(),
          updatedBy: getSessionId(),
        },
        [hashContext(['t', 'u', 'v'])]: {
          ...contextIndex[hashContext(['t', 'u', 'v'])],
          children: [],
          pending: true,
          lastUpdated: never(),
          updatedBy: getSessionId(),
        },
        // empty contexts are present in local state but not provider state
        // [hashContext(['x', 'y', 'z', 'm'])]: contextIndex[hashContext(['x', 'y', 'z', 'm'])],
        // [hashContext(['x', 'y', 'z', '=note', 'content'])]: contextIndex[hashContext(['x', 'y', 'z', '=note', 'content'])],
        // [hashContext(['t', 'u', 'v', 'm', 'n'])]: contextIndex[hashContext(['t', 'u', 'v', 'm', 'n'])],
      })

      // support optional id property
      // dexie returns an id while firebase does not
      const thoughtIndexLocalWithoutIds = keyValueBy(thoughts.thoughtIndex, (key, value) => ({
        [key]: _.omit(value, 'id'),
      }))

      // 'm' is not loaded since ['x', 'y', 'z'] and ['t', 'u', 'v'] are pending
      expect(thoughtIndexLocalWithoutIds).toEqual(
        _.pick(thoughtIndex, ['x', 'y', 'z', 't', 'u', 'v', '=note', 'content'].map(hashThought)),
      )
    })
  })
}

export default dataProviderTest<|MERGE_RESOLUTION|>--- conflicted
+++ resolved
@@ -19,12 +19,8 @@
 import { DataProvider } from '../data-providers/DataProvider'
 import { importText } from '../reducers'
 import { initialState } from '../util/initialState'
-<<<<<<< HEAD
-import { Context, Parent } from '../types'
 import { getSessionId } from '../util/sessionManager'
-=======
 import { Context, Parent } from '../@types'
->>>>>>> a0a345bb
 
 declare global {
   // eslint-disable-next-line @typescript-eslint/no-namespace
