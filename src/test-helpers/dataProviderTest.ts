<<<<<<< HEAD
// import _ from 'lodash'
// import all from 'it-all'
// import { ABSOLUTE_TOKEN, EM_TOKEN, HOME_TOKEN } from '../constants'
// import getDescendantThoughts from '../data-providers/data-helpers/getDescendantThoughts'
// import getManyDescendants from '../data-providers/data-helpers/getManyDescendants'
// import getContext from '../data-providers/data-helpers/getContext'
// import getLexeme from '../data-providers/data-helpers/getLexeme'
// import {
//   equalArrays,
//   hashContext,
//   hashThought,
//   isFunction,
//   keyValueBy,
//   mergeThoughts,
//   never,
//   reducerFlow,
//   timestamp,
// } from '../util'
// import { DataProvider } from '../data-providers/DataProvider'
// import { importText } from '../reducers'
// import { initialState } from '../util/initialState'
// import { Context, Parent } from '../@types'

// declare global {
//   // eslint-disable-next-line @typescript-eslint/no-namespace
//   namespace jest {
//     // eslint-disable-next-line @typescript-eslint/no-unused-vars
//     interface Matchers<R> {
//       toHaveOrderedContexts(context1: Context, context2: Context): CustomMatcherResult
//     }
//   }
// }

// /** Formats an array of stringified objects vertically. */
// const stringifyVertical = <T>(arr: T[]) => {
//   const lines = arr.map(item => '  ' + JSON.stringify(item)).join('\n')
//   return `\n${lines}\n`
// }

// expect.extend({
//   /** Passes if a Context appears before another Context in the Parents array. */
//   toHaveOrderedContexts: (parents: Parent[], context1: Context, context2: Context): jest.CustomMatcherResult => {
//     /** Finds the index of a context within the contexts array. */
//     const indexOfContext = (context: Context) => parents.findIndex(parent => equalArrays(parent.context, context))

//     const index1 = indexOfContext(context1)
//     const index2 = indexOfContext(context2)

//     const formattedParents = `[${stringifyVertical(parents.map(parent => parent.context))}]`

//     return index1 === -1
//       ? {
//           pass: false,
//           message: () => `expected ${JSON.stringify(context1)} to be in ${formattedParents}`,
//         }
//       : index2 === -1
//       ? {
//           pass: false,
//           message: () => `expected ${JSON.stringify(context2)} to be in ${formattedParents}`,
//         }
//       : index1 >= index2
//       ? {
//           pass: false,
//           message: () =>
//             `expected ${JSON.stringify(context1)} to appear before ${JSON.stringify(context2)} in ${formattedParents}`,
//         }
//       : {
//           pass: true,
//           message: () =>
//             `expected ${JSON.stringify(context1)} to not appear before ${JSON.stringify(
//               context2,
//             )} in ${formattedParents}`,
//         }
//   },
// })

// /** Import text into the root of a blank initial state. */
// const importThoughts = (text: string) => {
//   const stateNew = importText(initialState(), { text })
//   return {
//     contextIndex: stateNew.thoughts.contextIndex,
//     thoughtIndex: stateNew.thoughts.thoughtIndex,
//   }
// }

// /** Runs tests for a module that conforms to the data-provider API. */
// const dataProviderTest = (provider: DataProvider) => {
//   test('getThoughtById', async () => {
//     const nothought = await provider.getThoughtById('12345')
//     expect(nothought).toBeUndefined()

//     const lexeme = {
//       id: '12345',
//       value: 'x',
//       rank: 0,
//       contexts: [],
//       created: timestamp(),
//       lastUpdated: timestamp(),
//     }

//     await provider.updateThought('12345', lexeme)

//     const dbThought = await provider.getThoughtById('12345')
//     expect(dbThought).toEqual(lexeme)
//   })

//   test('getThoughtsByIds', async () => {
//     const { thoughtIndex } = importThoughts(`
//       - x
//         - y
//     `)

//     const thoughtX = thoughtIndex[hashThought('x')]
//     const thoughtY = thoughtIndex[hashThought('y')]
//     await provider.updateThought(hashThought('x'), thoughtX)
//     await provider.updateThought(hashThought('y'), thoughtY)

//     const dbThoughts = await provider.getThoughtsByIds([hashThought('x'), hashThought('y')])

//     expect(dbThoughts).toMatchObject([thoughtX, thoughtY])
//   })

//   test('updateThought', async () => {
//     const nothought = await getLexeme(provider, 'x')
//     expect(nothought).toBeUndefined()

//     const lexeme = {
//       id: hashThought('x'),
//       value: 'x',
//       rank: 0,
//       contexts: [],
//       created: timestamp(),
//       lastUpdated: timestamp(),
//     }

//     await provider.updateThought(lexeme.id, lexeme)

//     const remoteThought = await getLexeme(provider, 'x')
//     expect(remoteThought).toEqual(lexeme)
//   })

//   test('getContext', async () => {
//     const nocontext = await getContext(provider, ['x'])
//     expect(nocontext).toBeUndefined()

//     const parentEntry = {
//       id: hashContext(['x']),
//       value: 'x',
//       context: ['x'],
//       children: [
//         { id: hashContext(['x', 'a']), value: 'a', rank: 0 },
//         { id: hashContext(['x', 'b']), value: 'b', rank: 1 },
//         { id: hashContext(['x', 'c']), value: 'c', rank: 2 },
//       ],
//       lastUpdated: timestamp(),
//     }

//     await provider.updateContext(hashContext(['x']), parentEntry)

//     const dbContext = await getContext(provider, ['x'])
//     expect(dbContext).toEqual({
//       ...parentEntry,
//       id: hashContext(['x']),
//     })
//   })

//   test('getContextsByIds', async () => {
//     const parentEntryX = {
//       id: hashContext(['x']),
//       value: 'x',
//       context: ['x'],
//       children: [
//         { id: hashContext(['x', 'a']), value: 'a', rank: 0 },
//         { id: hashContext(['x', 'b']), value: 'b', rank: 1 },
//         { id: hashContext(['x', 'c']), value: 'c', rank: 2 },
//       ],
//       lastUpdated: timestamp(),
//     }

//     const parentEntryA = {
//       id: hashContext(['x', 'a']),
//       value: 'a',
//       context: ['x', 'a'],
//       children: [],
//       lastUpdated: timestamp(),
//     }

//     await provider.updateContext(hashContext(['x']), parentEntryX)
//     await provider.updateContext(hashContext(['x', 'a']), parentEntryA)

//     const dbContexts = await provider.getContextsByIds([parentEntryX.id, parentEntryA.id])
//     expect(dbContexts).toEqual([parentEntryX, parentEntryA])
//   })

//   test('updateThoughtIndex', async () => {
//     const thoughtX = {
//       id: hashThought('x'),
//       value: 'x',
//       rank: 0,
//       contexts: [],
//       created: timestamp(),
//       lastUpdated: timestamp(),
//     }

//     const thoughtY = {
//       id: hashThought('y'),
//       value: 'y',
//       rank: 0,
//       contexts: [],
//       created: timestamp(),
//       lastUpdated: timestamp(),
//     }

//     await provider.updateThoughtIndex({
//       [hashThought(thoughtX.value)]: thoughtX,
//       [hashThought(thoughtY.value)]: thoughtY,
//     })

//     const dbThought1 = await getLexeme(provider, thoughtX.value)
//     expect(dbThought1).toEqual(thoughtX)

//     const dbThought2 = await getLexeme(provider, thoughtY.value)
//     expect(dbThought2).toEqual(thoughtY)
//   })

//   test('updateContextIndex', async () => {
//     const parentEntryX = {
//       id: hashContext(['x']),
//       value: 'x',
//       context: ['x'],
//       children: [
//         { id: hashContext(['x', 'a']), value: 'a', rank: 0 },
//         { id: hashContext(['x', 'b']), value: 'b', rank: 1 },
//         { id: hashContext(['x', 'c']), value: 'c', rank: 2 },
//       ],
//       lastUpdated: timestamp(),
//     }

//     const parentEntryY = {
//       id: hashContext(['y']),
//       value: 'y',
//       context: ['y'],
//       children: [
//         { id: hashContext(['x', 'd']), value: 'd', rank: 0 },
//         { id: hashContext(['x', 'e']), value: 'e', rank: 1 },
//         { id: hashContext(['x', 'f']), value: 'f', rank: 2 },
//       ],
//       lastUpdated: timestamp(),
//     }

//     await provider.updateContextIndex({
//       [hashContext(['x'])]: parentEntryX,
//       [hashContext(['y'])]: parentEntryY,
//     })

//     const contextX = await getContext(provider, ['x'])
//     expect(contextX).toEqual({
//       ...parentEntryX,
//       id: hashContext(['x']),
//     })

//     const contextY = await getContext(provider, ['y'])
//     expect(contextY).toEqual({
//       ...parentEntryY,
//       id: hashContext(['y']),
//     })
//   })

//   describe('getDescendantThoughts', () => {
//     test('default', async () => {
//       const { contextIndex, thoughtIndex } = importThoughts(`
//           - x
//             - y
//               - z
//             - a
//               - b
//         `)

//       await provider.updateContextIndex(contextIndex)
//       await provider.updateThoughtIndex(thoughtIndex)

//       const thoughtChunks = await all(getDescendantThoughts(provider, [HOME_TOKEN]))
//       const thoughts = thoughtChunks.reduce(_.ary(mergeThoughts, 2))

//       expect(thoughts.contextIndex).toEqual(
//         _.omit(contextIndex, hashContext([EM_TOKEN]), hashContext([ABSOLUTE_TOKEN])),
//       )

//       // do not match em context, since we are just asserting the imported thoughts
//       const thoughtIndexWithoutEm = _.omit(thoughtIndex, hashThought(EM_TOKEN), hashThought(ABSOLUTE_TOKEN))

//       // support optional id property
//       // dexie returns an id while firebase does not
//       const thoughtIndexLocalWithoutIds = keyValueBy(thoughts.thoughtIndex, (key, value) => ({
//         [key]: _.omit(value, 'id'),
//       }))

//       expect(thoughtIndexLocalWithoutIds).toEqual(thoughtIndexWithoutEm)
//     })

//     test('unroot descendant contexts', async () => {
//       const { contextIndex, thoughtIndex } = importThoughts(`
//         - x
//           - y
//             - z
//       `)

//       await provider.updateContextIndex(contextIndex)
//       await provider.updateThoughtIndex(thoughtIndex)

//       const thoughtChunks = await all(getDescendantThoughts(provider, [HOME_TOKEN]))
//       const thoughts = thoughtChunks.reduce(_.ary(mergeThoughts, 2))

//       expect(thoughts.contextIndex).toEqual(
//         _.omit(contextIndex, hashContext([EM_TOKEN]), hashContext([ABSOLUTE_TOKEN])),
//       )

//       // support optional id property
//       // dexie returns an id while firebase does not
//       const thoughtIndexLocalWithoutIds = keyValueBy(thoughts.thoughtIndex, (key, value) => ({
//         [key]: _.omit(value, 'id'),
//       }))

//       expect(thoughtIndexLocalWithoutIds).toEqual(thoughtIndexLocalWithoutIds)
//     })

//     test('maxDepth: 1', async () => {
//       const { contextIndex, thoughtIndex } = importThoughts(`
//         - x
//           - y
//             - z
//               - m
//       `)

//       await provider.updateContextIndex(contextIndex)
//       await provider.updateThoughtIndex(thoughtIndex)

//       // only fetch 1 level of descendants
//       const it = getDescendantThoughts(provider, ['x'], { maxDepth: 1 })
//       const thoughtChunks = await all(it)
//       const thoughts = thoughtChunks.reduce(_.ary(mergeThoughts, 2))

//       expect(thoughts.contextIndex).toEqual({
//         [hashContext(['x'])]: contextIndex[hashContext(['x'])],
//         [hashContext(['x', 'y'])]: {
//           id: hashContext(['x', 'y']),
//           context: ['x', 'y'],
//           children: [],
//           lastUpdated: never(),
//           pending: true,
//           value: 'y',
//         },
//       })

//       // support optional id property
//       // dexie returns an id while firebase does not
//       const thoughtIndexLocalWithoutIds = keyValueBy(thoughts.thoughtIndex, (key, value) => ({
//         [key]: _.omit(value, 'id'),
//       }))

//       expect(thoughtIndexLocalWithoutIds).toEqual(_.pick(thoughtIndex, ['x', 'y'].map(hashThought)))
//     })

//     test('maxDepth: 2', async () => {
//       const { contextIndex, thoughtIndex } = importThoughts(`
//         - x
//           - y
//             - z
//               - m
//       `)

//       await provider.updateContextIndex(contextIndex)
//       await provider.updateThoughtIndex(thoughtIndex)

//       // only fetch 2 levels of descendants
//       const thoughtChunks = await all(getDescendantThoughts(provider, ['x'], { maxDepth: 2 }))
//       const thoughts = thoughtChunks.reduce(_.ary(mergeThoughts, 2))

//       expect(thoughts.contextIndex).toEqual({
//         ..._.pick(
//           contextIndex,
//           [['x'], ['x', 'y']].map(cx => hashContext(cx)),
//         ),
//         // grandchildren are pending
//         [hashContext(['x', 'y', 'z'])]: {
//           id: hashContext(['x', 'y', 'z']),
//           context: ['x', 'y', 'z'],
//           children: [],
//           lastUpdated: never(),
//           pending: true,
//           value: 'z',
//         },
//       })

//       // support optional id property
//       // dexie returns an id while firebase does not
//       const thoughtIndexLocalWithoutIds = keyValueBy(thoughts.thoughtIndex, (key, value) => ({
//         [key]: _.omit(value, 'id'),
//       }))

//       expect(thoughtIndexLocalWithoutIds).toEqual(_.pick(thoughtIndex, ['x', 'y', 'z'].map(hashThought)))
//     })

//     test('do not buffer leaves', async () => {
//       const { contextIndex, thoughtIndex } = importThoughts(`
//         - x
//           - y
//       `)

//       await provider.updateContextIndex(contextIndex)
//       await provider.updateThoughtIndex(thoughtIndex)

//       // only fetch 1 level of descendants
//       const it = getDescendantThoughts(provider, ['x'], { maxDepth: 1 })
//       const thoughtChunks = await all(it)
//       const thoughts = thoughtChunks.reduce(_.ary(mergeThoughts, 2))

//       expect(thoughts.contextIndex).toEqual({
//         [hashContext(['x'])]: contextIndex[hashContext(['x'])],
//       })

//       // support optional id property
//       // dexie returns an id while firebase does not
//       const thoughtIndexLocalWithoutIds = keyValueBy(thoughts.thoughtIndex, (key, value) => ({
//         [key]: _.omit(value, 'id'),
//       }))

//       expect(thoughtIndexLocalWithoutIds).toEqual(_.pick(thoughtIndex, ['x', 'y'].map(hashThought)))
//     })

//     test('yield thoughts breadth-first', async () => {
//       const { contextIndex, thoughtIndex } = importThoughts(`
//         - x
//           - y
//             - z
//               - 0
//         - t
//           - u
//             - v
//               - w
//       `)

//       await provider.updateContextIndex(contextIndex)
//       await provider.updateThoughtIndex(thoughtIndex)

//       const thoughtChunks = await all(getDescendantThoughts(provider, [HOME_TOKEN]))

//       // flatten the thought chunks
//       // preserve chunk order
//       // contexts within a chunk are unordered
//       const parents = thoughtChunks.map(({ contextIndex }) => Object.values(contextIndex)).flat()

//       // siblings may be unordered
//       expect(parents).toHaveOrderedContexts(['x'], ['x', 'y'])
//       expect(parents).toHaveOrderedContexts(['t'], ['x', 'y'])
//       expect(parents).toHaveOrderedContexts(['t', 'u'], ['x', 'y', 'z'])
//     })
//   })

//   describe('getManyDescendants', () => {
//     test('default', async () => {
//       const { contextIndex, thoughtIndex } = importThoughts(`
//         - x
//           - y
//             - z
//               - m
//         - t
//           - u
//             - v
//               - m
//                 - n
//       `)

//       await provider.updateContextIndex(contextIndex)
//       await provider.updateThoughtIndex(thoughtIndex)

//       const thoughtChunks = await all(
//         getManyDescendants(provider, {
//           [hashContext(['x'])]: ['x'],
//           [hashContext(['t'])]: ['t'],
//         }),
//       )
//       const thoughts = thoughtChunks.reduce(_.ary(mergeThoughts, 2))

//       expect(thoughts.contextIndex).toEqual(
//         _.pick(
//           contextIndex,
//           [['x'], ['x', 'y'], ['x', 'y', 'z'], ['t'], ['t', 'u'], ['t', 'u', 'v'], ['t', 'u', 'v', 'm']].map(cx =>
//             hashContext(cx),
//           ),
//         ),
//         // empty contexts are present in local state but not provider state
//         // ['x', 'y', 'z', 'm']
//         // ['t', 'u', 'v', 'm', 'n']
//       )

//       // support optional id property
//       // dexie returns an id while firebase does not
//       const thoughtIndexLocalWithoutIds = keyValueBy(thoughts.thoughtIndex, (key, value) => ({
//         [key]: _.omit(value, 'id'),
//       }))

//       expect(thoughtIndexLocalWithoutIds).toEqual(
//         _.pick(thoughtIndex, ['x', 'y', 'z', 't', 'm', 'u', 'v', 'm', 'n'].map(hashThought)),
//       )
//     })

//     test('maxDepth', async () => {
//       const { contextIndex, thoughtIndex } = importThoughts(`
//         - x
//           - y
//             - z
//               - m
//         - t
//           - u
//             - v
//               - m
//                 - n
//       `)

//       await provider.updateContextIndex(contextIndex)
//       await provider.updateThoughtIndex(thoughtIndex)

//       const thoughtChunks = await all(
//         getManyDescendants(
//           provider,
//           {
//             [hashContext(['x'])]: ['x'],
//             [hashContext(['t'])]: ['t'],
//           },
//           { maxDepth: 2 },
//         ),
//       )
//       const thoughts = thoughtChunks.reduce(_.ary(mergeThoughts, 2))

//       expect(thoughts.contextIndex).toEqual({
//         ..._.pick(
//           contextIndex,
//           [['x'], ['x', 'y'], ['t'], ['t', 'u']].map(cx => hashContext(cx)),
//         ),
//         [hashContext(['x', 'y', 'z'])]: {
//           ...contextIndex[hashContext(['x', 'y', 'z'])],
//           children: [],
//           pending: true,
//           lastUpdated: never(),
//         },
//         [hashContext(['t', 'u', 'v'])]: {
//           ...contextIndex[hashContext(['t', 'u', 'v'])],
//           children: [],
//           pending: true,
//           lastUpdated: never(),
//         },
//         // empty contexts are present in local state but not provider state
//         // [hashContext(['x', 'y', 'z', 'm'])]: contextIndex[hashContext(['x', 'y', 'z', 'm'])],
//         // [hashContext(['t', 'u', 'v', 'm', 'n'])]: contextIndex[hashContext(['t', 'u', 'v', 'm', 'n'])],
//       })

//       // support optional id property
//       // dexie returns an id while firebase does not
//       const thoughtIndexLocalWithoutIds = keyValueBy(thoughts.thoughtIndex, (key, value) => ({
//         [key]: _.omit(value, 'id'),
//       }))

//       expect(thoughtIndexLocalWithoutIds).toEqual(_.pick(thoughtIndex, ['x', 'y', 'z', 't', 'u', 'v'].map(hashThought)))
//     })

//     test('ignore maxDepth on EM context', async () => {
//       const rootText = `
//         - x
//           - y
//             - z
//               - m
//       `

//       const emText = `
//         - Settings
//           - Theme
//             - Dark
//       `

//       const stateNew = reducerFlow([
//         importText({ text: rootText }),
//         importText({ path: [{ id: hashContext([EM_TOKEN]), value: EM_TOKEN, rank: 0 }], text: emText }),
//       ])(initialState())

//       const { contextIndex, thoughtIndex } = stateNew.thoughts

//       await provider.updateContextIndex(contextIndex)
//       await provider.updateThoughtIndex(thoughtIndex)

//       const thoughtChunks = await all(
//         getManyDescendants(
//           provider,
//           {
//             [hashContext(['x'])]: ['x'],
//             [hashContext([EM_TOKEN])]: [EM_TOKEN],
//           },
//           { maxDepth: 2 },
//         ),
//       )
//       const thoughts = thoughtChunks.reduce(_.ary(mergeThoughts, 2))

//       expect(thoughts.contextIndex).toEqual({
//         ..._.pick(
//           contextIndex,
//           [['x'], ['x', 'y'], [EM_TOKEN], [EM_TOKEN, 'Settings'], [EM_TOKEN, 'Settings', 'Theme']].map(cx =>
//             hashContext(cx),
//           ),
//         ),
//         [hashContext(['x', 'y', 'z'])]: {
//           ...contextIndex[hashContext(['x', 'y', 'z'])],
//           children: [],
//           pending: true,
//           lastUpdated: never(),
//         },
//         // empty contexts are present in local state but not provider state
//         // [hashContext([EM_TOKEN, 'Settings', 'Theme', 'Dark'])]: contextIndex[hashContext([EM_TOKEN, 'Settings', 'Theme', 'Dark'])],
//       })

//       // support optional id property
//       // dexie returns an id while firebase does not
//       const thoughtIndexLocalWithoutIds = keyValueBy(thoughts.thoughtIndex, (key, value) => ({
//         [key]: _.omit(value, 'id'),
//       }))

//       expect(thoughtIndexLocalWithoutIds).toEqual(
//         _.pick(thoughtIndex, [EM_TOKEN, 'x', 'y', 'z', 'Settings', 'Theme', 'Dark'].map(hashThought)),
//       )
//     })

//     test('ignore maxDepth on metaprogramming attributes', async () => {
//       const { contextIndex, thoughtIndex } = importThoughts(`
//         - x
//           - y
//             - z
//               - =note
//                 - content
//               - m
//         - t
//           - u
//             - v
//               - m
//                 - n
//       `)

//       await provider.updateContextIndex(contextIndex)
//       await provider.updateThoughtIndex(thoughtIndex)

//       const thoughtChunks = await all(
//         getManyDescendants(
//           provider,
//           {
//             [hashContext(['x'])]: ['x'],
//             [hashContext(['t'])]: ['t'],
//           },
//           { maxDepth: 2 },
//         ),
//       )
//       const thoughts = thoughtChunks.reduce(_.ary(mergeThoughts, 2))

//       expect(thoughts.contextIndex).toEqual({
//         ..._.pick(
//           contextIndex,
//           [['x'], ['x', 'y'], ['x', 'y', 'z', '=note'], ['t'], ['t', 'u']].map(cx => hashContext(cx)),
//         ),
//         [hashContext(['x', 'y', 'z'])]: {
//           ...contextIndex[hashContext(['x', 'y', 'z'])],
//           children: [
//             // take the =note Child from contextIndex so that ids match
//             contextIndex[hashContext(['x', 'y', 'z'])].children.find(child => isFunction(child.value)),
//           ],
//           pending: true,
//           lastUpdated: never(),
//         },
//         [hashContext(['t', 'u', 'v'])]: {
//           ...contextIndex[hashContext(['t', 'u', 'v'])],
//           children: [],
//           pending: true,
//           lastUpdated: never(),
//         },
//         // empty contexts are present in local state but not provider state
//         // [hashContext(['x', 'y', 'z', 'm'])]: contextIndex[hashContext(['x', 'y', 'z', 'm'])],
//         // [hashContext(['x', 'y', 'z', '=note', 'content'])]: contextIndex[hashContext(['x', 'y', 'z', '=note', 'content'])],
//         // [hashContext(['t', 'u', 'v', 'm', 'n'])]: contextIndex[hashContext(['t', 'u', 'v', 'm', 'n'])],
//       })

//       // support optional id property
//       // dexie returns an id while firebase does not
//       const thoughtIndexLocalWithoutIds = keyValueBy(thoughts.thoughtIndex, (key, value) => ({
//         [key]: _.omit(value, 'id'),
//       }))

//       // 'm' is not loaded since ['x', 'y', 'z'] and ['t', 'u', 'v'] are pending
//       expect(thoughtIndexLocalWithoutIds).toEqual(
//         _.pick(thoughtIndex, ['x', 'y', 'z', 't', 'u', 'v', '=note', 'content'].map(hashThought)),
//       )
//     })
//   })
// }

// export default dataProviderTest
=======
import _ from 'lodash'
import all from 'it-all'
import { ABSOLUTE_TOKEN, EM_TOKEN, HOME_TOKEN } from '../constants'
import getDescendantThoughts from '../data-providers/data-helpers/getDescendantThoughts'
import getManyDescendants from '../data-providers/data-helpers/getManyDescendants'
import getContext from '../data-providers/data-helpers/getContext'
import getLexeme from '../data-providers/data-helpers/getLexeme'
import {
  equalArrays,
  hashContext,
  hashThought,
  isFunction,
  keyValueBy,
  mergeThoughts,
  never,
  reducerFlow,
  timestamp,
} from '../util'
import { DataProvider } from '../data-providers/DataProvider'
import { importText } from '../reducers'
import { initialState } from '../util/initialState'
import { getSessionId } from '../util/sessionManager'
import { Context, Parent } from '../@types'

declare global {
  // eslint-disable-next-line @typescript-eslint/no-namespace
  namespace jest {
    // eslint-disable-next-line @typescript-eslint/no-unused-vars
    interface Matchers<R> {
      toHaveOrderedContexts(context1: Context, context2: Context): CustomMatcherResult
    }
  }
}

/** Formats an array of stringified objects vertically. */
const stringifyVertical = <T>(arr: T[]) => {
  const lines = arr.map(item => '  ' + JSON.stringify(item)).join('\n')
  return `\n${lines}\n`
}

expect.extend({
  /** Passes if a Context appears before another Context in the Parents array. */
  toHaveOrderedContexts: (parents: Parent[], context1: Context, context2: Context): jest.CustomMatcherResult => {
    /** Finds the index of a context within the contexts array. */
    const indexOfContext = (context: Context) => parents.findIndex(parent => equalArrays(parent.context, context))

    const index1 = indexOfContext(context1)
    const index2 = indexOfContext(context2)

    const formattedParents = `[${stringifyVertical(parents.map(parent => parent.context))}]`

    return index1 === -1
      ? {
          pass: false,
          message: () => `expected ${JSON.stringify(context1)} to be in ${formattedParents}`,
        }
      : index2 === -1
      ? {
          pass: false,
          message: () => `expected ${JSON.stringify(context2)} to be in ${formattedParents}`,
        }
      : index1 >= index2
      ? {
          pass: false,
          message: () =>
            `expected ${JSON.stringify(context1)} to appear before ${JSON.stringify(context2)} in ${formattedParents}`,
        }
      : {
          pass: true,
          message: () =>
            `expected ${JSON.stringify(context1)} to not appear before ${JSON.stringify(
              context2,
            )} in ${formattedParents}`,
        }
  },
})

/** Import text into the root of a blank initial state. */
const importThoughts = (text: string) => {
  const stateNew = importText(initialState(), { text })
  return {
    contextIndex: stateNew.thoughts.contextIndex,
    thoughtIndex: stateNew.thoughts.thoughtIndex,
  }
}

/** Runs tests for a module that conforms to the data-provider API. */
const dataProviderTest = (provider: DataProvider) => {
  test('getThoughtById', async () => {
    const nothought = await provider.getThoughtById('12345')
    expect(nothought).toBeUndefined()

    const lexeme = {
      id: '12345',
      value: 'x',
      rank: 0,
      contexts: [],
      created: timestamp(),
      lastUpdated: timestamp(),
      updatedBy: getSessionId(),
    }

    await provider.updateThought('12345', lexeme)

    const dbThought = await provider.getThoughtById('12345')
    expect(dbThought).toEqual(lexeme)
  })

  test('getThoughtsByIds', async () => {
    const { thoughtIndex } = importThoughts(`
      - x
        - y
    `)

    const thoughtX = thoughtIndex[hashThought('x')]
    const thoughtY = thoughtIndex[hashThought('y')]
    await provider.updateThought(hashThought('x'), thoughtX)
    await provider.updateThought(hashThought('y'), thoughtY)

    const dbThoughts = await provider.getThoughtsByIds([hashThought('x'), hashThought('y')])

    expect(dbThoughts).toMatchObject([thoughtX, thoughtY])
  })

  test('updateThought', async () => {
    const nothought = await getLexeme(provider, 'x')
    expect(nothought).toBeUndefined()

    const lexeme = {
      id: hashThought('x'),
      value: 'x',
      rank: 0,
      contexts: [],
      created: timestamp(),
      lastUpdated: timestamp(),
      updatedBy: getSessionId(),
    }

    await provider.updateThought(lexeme.id, lexeme)

    const remoteThought = await getLexeme(provider, 'x')
    expect(remoteThought).toEqual(lexeme)
  })

  test('getContext', async () => {
    const nocontext = await getContext(provider, ['x'])
    expect(nocontext).toBeUndefined()

    const parentEntry = {
      id: hashContext(['x']),
      context: ['x'],
      children: [
        { value: 'a', rank: 0 },
        { value: 'b', rank: 1 },
        { value: 'c', rank: 2 },
      ],
      lastUpdated: timestamp(),
      updatedBy: getSessionId(),
    }

    await provider.updateContext(hashContext(['x']), parentEntry)

    const dbContext = await getContext(provider, ['x'])
    expect(dbContext).toEqual({
      ...parentEntry,
      id: hashContext(['x']),
    })
  })

  test('getContextsByIds', async () => {
    const parentEntryX = {
      id: hashContext(['x']),
      context: ['x'],
      children: [
        { value: 'a', rank: 0 },
        { value: 'b', rank: 1 },
        { value: 'c', rank: 2 },
      ],
      lastUpdated: timestamp(),
      updatedBy: getSessionId(),
    }

    const parentEntryA = {
      id: hashContext(['x', 'a']),
      context: ['x', 'a'],
      children: [],
      lastUpdated: timestamp(),
      updatedBy: getSessionId(),
    }

    await provider.updateContext(hashContext(['x']), parentEntryX)
    await provider.updateContext(hashContext(['x', 'a']), parentEntryA)

    const dbContexts = await provider.getContextsByIds([parentEntryX.id, parentEntryA.id])
    expect(dbContexts).toEqual([parentEntryX, parentEntryA])
  })

  test('updateThoughtIndex', async () => {
    const thoughtX = {
      id: hashThought('x'),
      value: 'x',
      rank: 0,
      contexts: [],
      created: timestamp(),
      lastUpdated: timestamp(),
      updatedBy: getSessionId(),
    }

    const thoughtY = {
      id: hashThought('y'),
      value: 'y',
      rank: 0,
      contexts: [],
      created: timestamp(),
      lastUpdated: timestamp(),
      updatedBy: getSessionId(),
    }

    await provider.updateThoughtIndex({
      [hashThought(thoughtX.value)]: thoughtX,
      [hashThought(thoughtY.value)]: thoughtY,
    })

    const dbThought1 = await getLexeme(provider, thoughtX.value)
    expect(dbThought1).toEqual(thoughtX)

    const dbThought2 = await getLexeme(provider, thoughtY.value)
    expect(dbThought2).toEqual(thoughtY)
  })

  test('updateContextIndex', async () => {
    const parentEntryX = {
      id: hashContext(['x']),
      context: ['x'],
      children: [
        { value: 'a', rank: 0 },
        { value: 'b', rank: 1 },
        { value: 'c', rank: 2 },
      ],
      lastUpdated: timestamp(),
      updatedBy: getSessionId(),
    }

    const parentEntryY = {
      id: hashContext(['y']),
      context: ['y'],
      children: [
        { value: 'd', rank: 0 },
        { value: 'e', rank: 1 },
        { value: 'f', rank: 2 },
      ],
      lastUpdated: timestamp(),
      updatedBy: getSessionId(),
    }

    await provider.updateContextIndex({
      [hashContext(['x'])]: parentEntryX,
      [hashContext(['y'])]: parentEntryY,
    })

    const contextX = await getContext(provider, ['x'])
    expect(contextX).toEqual({
      ...parentEntryX,
      id: hashContext(['x']),
    })

    const contextY = await getContext(provider, ['y'])
    expect(contextY).toEqual({
      ...parentEntryY,
      id: hashContext(['y']),
    })
  })

  describe('getDescendantThoughts', () => {
    test('default', async () => {
      const { contextIndex, thoughtIndex } = importThoughts(`
          - x
            - y
              - z
            - a
              - b
        `)

      await provider.updateContextIndex(contextIndex)
      await provider.updateThoughtIndex(thoughtIndex)

      const thoughtChunks = await all(getDescendantThoughts(provider, [HOME_TOKEN]))
      const thoughts = thoughtChunks.reduce(_.ary(mergeThoughts, 2))

      expect(thoughts.contextIndex).toEqual(
        _.omit(contextIndex, hashContext([EM_TOKEN]), hashContext([ABSOLUTE_TOKEN])),
      )

      // do not match em context, since we are just asserting the imported thoughts
      const thoughtIndexWithoutEm = _.omit(thoughtIndex, hashThought(EM_TOKEN), hashThought(ABSOLUTE_TOKEN))

      // support optional id property
      // dexie returns an id while firebase does not
      const thoughtIndexLocalWithoutIds = keyValueBy(thoughts.thoughtIndex, (key, value) => ({
        [key]: _.omit(value, 'id'),
      }))

      expect(thoughtIndexLocalWithoutIds).toEqual(thoughtIndexWithoutEm)
    })

    test('unroot descendant contexts', async () => {
      const { contextIndex, thoughtIndex } = importThoughts(`
        - x
          - y
            - z
      `)

      await provider.updateContextIndex(contextIndex)
      await provider.updateThoughtIndex(thoughtIndex)

      const thoughtChunks = await all(getDescendantThoughts(provider, [HOME_TOKEN]))
      const thoughts = thoughtChunks.reduce(_.ary(mergeThoughts, 2))

      expect(thoughts.contextIndex).toEqual(
        _.omit(contextIndex, hashContext([EM_TOKEN]), hashContext([ABSOLUTE_TOKEN])),
      )

      // support optional id property
      // dexie returns an id while firebase does not
      const thoughtIndexLocalWithoutIds = keyValueBy(thoughts.thoughtIndex, (key, value) => ({
        [key]: _.omit(value, 'id'),
      }))

      expect(thoughtIndexLocalWithoutIds).toEqual(thoughtIndexLocalWithoutIds)
    })

    test('maxDepth: 1', async () => {
      const { contextIndex, thoughtIndex } = importThoughts(`
        - x
          - y
            - z
              - m
      `)

      await provider.updateContextIndex(contextIndex)
      await provider.updateThoughtIndex(thoughtIndex)

      // only fetch 1 level of descendants
      const it = getDescendantThoughts(provider, ['x'], { maxDepth: 1 })
      const thoughtChunks = await all(it)
      const thoughts = thoughtChunks.reduce(_.ary(mergeThoughts, 2))

      expect(thoughts.contextIndex).toEqual({
        [hashContext(['x'])]: contextIndex[hashContext(['x'])],
        [hashContext(['x', 'y'])]: {
          id: hashContext(['x', 'y']),
          context: ['x', 'y'],
          children: [],
          lastUpdated: never(),
          updatedBy: getSessionId(),
          pending: true,
        },
      })

      // support optional id property
      // dexie returns an id while firebase does not
      const thoughtIndexLocalWithoutIds = keyValueBy(thoughts.thoughtIndex, (key, value) => ({
        [key]: _.omit(value, 'id'),
      }))

      expect(thoughtIndexLocalWithoutIds).toEqual(_.pick(thoughtIndex, ['x', 'y'].map(hashThought)))
    })

    test('maxDepth: 2', async () => {
      const { contextIndex, thoughtIndex } = importThoughts(`
        - x
          - y
            - z
              - m
      `)

      await provider.updateContextIndex(contextIndex)
      await provider.updateThoughtIndex(thoughtIndex)

      // only fetch 2 levels of descendants
      const thoughtChunks = await all(getDescendantThoughts(provider, ['x'], { maxDepth: 2 }))
      const thoughts = thoughtChunks.reduce(_.ary(mergeThoughts, 2))

      expect(thoughts.contextIndex).toEqual({
        ..._.pick(
          contextIndex,
          [['x'], ['x', 'y']].map(cx => hashContext(cx)),
        ),
        // grandchildren are pending
        [hashContext(['x', 'y', 'z'])]: {
          id: hashContext(['x', 'y', 'z']),
          context: ['x', 'y', 'z'],
          children: [],
          lastUpdated: never(),
          updatedBy: getSessionId(),
          pending: true,
        },
      })

      // support optional id property
      // dexie returns an id while firebase does not
      const thoughtIndexLocalWithoutIds = keyValueBy(thoughts.thoughtIndex, (key, value) => ({
        [key]: _.omit(value, 'id'),
      }))

      expect(thoughtIndexLocalWithoutIds).toEqual(_.pick(thoughtIndex, ['x', 'y', 'z'].map(hashThought)))
    })

    test('do not buffer leaves', async () => {
      const { contextIndex, thoughtIndex } = importThoughts(`
        - x
          - y
      `)

      await provider.updateContextIndex(contextIndex)
      await provider.updateThoughtIndex(thoughtIndex)

      // only fetch 1 level of descendants
      const it = getDescendantThoughts(provider, ['x'], { maxDepth: 1 })
      const thoughtChunks = await all(it)
      const thoughts = thoughtChunks.reduce(_.ary(mergeThoughts, 2))

      expect(thoughts.contextIndex).toEqual({
        [hashContext(['x'])]: contextIndex[hashContext(['x'])],
      })

      // support optional id property
      // dexie returns an id while firebase does not
      const thoughtIndexLocalWithoutIds = keyValueBy(thoughts.thoughtIndex, (key, value) => ({
        [key]: _.omit(value, 'id'),
      }))

      expect(thoughtIndexLocalWithoutIds).toEqual(_.pick(thoughtIndex, ['x', 'y'].map(hashThought)))
    })

    test('yield thoughts breadth-first', async () => {
      const { contextIndex, thoughtIndex } = importThoughts(`
        - x
          - y
            - z
              - 0
        - t
          - u
            - v
              - w
      `)

      await provider.updateContextIndex(contextIndex)
      await provider.updateThoughtIndex(thoughtIndex)

      const thoughtChunks = await all(getDescendantThoughts(provider, [HOME_TOKEN]))

      // flatten the thought chunks
      // preserve chunk order
      // contexts within a chunk are unordered
      const parents = thoughtChunks.map(({ contextIndex }) => Object.values(contextIndex)).flat()

      // siblings may be unordered
      expect(parents).toHaveOrderedContexts(['x'], ['x', 'y'])
      expect(parents).toHaveOrderedContexts(['t'], ['x', 'y'])
      expect(parents).toHaveOrderedContexts(['t', 'u'], ['x', 'y', 'z'])
    })
  })

  describe('getManyDescendants', () => {
    test('default', async () => {
      const { contextIndex, thoughtIndex } = importThoughts(`
        - x
          - y
            - z
              - m
        - t
          - u
            - v
              - m
                - n
      `)

      await provider.updateContextIndex(contextIndex)
      await provider.updateThoughtIndex(thoughtIndex)

      const thoughtChunks = await all(
        getManyDescendants(provider, {
          [hashContext(['x'])]: ['x'],
          [hashContext(['t'])]: ['t'],
        }),
      )
      const thoughts = thoughtChunks.reduce(_.ary(mergeThoughts, 2))

      expect(thoughts.contextIndex).toEqual(
        _.pick(
          contextIndex,
          [['x'], ['x', 'y'], ['x', 'y', 'z'], ['t'], ['t', 'u'], ['t', 'u', 'v'], ['t', 'u', 'v', 'm']].map(cx =>
            hashContext(cx),
          ),
        ),
        // empty contexts are present in local state but not provider state
        // ['x', 'y', 'z', 'm']
        // ['t', 'u', 'v', 'm', 'n']
      )

      // support optional id property
      // dexie returns an id while firebase does not
      const thoughtIndexLocalWithoutIds = keyValueBy(thoughts.thoughtIndex, (key, value) => ({
        [key]: _.omit(value, 'id'),
      }))

      expect(thoughtIndexLocalWithoutIds).toEqual(
        _.pick(thoughtIndex, ['x', 'y', 'z', 't', 'm', 'u', 'v', 'm', 'n'].map(hashThought)),
      )
    })

    test('maxDepth', async () => {
      const { contextIndex, thoughtIndex } = importThoughts(`
        - x
          - y
            - z
              - m
        - t
          - u
            - v
              - m
                - n
      `)

      await provider.updateContextIndex(contextIndex)
      await provider.updateThoughtIndex(thoughtIndex)

      const thoughtChunks = await all(
        getManyDescendants(
          provider,
          {
            [hashContext(['x'])]: ['x'],
            [hashContext(['t'])]: ['t'],
          },
          { maxDepth: 2 },
        ),
      )
      const thoughts = thoughtChunks.reduce(_.ary(mergeThoughts, 2))

      expect(thoughts.contextIndex).toEqual({
        ..._.pick(
          contextIndex,
          [['x'], ['x', 'y'], ['t'], ['t', 'u']].map(cx => hashContext(cx)),
        ),
        [hashContext(['x', 'y', 'z'])]: {
          ...contextIndex[hashContext(['x', 'y', 'z'])],
          children: [],
          pending: true,
          lastUpdated: never(),
          updatedBy: getSessionId(),
        },
        [hashContext(['t', 'u', 'v'])]: {
          ...contextIndex[hashContext(['t', 'u', 'v'])],
          children: [],
          pending: true,
          lastUpdated: never(),
          updatedBy: getSessionId(),
        },
        // empty contexts are present in local state but not provider state
        // [hashContext(['x', 'y', 'z', 'm'])]: contextIndex[hashContext(['x', 'y', 'z', 'm'])],
        // [hashContext(['t', 'u', 'v', 'm', 'n'])]: contextIndex[hashContext(['t', 'u', 'v', 'm', 'n'])],
      })

      // support optional id property
      // dexie returns an id while firebase does not
      const thoughtIndexLocalWithoutIds = keyValueBy(thoughts.thoughtIndex, (key, value) => ({
        [key]: _.omit(value, 'id'),
      }))

      expect(thoughtIndexLocalWithoutIds).toEqual(_.pick(thoughtIndex, ['x', 'y', 'z', 't', 'u', 'v'].map(hashThought)))
    })

    test('ignore maxDepth on EM context', async () => {
      const rootText = `
        - x
          - y
            - z
              - m
      `

      const emText = `
        - Settings
          - Theme
            - Dark
      `

      const stateNew = reducerFlow([
        importText({ text: rootText }),
        importText({ path: [{ value: EM_TOKEN, rank: 0 }], text: emText }),
      ])(initialState())

      const { contextIndex, thoughtIndex } = stateNew.thoughts

      await provider.updateContextIndex(contextIndex)
      await provider.updateThoughtIndex(thoughtIndex)

      const thoughtChunks = await all(
        getManyDescendants(
          provider,
          {
            [hashContext(['x'])]: ['x'],
            [hashContext([EM_TOKEN])]: [EM_TOKEN],
          },
          { maxDepth: 2 },
        ),
      )
      const thoughts = thoughtChunks.reduce(_.ary(mergeThoughts, 2))

      expect(thoughts.contextIndex).toEqual({
        ..._.pick(
          contextIndex,
          [['x'], ['x', 'y'], [EM_TOKEN], [EM_TOKEN, 'Settings'], [EM_TOKEN, 'Settings', 'Theme']].map(cx =>
            hashContext(cx),
          ),
        ),
        [hashContext(['x', 'y', 'z'])]: {
          ...contextIndex[hashContext(['x', 'y', 'z'])],
          children: [],
          pending: true,
          lastUpdated: never(),
          updatedBy: getSessionId(),
        },
        // empty contexts are present in local state but not provider state
        // [hashContext([EM_TOKEN, 'Settings', 'Theme', 'Dark'])]: contextIndex[hashContext([EM_TOKEN, 'Settings', 'Theme', 'Dark'])],
      })

      // support optional id property
      // dexie returns an id while firebase does not
      const thoughtIndexLocalWithoutIds = keyValueBy(thoughts.thoughtIndex, (key, value) => ({
        [key]: _.omit(value, 'id'),
      }))

      expect(thoughtIndexLocalWithoutIds).toEqual(
        _.pick(thoughtIndex, [EM_TOKEN, 'x', 'y', 'z', 'Settings', 'Theme', 'Dark'].map(hashThought)),
      )
    })

    test('ignore maxDepth on metaprogramming attributes', async () => {
      const { contextIndex, thoughtIndex } = importThoughts(`
        - x
          - y
            - z
              - =note
                - content
              - m
        - t
          - u
            - v
              - m
                - n
      `)

      await provider.updateContextIndex(contextIndex)
      await provider.updateThoughtIndex(thoughtIndex)

      const thoughtChunks = await all(
        getManyDescendants(
          provider,
          {
            [hashContext(['x'])]: ['x'],
            [hashContext(['t'])]: ['t'],
          },
          { maxDepth: 2 },
        ),
      )
      const thoughts = thoughtChunks.reduce(_.ary(mergeThoughts, 2))
      expect(thoughts.contextIndex).toEqual({
        ..._.pick(
          contextIndex,
          [['x'], ['x', 'y'], ['x', 'y', 'z', '=note'], ['t'], ['t', 'u']].map(cx => hashContext(cx)),
        ),
        [hashContext(['x', 'y', 'z'])]: {
          ...contextIndex[hashContext(['x', 'y', 'z'])],
          children: [
            // take the =note Child from contextIndex so that ids match
            contextIndex[hashContext(['x', 'y', 'z'])].children.find(child => isFunction(child.value)),
          ],
          pending: true,
          lastUpdated: never(),
          updatedBy: getSessionId(),
        },
        [hashContext(['t', 'u', 'v'])]: {
          ...contextIndex[hashContext(['t', 'u', 'v'])],
          children: [],
          pending: true,
          lastUpdated: never(),
          updatedBy: getSessionId(),
        },
        // empty contexts are present in local state but not provider state
        // [hashContext(['x', 'y', 'z', 'm'])]: contextIndex[hashContext(['x', 'y', 'z', 'm'])],
        // [hashContext(['x', 'y', 'z', '=note', 'content'])]: contextIndex[hashContext(['x', 'y', 'z', '=note', 'content'])],
        // [hashContext(['t', 'u', 'v', 'm', 'n'])]: contextIndex[hashContext(['t', 'u', 'v', 'm', 'n'])],
      })

      // support optional id property
      // dexie returns an id while firebase does not
      const thoughtIndexLocalWithoutIds = keyValueBy(thoughts.thoughtIndex, (key, value) => ({
        [key]: _.omit(value, 'id'),
      }))

      // 'm' is not loaded since ['x', 'y', 'z'] and ['t', 'u', 'v'] are pending
      expect(thoughtIndexLocalWithoutIds).toEqual(
        _.pick(thoughtIndex, ['x', 'y', 'z', 't', 'u', 'v', '=note', 'content'].map(hashThought)),
      )
    })
  })
}

export default dataProviderTest
>>>>>>> cf93d2bb
<|MERGE_RESOLUTION|>--- conflicted
+++ resolved
@@ -1,4 +1,3 @@
-<<<<<<< HEAD
 // import _ from 'lodash'
 // import all from 'it-all'
 // import { ABSOLUTE_TOKEN, EM_TOKEN, HOME_TOKEN } from '../constants'
@@ -20,6 +19,7 @@
 // import { DataProvider } from '../data-providers/DataProvider'
 // import { importText } from '../reducers'
 // import { initialState } from '../util/initialState'
+// import { getSessionId } from '../util/sessionManager'
 // import { Context, Parent } from '../@types'
 
 // declare global {
@@ -97,6 +97,7 @@
 //       contexts: [],
 //       created: timestamp(),
 //       lastUpdated: timestamp(),
+//       updatedBy: getSessionId(),
 //     }
 
 //     await provider.updateThought('12345', lexeme)
@@ -132,6 +133,7 @@
 //       contexts: [],
 //       created: timestamp(),
 //       lastUpdated: timestamp(),
+//       updatedBy: getSessionId(),
 //     }
 
 //     await provider.updateThought(lexeme.id, lexeme)
@@ -146,14 +148,14 @@
 
 //     const parentEntry = {
 //       id: hashContext(['x']),
-//       value: 'x',
 //       context: ['x'],
 //       children: [
-//         { id: hashContext(['x', 'a']), value: 'a', rank: 0 },
-//         { id: hashContext(['x', 'b']), value: 'b', rank: 1 },
-//         { id: hashContext(['x', 'c']), value: 'c', rank: 2 },
+//         { value: 'a', rank: 0 },
+//         { value: 'b', rank: 1 },
+//         { value: 'c', rank: 2 },
 //       ],
 //       lastUpdated: timestamp(),
+//       updatedBy: getSessionId(),
 //     }
 
 //     await provider.updateContext(hashContext(['x']), parentEntry)
@@ -168,22 +170,22 @@
 //   test('getContextsByIds', async () => {
 //     const parentEntryX = {
 //       id: hashContext(['x']),
-//       value: 'x',
 //       context: ['x'],
 //       children: [
-//         { id: hashContext(['x', 'a']), value: 'a', rank: 0 },
-//         { id: hashContext(['x', 'b']), value: 'b', rank: 1 },
-//         { id: hashContext(['x', 'c']), value: 'c', rank: 2 },
+//         { value: 'a', rank: 0 },
+//         { value: 'b', rank: 1 },
+//         { value: 'c', rank: 2 },
 //       ],
 //       lastUpdated: timestamp(),
+//       updatedBy: getSessionId(),
 //     }
 
 //     const parentEntryA = {
 //       id: hashContext(['x', 'a']),
-//       value: 'a',
 //       context: ['x', 'a'],
 //       children: [],
 //       lastUpdated: timestamp(),
+//       updatedBy: getSessionId(),
 //     }
 
 //     await provider.updateContext(hashContext(['x']), parentEntryX)
@@ -201,6 +203,7 @@
 //       contexts: [],
 //       created: timestamp(),
 //       lastUpdated: timestamp(),
+//       updatedBy: getSessionId(),
 //     }
 
 //     const thoughtY = {
@@ -210,6 +213,7 @@
 //       contexts: [],
 //       created: timestamp(),
 //       lastUpdated: timestamp(),
+//       updatedBy: getSessionId(),
 //     }
 
 //     await provider.updateThoughtIndex({
@@ -227,26 +231,26 @@
 //   test('updateContextIndex', async () => {
 //     const parentEntryX = {
 //       id: hashContext(['x']),
-//       value: 'x',
 //       context: ['x'],
 //       children: [
-//         { id: hashContext(['x', 'a']), value: 'a', rank: 0 },
-//         { id: hashContext(['x', 'b']), value: 'b', rank: 1 },
-//         { id: hashContext(['x', 'c']), value: 'c', rank: 2 },
+//         { value: 'a', rank: 0 },
+//         { value: 'b', rank: 1 },
+//         { value: 'c', rank: 2 },
 //       ],
 //       lastUpdated: timestamp(),
+//       updatedBy: getSessionId(),
 //     }
 
 //     const parentEntryY = {
 //       id: hashContext(['y']),
-//       value: 'y',
 //       context: ['y'],
 //       children: [
-//         { id: hashContext(['x', 'd']), value: 'd', rank: 0 },
-//         { id: hashContext(['x', 'e']), value: 'e', rank: 1 },
-//         { id: hashContext(['x', 'f']), value: 'f', rank: 2 },
+//         { value: 'd', rank: 0 },
+//         { value: 'e', rank: 1 },
+//         { value: 'f', rank: 2 },
 //       ],
 //       lastUpdated: timestamp(),
+//       updatedBy: getSessionId(),
 //     }
 
 //     await provider.updateContextIndex({
@@ -348,8 +352,8 @@
 //           context: ['x', 'y'],
 //           children: [],
 //           lastUpdated: never(),
+//           updatedBy: getSessionId(),
 //           pending: true,
-//           value: 'y',
 //         },
 //       })
 
@@ -388,8 +392,8 @@
 //           context: ['x', 'y', 'z'],
 //           children: [],
 //           lastUpdated: never(),
+//           updatedBy: getSessionId(),
 //           pending: true,
-//           value: 'z',
 //         },
 //       })
 
@@ -544,12 +548,14 @@
 //           children: [],
 //           pending: true,
 //           lastUpdated: never(),
+//           updatedBy: getSessionId(),
 //         },
 //         [hashContext(['t', 'u', 'v'])]: {
 //           ...contextIndex[hashContext(['t', 'u', 'v'])],
 //           children: [],
 //           pending: true,
 //           lastUpdated: never(),
+//           updatedBy: getSessionId(),
 //         },
 //         // empty contexts are present in local state but not provider state
 //         // [hashContext(['x', 'y', 'z', 'm'])]: contextIndex[hashContext(['x', 'y', 'z', 'm'])],
@@ -581,7 +587,7 @@
 
 //       const stateNew = reducerFlow([
 //         importText({ text: rootText }),
-//         importText({ path: [{ id: hashContext([EM_TOKEN]), value: EM_TOKEN, rank: 0 }], text: emText }),
+//         importText({ path: [{ value: EM_TOKEN, rank: 0 }], text: emText }),
 //       ])(initialState())
 
 //       const { contextIndex, thoughtIndex } = stateNew.thoughts
@@ -613,6 +619,7 @@
 //           children: [],
 //           pending: true,
 //           lastUpdated: never(),
+//           updatedBy: getSessionId(),
 //         },
 //         // empty contexts are present in local state but not provider state
 //         // [hashContext([EM_TOKEN, 'Settings', 'Theme', 'Dark'])]: contextIndex[hashContext([EM_TOKEN, 'Settings', 'Theme', 'Dark'])],
@@ -658,7 +665,6 @@
 //         ),
 //       )
 //       const thoughts = thoughtChunks.reduce(_.ary(mergeThoughts, 2))
-
 //       expect(thoughts.contextIndex).toEqual({
 //         ..._.pick(
 //           contextIndex,
@@ -672,12 +678,14 @@
 //           ],
 //           pending: true,
 //           lastUpdated: never(),
+//           updatedBy: getSessionId(),
 //         },
 //         [hashContext(['t', 'u', 'v'])]: {
 //           ...contextIndex[hashContext(['t', 'u', 'v'])],
 //           children: [],
 //           pending: true,
 //           lastUpdated: never(),
+//           updatedBy: getSessionId(),
 //         },
 //         // empty contexts are present in local state but not provider state
 //         // [hashContext(['x', 'y', 'z', 'm'])]: contextIndex[hashContext(['x', 'y', 'z', 'm'])],
@@ -699,716 +707,4 @@
 //   })
 // }
 
-// export default dataProviderTest
-=======
-import _ from 'lodash'
-import all from 'it-all'
-import { ABSOLUTE_TOKEN, EM_TOKEN, HOME_TOKEN } from '../constants'
-import getDescendantThoughts from '../data-providers/data-helpers/getDescendantThoughts'
-import getManyDescendants from '../data-providers/data-helpers/getManyDescendants'
-import getContext from '../data-providers/data-helpers/getContext'
-import getLexeme from '../data-providers/data-helpers/getLexeme'
-import {
-  equalArrays,
-  hashContext,
-  hashThought,
-  isFunction,
-  keyValueBy,
-  mergeThoughts,
-  never,
-  reducerFlow,
-  timestamp,
-} from '../util'
-import { DataProvider } from '../data-providers/DataProvider'
-import { importText } from '../reducers'
-import { initialState } from '../util/initialState'
-import { getSessionId } from '../util/sessionManager'
-import { Context, Parent } from '../@types'
-
-declare global {
-  // eslint-disable-next-line @typescript-eslint/no-namespace
-  namespace jest {
-    // eslint-disable-next-line @typescript-eslint/no-unused-vars
-    interface Matchers<R> {
-      toHaveOrderedContexts(context1: Context, context2: Context): CustomMatcherResult
-    }
-  }
-}
-
-/** Formats an array of stringified objects vertically. */
-const stringifyVertical = <T>(arr: T[]) => {
-  const lines = arr.map(item => '  ' + JSON.stringify(item)).join('\n')
-  return `\n${lines}\n`
-}
-
-expect.extend({
-  /** Passes if a Context appears before another Context in the Parents array. */
-  toHaveOrderedContexts: (parents: Parent[], context1: Context, context2: Context): jest.CustomMatcherResult => {
-    /** Finds the index of a context within the contexts array. */
-    const indexOfContext = (context: Context) => parents.findIndex(parent => equalArrays(parent.context, context))
-
-    const index1 = indexOfContext(context1)
-    const index2 = indexOfContext(context2)
-
-    const formattedParents = `[${stringifyVertical(parents.map(parent => parent.context))}]`
-
-    return index1 === -1
-      ? {
-          pass: false,
-          message: () => `expected ${JSON.stringify(context1)} to be in ${formattedParents}`,
-        }
-      : index2 === -1
-      ? {
-          pass: false,
-          message: () => `expected ${JSON.stringify(context2)} to be in ${formattedParents}`,
-        }
-      : index1 >= index2
-      ? {
-          pass: false,
-          message: () =>
-            `expected ${JSON.stringify(context1)} to appear before ${JSON.stringify(context2)} in ${formattedParents}`,
-        }
-      : {
-          pass: true,
-          message: () =>
-            `expected ${JSON.stringify(context1)} to not appear before ${JSON.stringify(
-              context2,
-            )} in ${formattedParents}`,
-        }
-  },
-})
-
-/** Import text into the root of a blank initial state. */
-const importThoughts = (text: string) => {
-  const stateNew = importText(initialState(), { text })
-  return {
-    contextIndex: stateNew.thoughts.contextIndex,
-    thoughtIndex: stateNew.thoughts.thoughtIndex,
-  }
-}
-
-/** Runs tests for a module that conforms to the data-provider API. */
-const dataProviderTest = (provider: DataProvider) => {
-  test('getThoughtById', async () => {
-    const nothought = await provider.getThoughtById('12345')
-    expect(nothought).toBeUndefined()
-
-    const lexeme = {
-      id: '12345',
-      value: 'x',
-      rank: 0,
-      contexts: [],
-      created: timestamp(),
-      lastUpdated: timestamp(),
-      updatedBy: getSessionId(),
-    }
-
-    await provider.updateThought('12345', lexeme)
-
-    const dbThought = await provider.getThoughtById('12345')
-    expect(dbThought).toEqual(lexeme)
-  })
-
-  test('getThoughtsByIds', async () => {
-    const { thoughtIndex } = importThoughts(`
-      - x
-        - y
-    `)
-
-    const thoughtX = thoughtIndex[hashThought('x')]
-    const thoughtY = thoughtIndex[hashThought('y')]
-    await provider.updateThought(hashThought('x'), thoughtX)
-    await provider.updateThought(hashThought('y'), thoughtY)
-
-    const dbThoughts = await provider.getThoughtsByIds([hashThought('x'), hashThought('y')])
-
-    expect(dbThoughts).toMatchObject([thoughtX, thoughtY])
-  })
-
-  test('updateThought', async () => {
-    const nothought = await getLexeme(provider, 'x')
-    expect(nothought).toBeUndefined()
-
-    const lexeme = {
-      id: hashThought('x'),
-      value: 'x',
-      rank: 0,
-      contexts: [],
-      created: timestamp(),
-      lastUpdated: timestamp(),
-      updatedBy: getSessionId(),
-    }
-
-    await provider.updateThought(lexeme.id, lexeme)
-
-    const remoteThought = await getLexeme(provider, 'x')
-    expect(remoteThought).toEqual(lexeme)
-  })
-
-  test('getContext', async () => {
-    const nocontext = await getContext(provider, ['x'])
-    expect(nocontext).toBeUndefined()
-
-    const parentEntry = {
-      id: hashContext(['x']),
-      context: ['x'],
-      children: [
-        { value: 'a', rank: 0 },
-        { value: 'b', rank: 1 },
-        { value: 'c', rank: 2 },
-      ],
-      lastUpdated: timestamp(),
-      updatedBy: getSessionId(),
-    }
-
-    await provider.updateContext(hashContext(['x']), parentEntry)
-
-    const dbContext = await getContext(provider, ['x'])
-    expect(dbContext).toEqual({
-      ...parentEntry,
-      id: hashContext(['x']),
-    })
-  })
-
-  test('getContextsByIds', async () => {
-    const parentEntryX = {
-      id: hashContext(['x']),
-      context: ['x'],
-      children: [
-        { value: 'a', rank: 0 },
-        { value: 'b', rank: 1 },
-        { value: 'c', rank: 2 },
-      ],
-      lastUpdated: timestamp(),
-      updatedBy: getSessionId(),
-    }
-
-    const parentEntryA = {
-      id: hashContext(['x', 'a']),
-      context: ['x', 'a'],
-      children: [],
-      lastUpdated: timestamp(),
-      updatedBy: getSessionId(),
-    }
-
-    await provider.updateContext(hashContext(['x']), parentEntryX)
-    await provider.updateContext(hashContext(['x', 'a']), parentEntryA)
-
-    const dbContexts = await provider.getContextsByIds([parentEntryX.id, parentEntryA.id])
-    expect(dbContexts).toEqual([parentEntryX, parentEntryA])
-  })
-
-  test('updateThoughtIndex', async () => {
-    const thoughtX = {
-      id: hashThought('x'),
-      value: 'x',
-      rank: 0,
-      contexts: [],
-      created: timestamp(),
-      lastUpdated: timestamp(),
-      updatedBy: getSessionId(),
-    }
-
-    const thoughtY = {
-      id: hashThought('y'),
-      value: 'y',
-      rank: 0,
-      contexts: [],
-      created: timestamp(),
-      lastUpdated: timestamp(),
-      updatedBy: getSessionId(),
-    }
-
-    await provider.updateThoughtIndex({
-      [hashThought(thoughtX.value)]: thoughtX,
-      [hashThought(thoughtY.value)]: thoughtY,
-    })
-
-    const dbThought1 = await getLexeme(provider, thoughtX.value)
-    expect(dbThought1).toEqual(thoughtX)
-
-    const dbThought2 = await getLexeme(provider, thoughtY.value)
-    expect(dbThought2).toEqual(thoughtY)
-  })
-
-  test('updateContextIndex', async () => {
-    const parentEntryX = {
-      id: hashContext(['x']),
-      context: ['x'],
-      children: [
-        { value: 'a', rank: 0 },
-        { value: 'b', rank: 1 },
-        { value: 'c', rank: 2 },
-      ],
-      lastUpdated: timestamp(),
-      updatedBy: getSessionId(),
-    }
-
-    const parentEntryY = {
-      id: hashContext(['y']),
-      context: ['y'],
-      children: [
-        { value: 'd', rank: 0 },
-        { value: 'e', rank: 1 },
-        { value: 'f', rank: 2 },
-      ],
-      lastUpdated: timestamp(),
-      updatedBy: getSessionId(),
-    }
-
-    await provider.updateContextIndex({
-      [hashContext(['x'])]: parentEntryX,
-      [hashContext(['y'])]: parentEntryY,
-    })
-
-    const contextX = await getContext(provider, ['x'])
-    expect(contextX).toEqual({
-      ...parentEntryX,
-      id: hashContext(['x']),
-    })
-
-    const contextY = await getContext(provider, ['y'])
-    expect(contextY).toEqual({
-      ...parentEntryY,
-      id: hashContext(['y']),
-    })
-  })
-
-  describe('getDescendantThoughts', () => {
-    test('default', async () => {
-      const { contextIndex, thoughtIndex } = importThoughts(`
-          - x
-            - y
-              - z
-            - a
-              - b
-        `)
-
-      await provider.updateContextIndex(contextIndex)
-      await provider.updateThoughtIndex(thoughtIndex)
-
-      const thoughtChunks = await all(getDescendantThoughts(provider, [HOME_TOKEN]))
-      const thoughts = thoughtChunks.reduce(_.ary(mergeThoughts, 2))
-
-      expect(thoughts.contextIndex).toEqual(
-        _.omit(contextIndex, hashContext([EM_TOKEN]), hashContext([ABSOLUTE_TOKEN])),
-      )
-
-      // do not match em context, since we are just asserting the imported thoughts
-      const thoughtIndexWithoutEm = _.omit(thoughtIndex, hashThought(EM_TOKEN), hashThought(ABSOLUTE_TOKEN))
-
-      // support optional id property
-      // dexie returns an id while firebase does not
-      const thoughtIndexLocalWithoutIds = keyValueBy(thoughts.thoughtIndex, (key, value) => ({
-        [key]: _.omit(value, 'id'),
-      }))
-
-      expect(thoughtIndexLocalWithoutIds).toEqual(thoughtIndexWithoutEm)
-    })
-
-    test('unroot descendant contexts', async () => {
-      const { contextIndex, thoughtIndex } = importThoughts(`
-        - x
-          - y
-            - z
-      `)
-
-      await provider.updateContextIndex(contextIndex)
-      await provider.updateThoughtIndex(thoughtIndex)
-
-      const thoughtChunks = await all(getDescendantThoughts(provider, [HOME_TOKEN]))
-      const thoughts = thoughtChunks.reduce(_.ary(mergeThoughts, 2))
-
-      expect(thoughts.contextIndex).toEqual(
-        _.omit(contextIndex, hashContext([EM_TOKEN]), hashContext([ABSOLUTE_TOKEN])),
-      )
-
-      // support optional id property
-      // dexie returns an id while firebase does not
-      const thoughtIndexLocalWithoutIds = keyValueBy(thoughts.thoughtIndex, (key, value) => ({
-        [key]: _.omit(value, 'id'),
-      }))
-
-      expect(thoughtIndexLocalWithoutIds).toEqual(thoughtIndexLocalWithoutIds)
-    })
-
-    test('maxDepth: 1', async () => {
-      const { contextIndex, thoughtIndex } = importThoughts(`
-        - x
-          - y
-            - z
-              - m
-      `)
-
-      await provider.updateContextIndex(contextIndex)
-      await provider.updateThoughtIndex(thoughtIndex)
-
-      // only fetch 1 level of descendants
-      const it = getDescendantThoughts(provider, ['x'], { maxDepth: 1 })
-      const thoughtChunks = await all(it)
-      const thoughts = thoughtChunks.reduce(_.ary(mergeThoughts, 2))
-
-      expect(thoughts.contextIndex).toEqual({
-        [hashContext(['x'])]: contextIndex[hashContext(['x'])],
-        [hashContext(['x', 'y'])]: {
-          id: hashContext(['x', 'y']),
-          context: ['x', 'y'],
-          children: [],
-          lastUpdated: never(),
-          updatedBy: getSessionId(),
-          pending: true,
-        },
-      })
-
-      // support optional id property
-      // dexie returns an id while firebase does not
-      const thoughtIndexLocalWithoutIds = keyValueBy(thoughts.thoughtIndex, (key, value) => ({
-        [key]: _.omit(value, 'id'),
-      }))
-
-      expect(thoughtIndexLocalWithoutIds).toEqual(_.pick(thoughtIndex, ['x', 'y'].map(hashThought)))
-    })
-
-    test('maxDepth: 2', async () => {
-      const { contextIndex, thoughtIndex } = importThoughts(`
-        - x
-          - y
-            - z
-              - m
-      `)
-
-      await provider.updateContextIndex(contextIndex)
-      await provider.updateThoughtIndex(thoughtIndex)
-
-      // only fetch 2 levels of descendants
-      const thoughtChunks = await all(getDescendantThoughts(provider, ['x'], { maxDepth: 2 }))
-      const thoughts = thoughtChunks.reduce(_.ary(mergeThoughts, 2))
-
-      expect(thoughts.contextIndex).toEqual({
-        ..._.pick(
-          contextIndex,
-          [['x'], ['x', 'y']].map(cx => hashContext(cx)),
-        ),
-        // grandchildren are pending
-        [hashContext(['x', 'y', 'z'])]: {
-          id: hashContext(['x', 'y', 'z']),
-          context: ['x', 'y', 'z'],
-          children: [],
-          lastUpdated: never(),
-          updatedBy: getSessionId(),
-          pending: true,
-        },
-      })
-
-      // support optional id property
-      // dexie returns an id while firebase does not
-      const thoughtIndexLocalWithoutIds = keyValueBy(thoughts.thoughtIndex, (key, value) => ({
-        [key]: _.omit(value, 'id'),
-      }))
-
-      expect(thoughtIndexLocalWithoutIds).toEqual(_.pick(thoughtIndex, ['x', 'y', 'z'].map(hashThought)))
-    })
-
-    test('do not buffer leaves', async () => {
-      const { contextIndex, thoughtIndex } = importThoughts(`
-        - x
-          - y
-      `)
-
-      await provider.updateContextIndex(contextIndex)
-      await provider.updateThoughtIndex(thoughtIndex)
-
-      // only fetch 1 level of descendants
-      const it = getDescendantThoughts(provider, ['x'], { maxDepth: 1 })
-      const thoughtChunks = await all(it)
-      const thoughts = thoughtChunks.reduce(_.ary(mergeThoughts, 2))
-
-      expect(thoughts.contextIndex).toEqual({
-        [hashContext(['x'])]: contextIndex[hashContext(['x'])],
-      })
-
-      // support optional id property
-      // dexie returns an id while firebase does not
-      const thoughtIndexLocalWithoutIds = keyValueBy(thoughts.thoughtIndex, (key, value) => ({
-        [key]: _.omit(value, 'id'),
-      }))
-
-      expect(thoughtIndexLocalWithoutIds).toEqual(_.pick(thoughtIndex, ['x', 'y'].map(hashThought)))
-    })
-
-    test('yield thoughts breadth-first', async () => {
-      const { contextIndex, thoughtIndex } = importThoughts(`
-        - x
-          - y
-            - z
-              - 0
-        - t
-          - u
-            - v
-              - w
-      `)
-
-      await provider.updateContextIndex(contextIndex)
-      await provider.updateThoughtIndex(thoughtIndex)
-
-      const thoughtChunks = await all(getDescendantThoughts(provider, [HOME_TOKEN]))
-
-      // flatten the thought chunks
-      // preserve chunk order
-      // contexts within a chunk are unordered
-      const parents = thoughtChunks.map(({ contextIndex }) => Object.values(contextIndex)).flat()
-
-      // siblings may be unordered
-      expect(parents).toHaveOrderedContexts(['x'], ['x', 'y'])
-      expect(parents).toHaveOrderedContexts(['t'], ['x', 'y'])
-      expect(parents).toHaveOrderedContexts(['t', 'u'], ['x', 'y', 'z'])
-    })
-  })
-
-  describe('getManyDescendants', () => {
-    test('default', async () => {
-      const { contextIndex, thoughtIndex } = importThoughts(`
-        - x
-          - y
-            - z
-              - m
-        - t
-          - u
-            - v
-              - m
-                - n
-      `)
-
-      await provider.updateContextIndex(contextIndex)
-      await provider.updateThoughtIndex(thoughtIndex)
-
-      const thoughtChunks = await all(
-        getManyDescendants(provider, {
-          [hashContext(['x'])]: ['x'],
-          [hashContext(['t'])]: ['t'],
-        }),
-      )
-      const thoughts = thoughtChunks.reduce(_.ary(mergeThoughts, 2))
-
-      expect(thoughts.contextIndex).toEqual(
-        _.pick(
-          contextIndex,
-          [['x'], ['x', 'y'], ['x', 'y', 'z'], ['t'], ['t', 'u'], ['t', 'u', 'v'], ['t', 'u', 'v', 'm']].map(cx =>
-            hashContext(cx),
-          ),
-        ),
-        // empty contexts are present in local state but not provider state
-        // ['x', 'y', 'z', 'm']
-        // ['t', 'u', 'v', 'm', 'n']
-      )
-
-      // support optional id property
-      // dexie returns an id while firebase does not
-      const thoughtIndexLocalWithoutIds = keyValueBy(thoughts.thoughtIndex, (key, value) => ({
-        [key]: _.omit(value, 'id'),
-      }))
-
-      expect(thoughtIndexLocalWithoutIds).toEqual(
-        _.pick(thoughtIndex, ['x', 'y', 'z', 't', 'm', 'u', 'v', 'm', 'n'].map(hashThought)),
-      )
-    })
-
-    test('maxDepth', async () => {
-      const { contextIndex, thoughtIndex } = importThoughts(`
-        - x
-          - y
-            - z
-              - m
-        - t
-          - u
-            - v
-              - m
-                - n
-      `)
-
-      await provider.updateContextIndex(contextIndex)
-      await provider.updateThoughtIndex(thoughtIndex)
-
-      const thoughtChunks = await all(
-        getManyDescendants(
-          provider,
-          {
-            [hashContext(['x'])]: ['x'],
-            [hashContext(['t'])]: ['t'],
-          },
-          { maxDepth: 2 },
-        ),
-      )
-      const thoughts = thoughtChunks.reduce(_.ary(mergeThoughts, 2))
-
-      expect(thoughts.contextIndex).toEqual({
-        ..._.pick(
-          contextIndex,
-          [['x'], ['x', 'y'], ['t'], ['t', 'u']].map(cx => hashContext(cx)),
-        ),
-        [hashContext(['x', 'y', 'z'])]: {
-          ...contextIndex[hashContext(['x', 'y', 'z'])],
-          children: [],
-          pending: true,
-          lastUpdated: never(),
-          updatedBy: getSessionId(),
-        },
-        [hashContext(['t', 'u', 'v'])]: {
-          ...contextIndex[hashContext(['t', 'u', 'v'])],
-          children: [],
-          pending: true,
-          lastUpdated: never(),
-          updatedBy: getSessionId(),
-        },
-        // empty contexts are present in local state but not provider state
-        // [hashContext(['x', 'y', 'z', 'm'])]: contextIndex[hashContext(['x', 'y', 'z', 'm'])],
-        // [hashContext(['t', 'u', 'v', 'm', 'n'])]: contextIndex[hashContext(['t', 'u', 'v', 'm', 'n'])],
-      })
-
-      // support optional id property
-      // dexie returns an id while firebase does not
-      const thoughtIndexLocalWithoutIds = keyValueBy(thoughts.thoughtIndex, (key, value) => ({
-        [key]: _.omit(value, 'id'),
-      }))
-
-      expect(thoughtIndexLocalWithoutIds).toEqual(_.pick(thoughtIndex, ['x', 'y', 'z', 't', 'u', 'v'].map(hashThought)))
-    })
-
-    test('ignore maxDepth on EM context', async () => {
-      const rootText = `
-        - x
-          - y
-            - z
-              - m
-      `
-
-      const emText = `
-        - Settings
-          - Theme
-            - Dark
-      `
-
-      const stateNew = reducerFlow([
-        importText({ text: rootText }),
-        importText({ path: [{ value: EM_TOKEN, rank: 0 }], text: emText }),
-      ])(initialState())
-
-      const { contextIndex, thoughtIndex } = stateNew.thoughts
-
-      await provider.updateContextIndex(contextIndex)
-      await provider.updateThoughtIndex(thoughtIndex)
-
-      const thoughtChunks = await all(
-        getManyDescendants(
-          provider,
-          {
-            [hashContext(['x'])]: ['x'],
-            [hashContext([EM_TOKEN])]: [EM_TOKEN],
-          },
-          { maxDepth: 2 },
-        ),
-      )
-      const thoughts = thoughtChunks.reduce(_.ary(mergeThoughts, 2))
-
-      expect(thoughts.contextIndex).toEqual({
-        ..._.pick(
-          contextIndex,
-          [['x'], ['x', 'y'], [EM_TOKEN], [EM_TOKEN, 'Settings'], [EM_TOKEN, 'Settings', 'Theme']].map(cx =>
-            hashContext(cx),
-          ),
-        ),
-        [hashContext(['x', 'y', 'z'])]: {
-          ...contextIndex[hashContext(['x', 'y', 'z'])],
-          children: [],
-          pending: true,
-          lastUpdated: never(),
-          updatedBy: getSessionId(),
-        },
-        // empty contexts are present in local state but not provider state
-        // [hashContext([EM_TOKEN, 'Settings', 'Theme', 'Dark'])]: contextIndex[hashContext([EM_TOKEN, 'Settings', 'Theme', 'Dark'])],
-      })
-
-      // support optional id property
-      // dexie returns an id while firebase does not
-      const thoughtIndexLocalWithoutIds = keyValueBy(thoughts.thoughtIndex, (key, value) => ({
-        [key]: _.omit(value, 'id'),
-      }))
-
-      expect(thoughtIndexLocalWithoutIds).toEqual(
-        _.pick(thoughtIndex, [EM_TOKEN, 'x', 'y', 'z', 'Settings', 'Theme', 'Dark'].map(hashThought)),
-      )
-    })
-
-    test('ignore maxDepth on metaprogramming attributes', async () => {
-      const { contextIndex, thoughtIndex } = importThoughts(`
-        - x
-          - y
-            - z
-              - =note
-                - content
-              - m
-        - t
-          - u
-            - v
-              - m
-                - n
-      `)
-
-      await provider.updateContextIndex(contextIndex)
-      await provider.updateThoughtIndex(thoughtIndex)
-
-      const thoughtChunks = await all(
-        getManyDescendants(
-          provider,
-          {
-            [hashContext(['x'])]: ['x'],
-            [hashContext(['t'])]: ['t'],
-          },
-          { maxDepth: 2 },
-        ),
-      )
-      const thoughts = thoughtChunks.reduce(_.ary(mergeThoughts, 2))
-      expect(thoughts.contextIndex).toEqual({
-        ..._.pick(
-          contextIndex,
-          [['x'], ['x', 'y'], ['x', 'y', 'z', '=note'], ['t'], ['t', 'u']].map(cx => hashContext(cx)),
-        ),
-        [hashContext(['x', 'y', 'z'])]: {
-          ...contextIndex[hashContext(['x', 'y', 'z'])],
-          children: [
-            // take the =note Child from contextIndex so that ids match
-            contextIndex[hashContext(['x', 'y', 'z'])].children.find(child => isFunction(child.value)),
-          ],
-          pending: true,
-          lastUpdated: never(),
-          updatedBy: getSessionId(),
-        },
-        [hashContext(['t', 'u', 'v'])]: {
-          ...contextIndex[hashContext(['t', 'u', 'v'])],
-          children: [],
-          pending: true,
-          lastUpdated: never(),
-          updatedBy: getSessionId(),
-        },
-        // empty contexts are present in local state but not provider state
-        // [hashContext(['x', 'y', 'z', 'm'])]: contextIndex[hashContext(['x', 'y', 'z', 'm'])],
-        // [hashContext(['x', 'y', 'z', '=note', 'content'])]: contextIndex[hashContext(['x', 'y', 'z', '=note', 'content'])],
-        // [hashContext(['t', 'u', 'v', 'm', 'n'])]: contextIndex[hashContext(['t', 'u', 'v', 'm', 'n'])],
-      })
-
-      // support optional id property
-      // dexie returns an id while firebase does not
-      const thoughtIndexLocalWithoutIds = keyValueBy(thoughts.thoughtIndex, (key, value) => ({
-        [key]: _.omit(value, 'id'),
-      }))
-
-      // 'm' is not loaded since ['x', 'y', 'z'] and ['t', 'u', 'v'] are pending
-      expect(thoughtIndexLocalWithoutIds).toEqual(
-        _.pick(thoughtIndex, ['x', 'y', 'z', 't', 'u', 'v', '=note', 'content'].map(hashThought)),
-      )
-    })
-  })
-}
-
-export default dataProviderTest
->>>>>>> cf93d2bb
+// export default dataProviderTest