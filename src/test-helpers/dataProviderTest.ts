--- conflicted
+++ resolved
@@ -97,10 +97,7 @@
       contexts: [],
       created: timestamp(),
       lastUpdated: timestamp(),
-<<<<<<< HEAD
-      updatedBy: getSessionId()
-=======
->>>>>>> 0ac29dd5
+      updatedBy: getSessionId(),
     }
 
     await provider.updateThought('12345', lexeme)
@@ -136,10 +133,7 @@
       contexts: [],
       created: timestamp(),
       lastUpdated: timestamp(),
-<<<<<<< HEAD
-      updatedBy: getSessionId()
-=======
->>>>>>> 0ac29dd5
+      updatedBy: getSessionId(),
     }
 
     await provider.updateThought(lexeme.id, lexeme)
@@ -161,10 +155,7 @@
         { value: 'c', rank: 2 },
       ],
       lastUpdated: timestamp(),
-<<<<<<< HEAD
-      updatedBy: getSessionId()
-=======
->>>>>>> 0ac29dd5
+      updatedBy: getSessionId(),
     }
 
     await provider.updateContext(hashContext(['x']), parentEntry)
@@ -186,10 +177,7 @@
         { value: 'c', rank: 2 },
       ],
       lastUpdated: timestamp(),
-<<<<<<< HEAD
-      updatedBy: getSessionId()
-=======
->>>>>>> 0ac29dd5
+      updatedBy: getSessionId(),
     }
 
     const parentEntryA = {
@@ -197,10 +185,7 @@
       context: ['x', 'a'],
       children: [],
       lastUpdated: timestamp(),
-<<<<<<< HEAD
-      updatedBy: getSessionId()
-=======
->>>>>>> 0ac29dd5
+      updatedBy: getSessionId(),
     }
 
     await provider.updateContext(hashContext(['x']), parentEntryX)
@@ -218,10 +203,7 @@
       contexts: [],
       created: timestamp(),
       lastUpdated: timestamp(),
-<<<<<<< HEAD
-      updatedBy: getSessionId()
-=======
->>>>>>> 0ac29dd5
+      updatedBy: getSessionId(),
     }
 
     const thoughtY = {
@@ -231,10 +213,7 @@
       contexts: [],
       created: timestamp(),
       lastUpdated: timestamp(),
-<<<<<<< HEAD
-      updatedBy: getSessionId()
-=======
->>>>>>> 0ac29dd5
+      updatedBy: getSessionId(),
     }
 
     await provider.updateThoughtIndex({
@@ -259,10 +238,7 @@
         { value: 'c', rank: 2 },
       ],
       lastUpdated: timestamp(),
-<<<<<<< HEAD
-      updatedBy: getSessionId()
-=======
->>>>>>> 0ac29dd5
+      updatedBy: getSessionId(),
     }
 
     const parentEntryY = {
@@ -274,10 +250,7 @@
         { value: 'f', rank: 2 },
       ],
       lastUpdated: timestamp(),
-<<<<<<< HEAD
-      updatedBy: getSessionId()
-=======
->>>>>>> 0ac29dd5
+      updatedBy: getSessionId(),
     }
 
     await provider.updateContextIndex({
@@ -575,14 +548,14 @@
           children: [],
           pending: true,
           lastUpdated: never(),
-          updatedBy: getSessionId()
+          updatedBy: getSessionId(),
         },
         [hashContext(['t', 'u', 'v'])]: {
           ...contextIndex[hashContext(['t', 'u', 'v'])],
           children: [],
           pending: true,
           lastUpdated: never(),
-          updatedBy: getSessionId()
+          updatedBy: getSessionId(),
         },
         // empty contexts are present in local state but not provider state
         // [hashContext(['x', 'y', 'z', 'm'])]: contextIndex[hashContext(['x', 'y', 'z', 'm'])],
@@ -646,7 +619,7 @@
           children: [],
           pending: true,
           lastUpdated: never(),
-          updatedBy: getSessionId()
+          updatedBy: getSessionId(),
         },
         // empty contexts are present in local state but not provider state
         // [hashContext([EM_TOKEN, 'Settings', 'Theme', 'Dark'])]: contextIndex[hashContext([EM_TOKEN, 'Settings', 'Theme', 'Dark'])],
