import _ from 'lodash'
import { ThunkMiddleware } from 'redux-thunk'
import { HOME_PATH, HOME_TOKEN } from '../constants'
import { equalArrays, equalPath, headId, pathToContext } from '../util'
import { decodeThoughtsUrl, hashContextUrl } from '../selectors'
import { deleteCursor, updateCursor } from '../data-providers/dexie'
import { Context, Index, Path, State } from '../@types'

interface Options {
  // if true, replaces the last history state; otherwise pushes history state
  replace?: boolean

  // Used during toggleContextViews when the state has not yet been updated. Defaults to state.contextViews.
  contextViews?: Index<boolean>
}

/** Time delay (ms) to throttle the updateUrlHistory middleware so it is not executed on every action. */
const THROTTLE_MIDDLEWARE = 50

/** Time delay (ms) to throttle writing the cursor to the database which is slow and not done in a separate worker yet. */
const THROTTLE_DB_WRITE = 400

// The last path that is passed to updateUrlHistory that is different from the current path. Used to short circuit updateUrlHistory when the cursor hasn't changed without having to call decodeThoughtsUrl which is relatively slow.`
let pathPrev: Path | null = null

const updateCursorThrottled = _.throttle((state: State, context: Context) => {
  // persist the cursor so it can be restored after em is closed and reopened on the home page (see initialState)
  // ensure the location does not change through refreshes in standalone PWA mode
  const updateCursorPromise = state.cursor ? updateCursor(hashContextUrl(state, context)) : deleteCursor()
  updateCursorPromise.catch(err => {
    throw new Error(err)
  })
}, THROTTLE_DB_WRITE)

/**
 * Sets the url to the given Path.
 * SIDE EFFECTS: window.history.
 */
const updateUrlHistory = (state: State, path = HOME_PATH, { replace, contextViews }: Options = {}) => {
  // wait until local state has loaded before updating the url
  // nothing to update if the cursor hasn't changed
  if (state.isLoading || equalPath(pathPrev, path)) return
  pathPrev = path

<<<<<<< HEAD
  const decoded = decodeThoughtsUrl(state, window.location.pathname)
  const context = path ? pathToContext(state, path) : [HOME_TOKEN]
  const encoded = headId(path || HOME_PATH)
=======
  const decoded = decodeThoughtsUrl(state)
  const context = path ? pathToContext(path) : [HOME_TOKEN]
  const encoded = hashContext(context)
>>>>>>> cfc2cfa0

  // convert decoded root thought to null cursor
  const contextDecoded = decoded.path ? pathToContext(state, decoded.path) : [HOME_TOKEN]

  // if we are already on the page we are trying to navigate to (both in thoughts and contextViews), then NOOP
  if (
    equalArrays(contextDecoded, context) &&
    decoded.contextViews[encoded] === (contextViews || state.contextViews)[encoded]
  )
    return

  const stateWithNewContextViews = {
    ...state,
    contextViews: contextViews || state.contextViews || decoded.contextViews,
  }

  updateCursorThrottled(stateWithNewContextViews, context)

  // if PWA, do not update browser URL as it causes a special browser navigation bar to appear
  // does not interfere with functionality since URL bar is not visible anyway and cursor is persisted locally
  // See Issue #212.
  if (window.navigator.standalone) return

  // update browser history
  try {
    window.history[replace ? 'replaceState' : 'pushState'](
      // an incrementing ID to track back or forward browser actions
      (window.history.state || 0) + 1,
      '',
      hashContextUrl(stateWithNewContextViews, path ? context : [HOME_TOKEN]),
    )
  } catch (e) {
    // TODO: Fix SecurityError on mobile when ['', ''] gets encoded into '//'
    console.error(e)
  }
}

// throttle updateUrlHistory and passes it a fresh state when it is called.
const updateUrlHistoryThrottled = _.throttle(getState => {
  const state = getState()
  updateUrlHistory(state, state.cursor)
}, THROTTLE_MIDDLEWARE)

/** Updates the url history after the cursor has changed. The call to updateUrlHistory will short circuit if the cursor has not deviated from the current url. */
const updateUrlHistoryMiddleware: ThunkMiddleware<State> = ({ getState }) => {
  return next => action => {
    next(action)
    updateUrlHistoryThrottled(getState)
  }
}

export default updateUrlHistoryMiddleware<|MERGE_RESOLUTION|>--- conflicted
+++ resolved
@@ -42,15 +42,9 @@
   if (state.isLoading || equalPath(pathPrev, path)) return
   pathPrev = path
 
-<<<<<<< HEAD
-  const decoded = decodeThoughtsUrl(state, window.location.pathname)
+  const decoded = decodeThoughtsUrl(state)
   const context = path ? pathToContext(state, path) : [HOME_TOKEN]
   const encoded = headId(path || HOME_PATH)
-=======
-  const decoded = decodeThoughtsUrl(state)
-  const context = path ? pathToContext(path) : [HOME_TOKEN]
-  const encoded = hashContext(context)
->>>>>>> cfc2cfa0
 
   // convert decoded root thought to null cursor
   const contextDecoded = decoded.path ? pathToContext(state, decoded.path) : [HOME_TOKEN]
