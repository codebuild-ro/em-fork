--- conflicted
+++ resolved
@@ -26,30 +26,6 @@
   [HOME_TOKEN]: [HOME_TOKEN],
 })
 
-<<<<<<< HEAD
-/** Generates a map of all visible contexts, including the cursor, all its ancestors, and the expanded contexts. */
-const getVisibleContexts = (state: State, expandedContexts: Index<Context>): Index<Context> => {
-  const { cursor } = state
-
-  // if there is no cursor, decode the url so the cursor can be loaded
-  // after loading the ranks will be inferred to update the cursor
-  const contextUrl = decodeContextUrl(state, window.location.pathname)
-  const contextCursor = cursor ? pathToContext(state, cursor) : contextUrl
-
-  return {
-    ...expandedContexts,
-    // generate the cursor and all its ancestors
-    // i.e. ['a', b', 'c'], ['a', 'b'], ['a']
-    ...keyValueBy(contextCursor, (value, i) => {
-      const subcontext = contextCursor.slice(0, contextCursor.length - i)
-      const id = hashContext(state, subcontext)
-      return subcontext.length > 0 && id ? { [id]: subcontext } : null
-    }),
-  }
-}
-
-=======
->>>>>>> cf93d2bb
 /** Appends all visible contexts and their children to the pullQueue. */
 const appendVisibleContexts = (state: State, pullQueue: Index<Context>, visibleContexts: Index<Context>) => {
   const {
@@ -75,19 +51,11 @@
 
         // because only parents are specified by visibleContexts, we need to queue the children as well
         ...keyValueBy(children, child => {
-<<<<<<< HEAD
           const contextChild = showContexts ? getContextForThought(state, child)! : unroot([...context, child])
           const keyChildId = hashContext(state, contextChild)
           return keyChildId && contextIndex[keyChildId] && contextIndex[keyChildId].pending
             ? { [keyChildId]: contextChild }
             : null
-=======
-          const contextChild = showContexts
-            ? (child as ThoughtContext).context
-            : unroot([...context, (child as Child).value])
-          const keyChild = hashContext(contextChild)
-          return contextIndex[keyChild]?.pending ? { [keyChild]: contextChild } : null
->>>>>>> cf93d2bb
         }),
       }
     },
