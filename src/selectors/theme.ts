import State from '../@types/State'
import getSetting from '../selectors/getSetting'
import publishMode from '../util/publishMode'

// disable ancestorTheme until we have better memoization
/** Looks for =focus/Theme in cursor ancestors. */
// const ancestorTheme = (state: State) => {
//   if (!state.cursor) return null
//   const context = pathToContext(simplifyPath(state, state.cursor))
//   console.log('ancestorTheme', context)
//   const theme = context.findIndex((value, i) => {
//     const subcontext = context.slice(0, context.length - i)
//     // use attributeEquals for O(1) lookup
//     return (
//       attributeEquals(state, unroot([...subcontext, '=focus']), 'Theme', 'Light') ||
//       attributeEquals(state, unroot([...subcontext, '=focus']), 'Theme', 'Dark')
//     )
//   })
//   if (theme === -1) return null
//   const ancestorThemeContext = context.slice(0, context.length - theme)
//   return attribute(state, [...ancestorThemeContext, '=focus'], 'Theme')
// }

/** Gets the theme. */
const theme = (state: State) => {
  if (publishMode()) return 'Light'
<<<<<<< HEAD

  // return ancestorTheme(state) || getSetting(state, 'Theme') || 'Dark'
  return getSetting(state, 'Theme') || 'Dark'
=======
  return getSetting(state, 'Theme') || state.storageCache?.theme || 'Dark'
>>>>>>> 77695971
}

export default theme<|MERGE_RESOLUTION|>--- conflicted
+++ resolved
@@ -24,13 +24,7 @@
 /** Gets the theme. */
 const theme = (state: State) => {
   if (publishMode()) return 'Light'
-<<<<<<< HEAD
-
-  // return ancestorTheme(state) || getSetting(state, 'Theme') || 'Dark'
-  return getSetting(state, 'Theme') || 'Dark'
-=======
   return getSetting(state, 'Theme') || state.storageCache?.theme || 'Dark'
->>>>>>> 77695971
 }
 
 export default theme