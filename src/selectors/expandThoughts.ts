--- conflicted
+++ resolved
@@ -3,7 +3,7 @@
 import { attributeEquals, getChildPath, getContexts, getThoughts, isContextViewActive } from '../selectors'
 import { Child, Context, Path } from '../types'
 import { State } from '../util/initialState'
-import { GenericObject, Nullable } from '../utilTypes'
+import { GenericObject } from '../utilTypes'
 
 // util
 import {
@@ -29,11 +29,7 @@
  *   ...
  * }
  */
-<<<<<<< HEAD
-export default (state: State, path: Nullable<Path>, contextChain: Child[][] = [], { depth = 0 }: { depth?: number } = {}): GenericObject<Path> => {
-=======
-const expandThoughts = (state: State, path: Path | null, contextChain: Child[][] = [], { depth = 0 }: { depth?: number } = {}): GenericObject<boolean> => {
->>>>>>> 43c3b5a5
+const expandThoughts = (state: State, path: Path | null, contextChain: Child[][] = [], { depth = 0 }: { depth?: number } = {}): GenericObject<Path> => {
 
   if (
     // arbitrarily limit depth to prevent infinite context view expansion (i.e. cycles)
@@ -58,15 +54,7 @@
   const children = state.showHiddenThoughts
     ? childrenUnfiltered
     : childrenUnfiltered.filter((child: Child) => !isFunction(childValue(child)))
-  const parentEntry = state.thoughts.contextIndex![hashContext(context)]
 
-<<<<<<< HEAD
-  // if the thought has no visible children, there is nothing to expand
-  // except pending thoughts so they get picked up by the thoughtCacheMiddleware
-  if (children.length === 0 && (!parentEntry || !parentEntry.pending)) return {}
-
-=======
->>>>>>> 43c3b5a5
   // expand if child is only child and its child is not url
   const grandchildren = children.length === 1
     ? getThoughts(state, pathToContext((path || []).concat(children[0])))
