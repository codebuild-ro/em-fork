--- conflicted
+++ resolved
@@ -28,11 +28,7 @@
  *   ...
  * }
  */
-<<<<<<< HEAD
-const expandThoughts = (state: State, path: Path | null, contextChain: Child[][] = [], { depth = 0 }: { depth?: number } = {}): Index<Path> => {
-=======
-const expandThoughts = (state: State, path: Path | null, contextChain: SimplePath[] = [], { depth = 0 }: { depth?: number } = {}): Index<boolean> => {
->>>>>>> f73e4f84
+const expandThoughts = (state: State, path: Path | null, contextChain: SimplePath[] = [], { depth = 0 }: { depth?: number } = {}): Index<Path> => {
 
   if (
     // arbitrarily limit depth to prevent infinite context view expansion (i.e. cycles)
