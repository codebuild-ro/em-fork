import globals from '../globals'
import { EXPAND_THOUGHT_CHAR, MAX_EXPAND_DEPTH, RANKED_ROOT, ROOT_TOKEN } from '../constants'
import { attributeEquals, getChildPath, getContexts, getAllChildren, isContextViewActive, simplifyPath } from '../selectors'
import { Child, Context, Index, Path, SimplePath, ThoughtContext } from '../types'
import { State } from '../util/initialState'

// util
import {
  contextChainToPath,
  parentOf,
  hashContext,
  head,
  headValue,
  isFunction,
  isURL,
  pathToContext,
  publishMode,
  unroot,
} from '../util'

/** Returns an expansion map marking all contexts that should be expanded.
 *
 * @example {
 *   [hashContext(context)]: true,
 *   [hashContext(context.concat(childA))]: true,
 *   [hashContext(context.concat(childB))]: true,
 *   [hashContext(context.concat(childC))]: true,
 *   ...
 * }
 */
const expandThoughts = (state: State, path: Path | null, contextChain: SimplePath[] = [], { depth = 0 }: { depth?: number } = {}): Index<Path> => {

  if (
    // arbitrarily limit depth to prevent infinite context view expansion (i.e. cycles)
    depth > MAX_EXPAND_DEPTH ||
    // suppress expansion if left command is held down after cursorDown
    globals.suppressExpansion
  ) return {}

<<<<<<< HEAD
  /** Get the value of the Child | ThoughtContext. */
  const childValue = (child: Child | ThoughtContext) => showContexts
    ? head((child as ThoughtContext).context)
    : (child as Child).value

  const thoughtsRanked = !path || path.length === 0 ? RANKED_ROOT
    : contextChain.length > 0 ? contextChainToPath(contextChain)
    : path
  const context = pathToContext(thoughtsRanked)
  const rootedPath = path && path.length > 0 ? path : RANKED_ROOT
=======
  const simplePath = !path || path.length === 0 ? RANKED_ROOT
    : contextChain.length > 0 ? contextChainToPath(contextChain)
    : path

  const context = pathToContext(simplePath)
  const rootedContext = path && path.length > 0 ? pathToContext(path) : [ROOT_TOKEN]
>>>>>>> a44ced32
  const showContexts = isContextViewActive(state, context)

  const childrenUnfiltered = showContexts
    ? getContexts(state, headValue(simplePath))
    : getAllChildren(state, pathToContext(simplePath)) as (Child | ThoughtContext)[]
  const children = state.showHiddenThoughts
    ? childrenUnfiltered
    : childrenUnfiltered.filter(child => !isFunction(childValue(child)))

  // expand if child is only child and its child is not url
  const grandchildren = children.length === 1
    ? getAllChildren(state, pathToContext((path || []).concat(children[0] as Child)))
    : null

  /** Returns true if the context is the first column in a table view. */
  const isTableColumn1 = () => attributeEquals(
    state,
    parentOf(context),
    '=view',
    'Table'
  )

  const isOnlyChildNoUrl = grandchildren &&
    !isTableColumn1() &&
    (grandchildren.length !== 1 || !isURL(childValue(grandchildren[0])))

  /** Returns true if the context is in table view. */
  const isTable = () => attributeEquals(state, context, '=view', 'Table')

  /** Returns true if all children of the context should be pinned open. */
  const pinChildren = () => attributeEquals(state, context, '=pinChildren', 'true')

  /**
   * Check for =publish/=attributes/pinChildren in publish mode.
   * Note: Use 'pinChildren' so it is not interpreted in editing mode.
   */
  const publishPinChildren = () => publishMode() && attributeEquals(
    state,
    unroot(context.concat(['=publish', '=attributes'])) as Context,
    'pinChildren',
    'true'
  )

  return (isOnlyChildNoUrl || isTable() || pinChildren() || publishPinChildren()
    ? children
    : children.filter(child => {
      /** Returns true if the child should be pinned open. */
      const isPinned = () => attributeEquals(state, pathToContext(getChildPath(state, child, simplifyPath(state, simplePath))), '=pin', 'true')
      const value = childValue(child)
      return value[value.length - 1] === EXPAND_THOUGHT_CHAR || isPinned()
    })
  ).reduce(
    (accum: Index<Path>, child) => {
      const newContextChain = (contextChain || [])
        .map(simplePath => simplePath.concat())
        .concat(contextChain.length > 0 ? [[child as Child]] : []) as SimplePath[]

      return {
        ...accum,
        // RECURSIVE
        // passing contextChain here creates an infinite loop
        ...expandThoughts(state, (path || []).concat(child as Child), newContextChain, { depth: depth + 1 })
      }
    },
    {
      // expand current thought
<<<<<<< HEAD
      [hashContext(rootedPath)]: rootedPath,
=======
      [hashContext(rootedContext)]: true,
>>>>>>> a44ced32

      // expand context
      // this allows expansion of column 1 when the cursor is on column 2 in the table view, and uncles of the cursor that end in ":"
      // RECURSION
      ...path && path.length >= 1 && depth <= 1
        ? expandThoughts(state, parentOf(path), contextChain, { depth: depth + 1 })
        : {}
    }
  )
}

export default expandThoughts<|MERGE_RESOLUTION|>--- conflicted
+++ resolved
@@ -1,5 +1,5 @@
 import globals from '../globals'
-import { EXPAND_THOUGHT_CHAR, MAX_EXPAND_DEPTH, RANKED_ROOT, ROOT_TOKEN } from '../constants'
+import { EXPAND_THOUGHT_CHAR, MAX_EXPAND_DEPTH, RANKED_ROOT } from '../constants'
 import { attributeEquals, getChildPath, getContexts, getAllChildren, isContextViewActive, simplifyPath } from '../selectors'
 import { Child, Context, Index, Path, SimplePath, ThoughtContext } from '../types'
 import { State } from '../util/initialState'
@@ -37,25 +37,16 @@
     globals.suppressExpansion
   ) return {}
 
-<<<<<<< HEAD
   /** Get the value of the Child | ThoughtContext. */
   const childValue = (child: Child | ThoughtContext) => showContexts
     ? head((child as ThoughtContext).context)
     : (child as Child).value
 
-  const thoughtsRanked = !path || path.length === 0 ? RANKED_ROOT
-    : contextChain.length > 0 ? contextChainToPath(contextChain)
-    : path
-  const context = pathToContext(thoughtsRanked)
-  const rootedPath = path && path.length > 0 ? path : RANKED_ROOT
-=======
   const simplePath = !path || path.length === 0 ? RANKED_ROOT
     : contextChain.length > 0 ? contextChainToPath(contextChain)
     : path
-
   const context = pathToContext(simplePath)
-  const rootedContext = path && path.length > 0 ? pathToContext(path) : [ROOT_TOKEN]
->>>>>>> a44ced32
+  const rootedPath = path && path.length > 0 ? path : RANKED_ROOT
   const showContexts = isContextViewActive(state, context)
 
   const childrenUnfiltered = showContexts
@@ -122,11 +113,7 @@
     },
     {
       // expand current thought
-<<<<<<< HEAD
-      [hashContext(rootedPath)]: rootedPath,
-=======
-      [hashContext(rootedContext)]: true,
->>>>>>> a44ced32
+      [hashContext(pathToContext(rootedPath))]: rootedPath,
 
       // expand context
       // this allows expansion of column 1 when the cursor is on column 2 in the table view, and uncles of the cursor that end in ":"
