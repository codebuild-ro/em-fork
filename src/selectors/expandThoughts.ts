import globals from '../globals'
import { EXPAND_THOUGHT_CHAR, MAX_EXPAND_DEPTH, RANKED_ROOT } from '../constants'
import { attributeEquals, getChildPath, getContexts, getThoughts, isContextViewActive } from '../selectors'
import { Child, Context, Index, Path, ThoughtContext } from '../types'
import { State } from '../util/initialState'

// util
import {
  contextChainToPath,
  contextOf,
  hashContext,
  head,
  headValue,
  isFunction,
  isURL,
  pathToContext,
  publishMode,
  unroot,
} from '../util'

/** Returns an expansion map marking all contexts that should be expanded.
 *
 * @example {
 *   [hashContext(context)]: true,
 *   [hashContext(context.concat(childA))]: true,
 *   [hashContext(context.concat(childB))]: true,
 *   [hashContext(context.concat(childC))]: true,
 *   ...
 * }
 */
<<<<<<< HEAD
const expandThoughts = (state: State, path: Path | null, contextChain: Child[][] = [], { depth = 0 }: { depth?: number } = {}): GenericObject<Path> => {
=======
const expandThoughts = (state: State, path: Path | null, contextChain: Child[][] = [], { depth = 0 }: { depth?: number } = {}): Index<boolean> => {
>>>>>>> 7e9f0dae

  if (
    // arbitrarily limit depth to prevent infinite context view expansion (i.e. cycles)
    depth > MAX_EXPAND_DEPTH ||
    // suppress expansion if left command is held down after cursorDown
    globals.suppressExpansion
  ) return {}

  /** Get the value of the Child | ThoughtContext. */
  const childValue = (child: any) => showContexts ? head(child.context) : child.value

  const thoughtsRanked = !path || path.length === 0 ? RANKED_ROOT
    : contextChain.length > 0 ? contextChainToPath(contextChain)
    : path
  const context = pathToContext(thoughtsRanked)
  const rootedPath = path && path.length > 0 ? path : RANKED_ROOT
  const showContexts = isContextViewActive(state, context)

<<<<<<< HEAD
  const childrenUnfiltered: any = showContexts
=======
  /** Get the value of the Child | ThoughtContext. */
  const childValue = (child: Child | ThoughtContext) => showContexts
    ? head((child as ThoughtContext).context)
    : (child as Child).value

  const childrenUnfiltered = showContexts
>>>>>>> 7e9f0dae
    ? getContexts(state, headValue(thoughtsRanked))
    : getThoughts(state, pathToContext(thoughtsRanked)) as (Child | ThoughtContext)[]
  const children = state.showHiddenThoughts
    ? childrenUnfiltered
    : childrenUnfiltered.filter(child => !isFunction(childValue(child)))

  // expand if child is only child and its child is not url
  const grandchildren = children.length === 1
    ? getThoughts(state, pathToContext((path || []).concat(children[0] as Child)))
    : null

  /** Returns true if the context is the first column in a table view. */
  const isTableColumn1 = () => attributeEquals(
    state,
    contextOf(context),
    '=view',
    'Table'
  )

  const isOnlyChildNoUrl = grandchildren &&
    !isTableColumn1() &&
    (grandchildren.length !== 1 || !isURL(childValue(grandchildren[0])))

  /** Returns true if the context is in table view. */
  const isTable = () => attributeEquals(state, context, '=view', 'Table')

  /** Returns true if all children of the context should be pinned open. */
  const pinChildren = () => attributeEquals(state, context, '=pinChildren', 'true')

  /**
   * Check for =publish/=attributes/pinChildren in publish mode.
   * Note: Use 'pinChildren' so it is not interpreted in editing mode.
   */
  const publishPinChildren = () => publishMode() && attributeEquals(
    state,
    unroot(context.concat(['=publish', '=attributes'])) as Context,
    'pinChildren',
    'true'
  )

  return (isOnlyChildNoUrl || isTable() || pinChildren() || publishPinChildren()
    ? children
    : children.filter(child => {
      /** Returns true if the child should be pinned open. */
      const isPinned = () => attributeEquals(state, pathToContext(getChildPath(state, child, thoughtsRanked)), '=pin', 'true')
      const value = childValue(child)
      return value[value.length - 1] === EXPAND_THOUGHT_CHAR || isPinned()
    })
  ).reduce(
    (accum: Index<boolean>, child) => {
      const newContextChain = (contextChain || [])
        .map((path: Path) => path.concat())
        .concat(contextChain.length > 0 ? [[child as Child]] : [])

      return Object.assign({}, accum,
        // RECURSIVE
        // passing contextChain here creates an infinite loop
        expandThoughts(state, (path || []).concat(child as Child), newContextChain, { depth: depth + 1 })
      )
    },
    {
      // expand current thought
      [hashContext(rootedPath)]: rootedPath,

      // expand context
      // this allows expansion of column 1 when the cursor is on column 2 in the table view, and uncles of the cursor that end in ":"
      // RECURSION
      ...path && path.length >= 1 && depth <= 1
        ? expandThoughts(state, contextOf(path), contextChain, { depth: depth + 1 })
        : {}
    }
  )
}

export default expandThoughts<|MERGE_RESOLUTION|>--- conflicted
+++ resolved
@@ -28,11 +28,7 @@
  *   ...
  * }
  */
-<<<<<<< HEAD
-const expandThoughts = (state: State, path: Path | null, contextChain: Child[][] = [], { depth = 0 }: { depth?: number } = {}): GenericObject<Path> => {
-=======
-const expandThoughts = (state: State, path: Path | null, contextChain: Child[][] = [], { depth = 0 }: { depth?: number } = {}): Index<boolean> => {
->>>>>>> 7e9f0dae
+const expandThoughts = (state: State, path: Path | null, contextChain: Child[][] = [], { depth = 0 }: { depth?: number } = {}): Index<Path> => {
 
   if (
     // arbitrarily limit depth to prevent infinite context view expansion (i.e. cycles)
@@ -42,7 +38,9 @@
   ) return {}
 
   /** Get the value of the Child | ThoughtContext. */
-  const childValue = (child: any) => showContexts ? head(child.context) : child.value
+  const childValue = (child: Child | ThoughtContext) => showContexts
+    ? head((child as ThoughtContext).context)
+    : (child as Child).value
 
   const thoughtsRanked = !path || path.length === 0 ? RANKED_ROOT
     : contextChain.length > 0 ? contextChainToPath(contextChain)
@@ -51,16 +49,7 @@
   const rootedPath = path && path.length > 0 ? path : RANKED_ROOT
   const showContexts = isContextViewActive(state, context)
 
-<<<<<<< HEAD
-  const childrenUnfiltered: any = showContexts
-=======
-  /** Get the value of the Child | ThoughtContext. */
-  const childValue = (child: Child | ThoughtContext) => showContexts
-    ? head((child as ThoughtContext).context)
-    : (child as Child).value
-
   const childrenUnfiltered = showContexts
->>>>>>> 7e9f0dae
     ? getContexts(state, headValue(thoughtsRanked))
     : getThoughts(state, pathToContext(thoughtsRanked)) as (Child | ThoughtContext)[]
   const children = state.showHiddenThoughts
@@ -110,16 +99,17 @@
       return value[value.length - 1] === EXPAND_THOUGHT_CHAR || isPinned()
     })
   ).reduce(
-    (accum: Index<boolean>, child) => {
+    (accum: Index<Path>, child) => {
       const newContextChain = (contextChain || [])
         .map((path: Path) => path.concat())
         .concat(contextChain.length > 0 ? [[child as Child]] : [])
 
-      return Object.assign({}, accum,
+      return {
+        ...accum,
         // RECURSIVE
         // passing contextChain here creates an infinite loop
-        expandThoughts(state, (path || []).concat(child as Child), newContextChain, { depth: depth + 1 })
-      )
+        ...expandThoughts(state, (path || []).concat(child as Child), newContextChain, { depth: depth + 1 })
+      }
     },
     {
       // expand current thought
