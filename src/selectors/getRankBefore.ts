import { getChildrenRanked } from '../selectors'
<<<<<<< HEAD
import { head, pathToContext } from '../util'
=======
import { headRank, headValue, isRoot, pathToContext } from '../util'
>>>>>>> cfc2cfa0
import { SimplePath, State } from '../@types'
import rootedParentOf from './rootedParentOf'
import { getThoughtById } from './getThought'

/** Gets a new rank before the given thought in a list but after the previous thought. */
const getRankBefore = (state: State, simplePath: SimplePath) => {
  const thoughtId = head(simplePath)
  const thought = getThoughtById(state, thoughtId)
  const { value, rank } = thought
  const parentPath = rootedParentOf(state, simplePath)
  const children = getChildrenRanked(state, pathToContext(state, parentPath))

  if (isRoot(simplePath)) {
    throw new Error(
      'Cannot get the rank before the home context since it has no siblings. You probably want to pass the first child of the home context, or use getPrevRank.',
    )
  }

  // if there are no children, start with rank 0
  if (children.length === 0) {
    return 0
  }
  // if there is no value, it means nothing is selected
  // get rank before the first child
  else if (value === undefined) {
    // guard against NaN/undefined
    return (children[0].rank || 0) - 1
  }

  const i = children.findIndex(child => child.value === value && child.rank === rank)

  // cannot find thoughts with given rank
  if (i === -1) {
    return 0
  }

  const prevSubthought = children[i - 1]
  const nextSubthought = children[i]

  const newRank = prevSubthought
    ? // provide a safeguard if the rank doesn't change
      // this *should* never happen, but it will occur if prev and next thought end up with the same rank due to a data integrity isuse
      prevSubthought.rank === nextSubthought.rank
      ? (console.warn('Duplicate ranks detected', prevSubthought, nextSubthought), prevSubthought.rank - Math.random()) // nudge into non-conflicting rank
      : // default case set the rank halfway between the prev and next thoughts
        // set slightly closer to next thought to allow sorting empty thoughts at the point of creation in alphabetically sorted contexts
        // use a fraction of nextSubthought.rank in order to maintain a nearby order of magnitude without forcing the halving function to jump an order of magnitude
        (prevSubthought.rank + nextSubthought.rank) / 2 + nextSubthought.rank * 0.001
    : // if there is no previous thought (i.e. the thought is the first child) then simply decrement the rank
      nextSubthought.rank - 1

  // guard against NaN/undefined
  return newRank || 0
}

export default getRankBefore<|MERGE_RESOLUTION|>--- conflicted
+++ resolved
@@ -1,9 +1,5 @@
 import { getChildrenRanked } from '../selectors'
-<<<<<<< HEAD
-import { head, pathToContext } from '../util'
-=======
-import { headRank, headValue, isRoot, pathToContext } from '../util'
->>>>>>> cfc2cfa0
+import { head, isRoot, pathToContext } from '../util'
 import { SimplePath, State } from '../@types'
 import rootedParentOf from './rootedParentOf'
 import { getThoughtById } from './getThought'
