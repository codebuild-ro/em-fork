import { hashThought } from '../util'
import { State } from '../util/initialState'
import { Lexeme } from '../types'

/** Gets a single thought with a list of its contexts from the thoughtIndex. */
<<<<<<< HEAD
export const getThought = ({ thoughts: { thoughtIndex } }: State, value: string): Lexeme =>
  thoughtIndex[hashThought(value)]
=======
export const getThought = (state: State, value: string): Lexeme =>
  state.thoughts.thoughtIndex[hashThought(value)]
>>>>>>> 3b361f7a

export default getThought<|MERGE_RESOLUTION|>--- conflicted
+++ resolved
@@ -3,12 +3,7 @@
 import { Lexeme } from '../types'
 
 /** Gets a single thought with a list of its contexts from the thoughtIndex. */
-<<<<<<< HEAD
-export const getThought = ({ thoughts: { thoughtIndex } }: State, value: string): Lexeme =>
-  thoughtIndex[hashThought(value)]
-=======
 export const getThought = (state: State, value: string): Lexeme =>
   state.thoughts.thoughtIndex[hashThought(value)]
->>>>>>> 3b361f7a
 
 export default getThought