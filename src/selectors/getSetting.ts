--- conflicted
+++ resolved
@@ -1,32 +1,13 @@
 import moize from 'moize'
 import Context from '../@types/Context'
 import State from '../@types/State'
-import { CACHED_SETTINGS, EM_TOKEN } from '../constants'
-import { tsidShared } from '../data-providers/yjs'
+import { EM_TOKEN } from '../constants'
 import contextToThoughtId from '../selectors/contextToThoughtId'
 import { getAllChildren } from '../selectors/getChildren'
 import isAttribute from '../util/isAttribute'
 import { resolveArray } from '../util/memoizeResolvers'
 import getThoughtById from './getThoughtById'
 
-<<<<<<< HEAD
-/** Cache localStorage settings. */
-const localStorageSettingsCache = keyValueBy(CACHED_SETTINGS, name => ({
-  [name]: typeof storage !== 'undefined' ? (storage.getItem('Settings/' + name) as string) : undefined,
-}))
-
-// disable tutorial if the thoughtspace was shared
-if (!localStorageSettingsCache.Tutorial && tsidShared) {
-  localStorageSettingsCache.Tutorial = 'Off'
-  storage.setItem('Settings/Tutorial', 'Off')
-}
-
-/** Returns one of the localStorage Settings values that have been cached. */
-const localCached = (context: Context | string) =>
-  typeof context === 'string' ? localStorageSettingsCache[context] : undefined
-
-=======
->>>>>>> 77695971
 /** Returns subthoughts of /em/Settings/...context, not including meta subthoughts. Returns undefined if the setting has no subthoughts. */
 export const getStateSetting = (state: State, context: Context | string): string | undefined => {
   const id = contextToThoughtId(state, [EM_TOKEN, 'Settings'].concat(context))
