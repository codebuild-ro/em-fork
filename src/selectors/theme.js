--- conflicted
+++ resolved
@@ -1,12 +1,12 @@
 // util
 import {
-  getSetting,
-<<<<<<< HEAD
-} from '../selectors'
-=======
   publishMode,
 } from '../util'
->>>>>>> a98d9c0e
+
+// selectors
+import {
+  getSetting,
+} from '../selectors'
 
 const themeLocal = localStorage['Settings/Theme'] || 'Dark'
 
