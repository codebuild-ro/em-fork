import { Key } from 'ts-key-enum'
import Shortcut from '../@types/Shortcut'
import { newThoughtActionCreator as newThought } from '../actions/newThought'
import NewSubthoughtNextIcon from '../components/icons/NewSubthoughtNextIcon'
import isDocumentEditable from '../util/isDocumentEditable'
import parentOf from '../util/parentOf'

// NOTE: The keyboard shortcut for New Uncle handled in New Thought command until it is confirmed that shortcuts are evaluated in the correct order
const newUncleShortcut: Shortcut = {
  id: 'newUncle',
  label: 'New Subthought (next)',
  description: 'Add a new thought one level up. Same as creating a new thought and then outdenting it.',
  gesture: 'rdl',
  keyboard: { key: Key.Enter, meta: true, alt: true },
<<<<<<< HEAD
  multicursor: {
    enabled: false,
    error: () => 'Cannot create a new subthought with multiple thoughts.',
  },
  svg: Icon,
=======
  svg: NewSubthoughtNextIcon,
>>>>>>> 554e368c
  canExecute: getState => {
    const { cursor } = getState()
    return isDocumentEditable() && !!cursor && cursor.length > 1
  },
  exec: (dispatch, getState) => {
    const { cursor } = getState()
    if (!cursor) return
    dispatch(newThought({ at: parentOf(cursor) }))
  },
}

export default newUncleShortcut<|MERGE_RESOLUTION|>--- conflicted
+++ resolved
@@ -12,15 +12,11 @@
   description: 'Add a new thought one level up. Same as creating a new thought and then outdenting it.',
   gesture: 'rdl',
   keyboard: { key: Key.Enter, meta: true, alt: true },
-<<<<<<< HEAD
   multicursor: {
     enabled: false,
     error: () => 'Cannot create a new subthought with multiple thoughts.',
   },
-  svg: Icon,
-=======
   svg: NewSubthoughtNextIcon,
->>>>>>> 554e368c
   canExecute: getState => {
     const { cursor } = getState()
     return isDocumentEditable() && !!cursor && cursor.length > 1
