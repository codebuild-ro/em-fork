--- conflicted
+++ resolved
@@ -7,16 +7,11 @@
   label: 'Join Thoughts',
   description: 'join all siblings and merge their children',
   keyboard: { key: 'i', alt: true, shift: true },
-<<<<<<< HEAD
   multicursor: {
     enabled: false,
     error: () => 'Cannot join multiple thoughts.',
   },
-  // TODO: Create unique icon
-  svg: SettingsIcon,
-=======
   svg: JoinThoughtsIcon,
->>>>>>> 554e368c
   canExecute: getState => !!getState().cursor,
   exec: (dispatch, getState) => {
     dispatch(join())
