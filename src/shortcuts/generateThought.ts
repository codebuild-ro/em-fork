import Shortcut from '../@types/Shortcut'
import { alertActionCreator as alert } from '../actions/alert'
import { cursorClearedActionCreator as cursorCleared } from '../actions/cursorCleared'
import { editThoughtActionCreator as editThought } from '../actions/editThought'
import { errorActionCreator as error } from '../actions/error'
import { setCursorActionCreator as setCursor } from '../actions/setCursor'
import { updateThoughtsActionCreator as updateThoughts } from '../actions/updateThoughts'
import GenerateThoughtIcon from '../components/icons/GenerateThoughtIcon'
import { getChildrenRanked } from '../selectors/getChildren'
import getThoughtById from '../selectors/getThoughtById'
import simplifyPath from '../selectors/simplifyPath'
import head from '../util/head'
// import Icon from '../components/icons/BoldTextIcon'
import isDocumentEditable from '../util/isDocumentEditable'
import parentOf from '../util/parentOf'
import pathToContext from '../util/pathToContext'

/** Generate a thought using AI. */
const generateThought: Shortcut = {
  id: 'generateThought',
  label: 'Generate Thought',
  description: 'Generates a thought using AI.',
  // svg: Icon,
  keyboard: { key: 'g', meta: true, alt: true },
  gesture: 'ur',
<<<<<<< HEAD
  // TODO: Create unique icon
  svg: SettingsIcon,
  multicursor: {
    enabled: false,
    error: () => 'Cannot generate multiple thoughts.',
  },
=======
  svg: GenerateThoughtIcon,
>>>>>>> 554e368c
  canExecute: getState => isDocumentEditable() && !!getState().cursor,
  exec: async (dispatch, getState) => {
    if (!import.meta.env.VITE_AI_URL) {
      throw new Error('import.meta.env.VITE_AI_URL is not configured')
    }

    const state = getState()

    // do nothing if generation is already in progress
    if (state.cursorCleared) return

    const simplePath = simplifyPath(state, state.cursor!)
    const thought = getThoughtById(state, head(simplePath))
    const valuePending = `${thought.value}...`

    // prompt with ancestors and siblings
    const ancestors = pathToContext(state, parentOf(simplePath))
    const children = getChildrenRanked(state, thought.parentId)
    const ancestorsText = ancestors.join('/')
    const siblingsText = children.map(child => (child.id === thought.id ? `${child.value}_` : child.value)).join('\n')

    // if there is only one child, then insert the "blank" at the end of the ancestor chain:
    //   e.g. Films/Watched/Carol/Starring:/_
    // Otherwise, insert it after all the children:
    //   e.g. Films/Watched/Carol/Starring:/
    //        Cate Blanchett
    //        Rooney Mara
    //        _
    const input = `${ancestorsText}${children.length > 1 ? '/\n' : ''}${siblingsText}`

    // set to pending while thought is being generated
    dispatch([
      updateThoughts({
        thoughtIndexUpdates: {
          [thought.id]: {
            ...thought,
            value: valuePending,
            generating: true,
          },
        },
        lexemeIndexUpdates: {},
        local: false,
        remote: false,
        overwritePending: true,
      }),
      cursorCleared({ value: true }),
    ])

    // generate thought
    let valueNew = thought.value
    const res = await fetch(import.meta.env.VITE_AI_URL!, { method: 'POST', body: input })
    const { content, err } = (await res.json()) as { content: string; err: { status: number; message: string } }
    if (err) {
      if (err.status === 429) {
        dispatch(alert('Rate limit reached. Please try again later.', { clearDelay: 3000 }))
      } else {
        dispatch(error({ value: err.message }))
      }
    } else {
      valueNew = `${thought.value ? thought.value + ' ' : ''}${content}`
    }

    // must reset cursorCleared before thought is updated for some reason, otherwise it is not updated in the DOM
    dispatch([
      // editThought automatically sets Thought.generating to false
      editThought({
        force: true,
        oldValue: valuePending,
        newValue: valueNew,
        path: simplePath,
      }),
      setCursor({ path: state.cursor, offset: valueNew.length }),
      cursorCleared({ value: false }),
    ])
  },
}

export default generateThought<|MERGE_RESOLUTION|>--- conflicted
+++ resolved
@@ -23,16 +23,11 @@
   // svg: Icon,
   keyboard: { key: 'g', meta: true, alt: true },
   gesture: 'ur',
-<<<<<<< HEAD
-  // TODO: Create unique icon
-  svg: SettingsIcon,
+  svg: GenerateThoughtIcon,
   multicursor: {
     enabled: false,
     error: () => 'Cannot generate multiple thoughts.',
   },
-=======
-  svg: GenerateThoughtIcon,
->>>>>>> 554e368c
   canExecute: getState => isDocumentEditable() && !!getState().cursor,
   exec: async (dispatch, getState) => {
     if (!import.meta.env.VITE_AI_URL) {
