--- conflicted
+++ resolved
@@ -1,14 +1,11 @@
 import { Key } from 'ts-key-enum'
 import Shortcut from '../@types/Shortcut'
 import { moveThoughtUpActionCreator as moveThoughtUp } from '../actions/moveThoughtUp'
-<<<<<<< HEAD
+import MoveThoughtUpIcon from '../components/icons/MoveThoughtUpIcon'
 import getThoughtBefore from '../selectors/getThoughtBefore'
 import prevSibling from '../selectors/prevSibling'
 import simplifyPath from '../selectors/simplifyPath'
 import appendToPath from '../util/appendToPath'
-=======
-import MoveThoughtUpIcon from '../components/icons/MoveThoughtUpIcon'
->>>>>>> 554e368c
 import isDocumentEditable from '../util/isDocumentEditable'
 import parentOf from '../util/parentOf'
 
@@ -18,9 +15,8 @@
   description: 'Move the current thought up.',
   gesture: 'udu',
   keyboard: { key: Key.ArrowUp, meta: true, shift: true },
-<<<<<<< HEAD
   multicursor: true,
-  svg: Icon,
+  svg: MoveThoughtUpIcon,
   canExecute: getState => {
     const state = getState()
     const { cursor } = state
@@ -37,10 +33,6 @@
 
     return !!prevThought || !!prevUnclePath
   },
-=======
-  svg: MoveThoughtUpIcon,
-  canExecute: getState => isDocumentEditable() && !!getState().cursor,
->>>>>>> 554e368c
   exec: dispatch => dispatch(moveThoughtUp()),
 }
 
