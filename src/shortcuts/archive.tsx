import { Key } from 'ts-key-enum'
import Shortcut from '../@types/Shortcut'
import { alertActionCreator as alert } from '../actions/alert'
import { archiveThoughtActionCreator as archiveThought } from '../actions/archiveThought'
import { errorActionCreator as error } from '../actions/error'
import ArchiveIcon from '../components/icons/ArchiveIcon'
import { AlertType, HOME_PATH } from '../constants'
import findDescendant from '../selectors/findDescendant'
import { findAnyChild } from '../selectors/getChildren'
import getThoughtById from '../selectors/getThoughtById'
import hasMulticursor from '../selectors/hasMulticursor'
import appendToPath from '../util/appendToPath'
import ellipsize from '../util/ellipsize'
import head from '../util/head'
import isDocumentEditable from '../util/isDocumentEditable'
import isEM from '../util/isEM'
import isRoot from '../util/isRoot'

let undoArchiveTimer: number

// eslint-disable-next-line jsdoc/require-jsdoc
const exec: Shortcut['exec'] = (dispatch, getState, e) => {
  const state = getState()
  const { cursor, noteFocus } = state

  if (cursor) {
    const cursorThought = getThoughtById(state, head(cursor))
    if (isEM(cursor) || isRoot(cursor)) {
      dispatch(error({ value: `The "${isEM(cursor) ? 'em' : 'home'} context" cannot be archived.` }))
    } else if (findDescendant(state, head(cursor), '=readonly')) {
      dispatch(error({ value: `"${ellipsize(cursorThought.value)}" is read-only and cannot be archived.` }))
    } else if (noteFocus) {
      const path = state.cursor || HOME_PATH
      const childNote = findAnyChild(state, head(path), child => child.value === '=note')
      // we know there is a =note child if noteFocus is true
      // we just need to get the Child object so that archiveThought has the full path
      const pathNote = appendToPath(path, childNote!.id)
      dispatch(archiveThought({ path: pathNote }))
    } else {
      // clear the undo alert timer to prevent previously cleared undo alert from closing this one
      clearTimeout(undoArchiveTimer)

      // close the alert after a delay
      // only close the alert if it is a ThoughtArchive alert
      undoArchiveTimer = window.setTimeout(() => {
        const state = getState()
        if (state.alert && state.alert.alertType === AlertType.ThoughtArchived) {
          dispatch(alert(null))
        }
      }, 5000)
      // archive the thought
      dispatch(archiveThought({ path: state.cursor ?? undefined }))
    }
  }
}

const archiveShortcut: Shortcut = {
  id: 'archive',
  label: 'Archive',
  description: 'Move the thought to a hidden archive. It can be recovered or viewed by toggling hidden thoughts.',
  gesture: 'ldl',
<<<<<<< HEAD
  multicursor: {
    enabled: true,
    preventSetCursor: true,
    clearMulticursor: true,
    execMulticursor(cursors, dispatch, getState, e, { type }, execAll) {
      const numThougths = cursors.length

      execAll()

      dispatch(
        alert(`Deleted ${numThougths} thoughts.`, {
          alertType: AlertType.ThoughtDeleted,
          clearDelay: 8000,
          showCloseLink: true,
        }),
      )
    },
  },
  svg: Icon,
=======
  svg: ArchiveIcon,
>>>>>>> 554e368c
  keyboard: { key: Key.Backspace, shift: true, meta: true },
  canExecute: getState => {
    const state = getState()
    return isDocumentEditable() && (!!state.cursor || hasMulticursor(state))
  },
  exec,
}

// add aliases to help with mis-swipes since MultiGesture does not support diagonal swipes
export const archiveAliases: Shortcut = {
  id: 'archiveAliases',
  svg: ArchiveIcon,
  label: 'Archive',
  hideFromHelp: true,
  multicursor: {
    enabled: true,
    preventSetCursor: true,
  },
  gesture: [
    'ldlr',
    'lrdl',
    'lrdrl',
    'lrdldr',
    'lrdldlr',
    'ldru',
    'ldrlru',
    'ldllru',
    'ldlru',
    'lrdru',
    'lrdlru',
    'lrdldru',
    'lrdldlru',
  ],
  canExecute: getState => {
    const state = getState()
    return isDocumentEditable() && (!!state.cursor || hasMulticursor(state))
  },
  exec,
}

export default archiveShortcut<|MERGE_RESOLUTION|>--- conflicted
+++ resolved
@@ -59,7 +59,6 @@
   label: 'Archive',
   description: 'Move the thought to a hidden archive. It can be recovered or viewed by toggling hidden thoughts.',
   gesture: 'ldl',
-<<<<<<< HEAD
   multicursor: {
     enabled: true,
     preventSetCursor: true,
@@ -78,10 +77,7 @@
       )
     },
   },
-  svg: Icon,
-=======
   svg: ArchiveIcon,
->>>>>>> 554e368c
   keyboard: { key: Key.Backspace, shift: true, meta: true },
   canExecute: getState => {
     const state = getState()
