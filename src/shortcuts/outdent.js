--- conflicted
+++ resolved
@@ -13,15 +13,10 @@
 import { outdent } from '../action-creators/outdent'
 
 // selectors
-<<<<<<< HEAD
 import {
-  attribute,
+  attributeEquals,
   pathToThoughtsRanked,
 } from '../selectors'
-=======
-import pathToThoughtsRanked from '../selectors/pathToThoughtsRanked'
-import attributeEquals from '../selectors/attributeEquals'
->>>>>>> a98d9c0e
 
 const Icon = ({ fill = 'black', size = 20, style }) => <svg version="1.1" className="icon" xmlns="http://www.w3.org/2000/svg" width={size} height={size} fill={fill} style={style} viewBox="0 0 64 64" enableBackground="new 0 0 64 64">
   <path d="m54 8h-44c-1.104 0-2 .896-2 2s.896 2 2 2h44c1.104 0 2-.896 2-2s-.896-2-2-2z" />
@@ -48,11 +43,7 @@
     const thoughtsRanked = pathToThoughtsRanked(state, cursor)
     // contextOf twice because we are checking if this thought is in column 2 of a table
     const contextGrandparent = contextOf(contextOf(pathToContext(thoughtsRanked)))
-<<<<<<< HEAD
-    const isTable = attribute(state, contextGrandparent, '=view') === 'Table'
-=======
     const isTable = attributeEquals(state, contextGrandparent, '=view', 'Table')
->>>>>>> a98d9c0e
 
     store.dispatch(isTable ? cursorBack({ target: e.target }) : outdent())
   }
