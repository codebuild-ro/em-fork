--- conflicted
+++ resolved
@@ -9,11 +9,9 @@
 } from '../util'
 
 // selectors
-<<<<<<< HEAD
-import attribute from '../selectors/attribute'
-=======
-import attributeEquals from '../selectors/attributeEquals'
->>>>>>> a98d9c0e
+import {
+  attributeEquals,
+} from '../selectors'
 
 const Icon = ({ size = 20, style }) => <svg xmlns="http://www.w3.org/2000/svg" version="1.1" className="icon" viewBox="0 0 20 20" width={size} height={size} style={style}>
   <g transform="translate(-516 -144)">
@@ -32,15 +30,9 @@
   exec: () => {
     const state = store.getState()
     const { cursor } = state
-<<<<<<< HEAD
-
-    const context = contextOf(cursor)
-    const isPinned = attribute(state, context, '=pin') === 'true'
-=======
-    const context = contextOf(cursor)
-    const isPinned = attributeEquals(state, context, '=pin', 'true')
->>>>>>> a98d9c0e
     if (cursor) {
+      const context = contextOf(cursor)
+      const isPinned = attributeEquals(state, context, '=pin', 'true')
       store.dispatch(toggleAttribute(pathToContext(cursor), '=pin', isPinned ? 'false' : 'true'))
     }
   }
