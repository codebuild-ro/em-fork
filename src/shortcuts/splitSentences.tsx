--- conflicted
+++ resolved
@@ -20,18 +20,13 @@
   id: 'splitSentences',
   label: 'Split Sentences',
   description: 'Splits multiple sentences in a single thought into separate thoughts.',
-<<<<<<< HEAD
   keyboard: { key: 's', meta: true, shift: true },
   multicursor: true,
-  svg: Icon,
+  svg: SplitSentencesIcon,
   canExecute: getState => {
     const state = getState()
     return !!state.cursor || hasMulticursor(state)
   },
-=======
-  svg: SplitSentencesIcon,
-  canExecute: getState => !!getState().cursor,
->>>>>>> 554e368c
   exec: (dispatch: Dispatch<Action | Thunk>, getState) => {
     const state = getState()
     const { cursor } = state
