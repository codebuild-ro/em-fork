--- conflicted
+++ resolved
@@ -1,8 +1,4 @@
-<<<<<<< HEAD
 import { exportPhrase, head, isDocumentEditable, pathToContext } from '../util'
-=======
-import { exportPhrase, hashContext, isDocumentEditable, pathToContext } from '../util'
->>>>>>> cfc2cfa0
 import { exportContext, someDescendants, isPending, simplifyPath } from '../selectors'
 import { alert, pull } from '../action-creators'
 import copy from '../device/copy'
@@ -21,11 +17,7 @@
     const state = getState()
     const { cursor } = state
     const simplePath = simplifyPath(state, cursor!)
-<<<<<<< HEAD
     const context = pathToContext(state, simplePath)
-=======
-    const context = pathToContext(simplePath)
->>>>>>> cfc2cfa0
 
     // if there are any pending descendants, do a pull
     // otherwise copy whatever is in state
