import React from 'react'
import { store } from '../store'
import toggleAttribute from '../action-creators/toggleAttribute'

// util
import {
  contextOf,
  pathToContext,
} from '../util'

// selectors
<<<<<<< HEAD
import attribute from '../selectors/attribute'
=======
import attributeEquals from '../selectors/attributeEquals'
>>>>>>> a98d9c0e

const Icon = ({ size = 20, style }) => <svg xmlns="http://www.w3.org/2000/svg" className="icon" version="1.1" x="0px" y="0px" viewBox="0 0 23 20" width={size} height={size} style={style}>
  <g transform="translate(-514 -140)">
    <g xmlns="http://www.w3.org/2000/svg">
      <path d="M525,154.95V166h1v-11.05c1.694-0.245,3-1.688,3-3.45c0-1.933-1.566-3.5-3.5-3.5s-3.5,1.567-3.5,3.5    C522,153.261,523.306,154.705,525,154.95z M523,151.5c0-1.381,1.119-2.5,2.5-2.5s2.5,1.119,2.5,2.5s-1.119,2.5-2.5,2.5    S523,152.881,523,151.5z" />
      <path d="M533,159h1v-11.05c1.694-0.245,3-1.688,3-3.45c0-1.933-1.566-3.5-3.5-3.5s-3.5,1.567-3.5,3.5c0,1.761,1.306,3.205,3,3.45    V159z M531,144.5c0-1.381,1.119-2.5,2.5-2.5s2.5,1.119,2.5,2.5s-1.119,2.5-2.5,2.5S531,145.881,531,144.5z" />
      <path d="M517,160h1v-11.05c0.354-0.051,0.688-0.151,1-0.299c1.18-0.563,2-1.757,2-3.15c0-1.933-1.566-3.5-3.5-3.5    s-3.5,1.567-3.5,3.5c0,1.394,0.82,2.587,2,3.15c0.312,0.148,0.646,0.248,1,0.299V160z M515,145.5c0-1.381,1.119-2.5,2.5-2.5    s2.5,1.119,2.5,2.5s-1.119,2.5-2.5,2.5S515,146.881,515,145.5z" />
    </g>
  </g>
</svg>

export default {
  id: 'pinSubthoughts',
  name: 'Pin Subthoughts',
  description: 'Pin open the current thought\'s subthoughts.',
  keyboard: { key: 'p', alt: true, shift: true },
  svg: Icon,
  exec: () => {
    const state = store.getState()
    const { cursor } = state
    const context = contextOf(cursor)
<<<<<<< HEAD
    const isPinned = attribute(state, context, '=pinChildren') === 'true'
=======
    const isPinned = attributeEquals(state, context, '=pinChildren', 'true')
>>>>>>> a98d9c0e
    if (cursor) {
      store.dispatch(toggleAttribute(pathToContext(cursor), '=pinChildren', isPinned ? 'false' : 'true'))
    }
  }
}<|MERGE_RESOLUTION|>--- conflicted
+++ resolved
@@ -9,11 +9,9 @@
 } from '../util'
 
 // selectors
-<<<<<<< HEAD
-import attribute from '../selectors/attribute'
-=======
-import attributeEquals from '../selectors/attributeEquals'
->>>>>>> a98d9c0e
+import {
+  attributeEquals,
+} from '../selectors'
 
 const Icon = ({ size = 20, style }) => <svg xmlns="http://www.w3.org/2000/svg" className="icon" version="1.1" x="0px" y="0px" viewBox="0 0 23 20" width={size} height={size} style={style}>
   <g transform="translate(-514 -140)">
@@ -35,11 +33,7 @@
     const state = store.getState()
     const { cursor } = state
     const context = contextOf(cursor)
-<<<<<<< HEAD
-    const isPinned = attribute(state, context, '=pinChildren') === 'true'
-=======
     const isPinned = attributeEquals(state, context, '=pinChildren', 'true')
->>>>>>> a98d9c0e
     if (cursor) {
       store.dispatch(toggleAttribute(pathToContext(cursor), '=pinChildren', isPinned ? 'false' : 'true'))
     }
