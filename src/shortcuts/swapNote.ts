import Shortcut from '../@types/Shortcut'
import { swapNoteActionCreator } from '../actions/swapNote'
import ConvertToNoteIcon from '../components/icons/ConvertToNoteIcon'
import asyncFocus from '../device/asyncFocus'
import hasMulticursor from '../selectors/hasMulticursor'
import isDocumentEditable from '../util/isDocumentEditable'

const swapNote: Shortcut = {
  id: 'swapNote',
  label: 'Convert to Note',
  description: 'Convert a thought to a note.',
  keyboard: { key: 'n', alt: true, shift: true },
  gesture: 'ulr',
<<<<<<< HEAD
  multicursor: true,
  svg: PencilIcon,
  canExecute: getState => {
    const state = getState()
    return isDocumentEditable() && (!!state.cursor || hasMulticursor(state))
  },
=======
  svg: ConvertToNoteIcon,
  canExecute: getState => isDocumentEditable() && !!getState().cursor,
>>>>>>> 554e368c
  exec: (dispatch, getState) => {
    asyncFocus()
    dispatch(swapNoteActionCreator())
  },
}

export default swapNote<|MERGE_RESOLUTION|>--- conflicted
+++ resolved
@@ -11,17 +11,12 @@
   description: 'Convert a thought to a note.',
   keyboard: { key: 'n', alt: true, shift: true },
   gesture: 'ulr',
-<<<<<<< HEAD
   multicursor: true,
-  svg: PencilIcon,
   canExecute: getState => {
     const state = getState()
     return isDocumentEditable() && (!!state.cursor || hasMulticursor(state))
   },
-=======
   svg: ConvertToNoteIcon,
-  canExecute: getState => isDocumentEditable() && !!getState().cursor,
->>>>>>> 554e368c
   exec: (dispatch, getState) => {
     asyncFocus()
     dispatch(swapNoteActionCreator())
