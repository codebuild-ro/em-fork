--- conflicted
+++ resolved
@@ -1,16 +1,12 @@
 import Shortcut from '../@types/Shortcut'
 import { headingActionCreator as heading } from '../actions/heading'
-<<<<<<< HEAD
-import SettingsIcon from '../components/icons/SettingsIcon'
-import hasMulticursor from '../selectors/hasMulticursor'
-=======
 import Heading1Icon from '../components/icons/Heading1Icon'
 import Heading2Icon from '../components/icons/Heading2Icon'
 import Heading3Icon from '../components/icons/Heading3Icon'
 import Heading4Icon from '../components/icons/Heading4Icon'
 import Heading5Icon from '../components/icons/Heading5Icon'
 import NormalTextIcon from '../components/icons/NormalTextIcon'
->>>>>>> 554e368c
+import hasMulticursor from '../selectors/hasMulticursor'
 import isDocumentEditable from '../util/isDocumentEditable'
 
 export const headingLabels = {
@@ -21,10 +17,18 @@
   5: 'small',
 }
 
+// Choose the SVG icon based on the heading level
+const iconMap = {
+  0: NormalTextIcon,
+  1: Heading1Icon,
+  2: Heading2Icon,
+  3: Heading3Icon,
+  4: Heading4Icon,
+  5: Heading5Icon,
+}
 export type HeadingLevel = 0 | 1 | 2 | 3 | 4 | 5
 
 /** Creates a heading shortcut at a given level (h1, h2, etc). */
-<<<<<<< HEAD
 const headingShortcut = (level: HeadingLevel): Shortcut => ({
   id: `heading${level}`,
   label: level === 0 ? 'Normal Text' : `Heading ${level}`,
@@ -41,8 +45,7 @@
     : 'Sets a heading to normal text.',
   keyboard: { key: level.toString(), meta: true, alt: true },
   multicursor: true,
-  // TODO: Create unique icon
-  svg: SettingsIcon,
+  svg: iconMap[level], // Assign the icon based on the level
   canExecute: getState => {
     const state = getState()
     return isDocumentEditable() && (!!state.cursor || hasMulticursor(state))
@@ -51,41 +54,6 @@
     dispatch(heading({ level }))
   },
 })
-=======
-const headingShortcut = (level: HeadingLevel): Shortcut => {
-  // Choose the SVG icon based on the heading level
-  const iconMap = {
-    0: NormalTextIcon,
-    1: Heading1Icon,
-    2: Heading2Icon,
-    3: Heading3Icon,
-    4: Heading4Icon,
-    5: Heading5Icon,
-  }
-
-  return {
-    id: `heading${level}`,
-    label: level === 0 ? 'Normal Text' : `Heading ${level}`,
-    description: level
-      ? `Turns the thought into a ${headingLabels[level]} heading.${
-          level === 3
-            ? ' Perhaps a pattern is emerging?'
-            : level === 4
-              ? ' You get the idea.'
-              : level === 5
-                ? ' Impressive that you read this far.'
-                : ''
-        }`
-      : 'Sets a heading to normal text.',
-    keyboard: { key: level.toString(), meta: true, alt: true },
-    svg: iconMap[level], // Assign the icon based on the level
-    canExecute: getState => !!getState().cursor && isDocumentEditable(),
-    exec: dispatch => {
-      dispatch(heading({ level }))
-    },
-  }
-}
->>>>>>> 554e368c
 
 export const heading0 = headingShortcut(0)
 export const heading1 = headingShortcut(1)
