import { Key } from 'ts-key-enum'
<<<<<<< HEAD
import Dispatch from '../@types/Dispatch'
=======
import { css, cx } from '../../styled-system/css'
import { icon } from '../../styled-system/recipes'
>>>>>>> 49c8ab6c
import IconType from '../@types/Icon'
import Shortcut from '../@types/Shortcut'
import State from '../@types/State'
import { addMulticursorActionCreator as addMulticursor } from '../actions/addMulticursor'
import { cursorUpActionCreator as cursorUp } from '../actions/cursorUp'
import { removeMulticursorActionCreator as removeMulticursor } from '../actions/removeMulticursor'
import { setCursorActionCreator as setCursor } from '../actions/setCursor'
import { HOME_PATH, HOME_TOKEN } from '../constants'
import * as selection from '../device/selection'
import attributeEquals from '../selectors/attributeEquals'
import { getChildrenSorted } from '../selectors/getChildren'
import hasMulticursor from '../selectors/hasMulticursor'
import isMulticursorPath from '../selectors/isMulticursorPath'
import prevSibling from '../selectors/prevSibling'
import rootedParentOf from '../selectors/rootedParentOf'
import appendToPath from '../util/appendToPath'
import head from '../util/head'
import isRoot from '../util/isRoot'
import parentOf from '../util/parentOf'
// import directly since util/index is not loaded yet when shortcut is initialized
import throttleByAnimationFrame from '../util/throttleByAnimationFrame'

// eslint-disable-next-line jsdoc/require-jsdoc, react-refresh/only-export-components
const Icon = ({ fill = 'black', size = 20, style, cssRaw }: IconType) => (
  <svg
    version='1.1'
    className={cx(icon(), css(cssRaw))}
    xmlns='http://www.w3.org/2000/svg'
    width={size}
    height={size}
    fill={fill}
    style={style}
    viewBox='0 0 19.481 19.481'
    enableBackground='new 0 0 19.481 19.481'
  >
    <g>
      <path d='m10.201,.758l2.478,5.865 6.344,.545c0.44,0.038 0.619,0.587 0.285,0.876l-4.812,4.169 1.442,6.202c0.1,0.431-0.367,0.77-0.745,0.541l-5.452-3.288-5.452,3.288c-0.379,0.228-0.845-0.111-0.745-0.541l1.442-6.202-4.813-4.17c-0.334-0.289-0.156-0.838 0.285-0.876l6.344-.545 2.478-5.864c0.172-0.408 0.749-0.408 0.921,0z' />
    </g>
  </svg>
)

const cursorUpShortcut: Shortcut = {
  id: 'cursorUp',
  label: 'Cursor Up',
  keyboard: { key: Key.ArrowUp },
  hideFromHelp: true,
  multicursor: 'ignore',
  svg: Icon,
  canExecute: getState => {
    const state = getState()
    const { cursor } = state

    if (!cursor) return true

    // use default browser behavior in prose mode
    const parentId = head(rootedParentOf(state, cursor))
    const isProseView = attributeEquals(state, parentId, '=view', 'Prose')
    const isProseMode = isProseView && selection.offset()! > 0
    if (isProseMode) return false

    // use default browser if selection is on the second or greater line of a multi-line editable
    return selection.isOnFirstLine()
  },
  exec: throttleByAnimationFrame((dispatch: Dispatch, getState: () => State, e: KeyboardEvent) => {
    if (e.shiftKey) {
      const state = getState()
      const isMulticursorEmpty = !hasMulticursor(state)
      const isCurrentCursorMulticursor = state.cursor && isMulticursorPath(state, state.cursor)

      const { cursor } = state
      const path = cursor || HOME_PATH
      const pathParent = rootedParentOf(state, path)

      const prevThought = cursor
        ? // if cursor exists, get the previous sibling
          prevSibling(state, cursor)
        : // otherwise, get the last thought in the home context
          getChildrenSorted(state, HOME_TOKEN).slice(-1)[0]

      const prevPath = prevThought
        ? // non-first child path
          appendToPath(parentOf(path), prevThought.id)
        : // when the cursor is on the first child in a context, move up a level
          !isRoot(pathParent)
          ? pathParent
          : null

      // if there is no previous path, do nothing
      if (!prevPath) return

      const isPrevPathMulticursor = prevPath && isMulticursorPath(state, prevPath)

      dispatch([
        setCursor({ path: prevPath, preserveMulticursor: true }),
        dispatch => {
          // New multicursor set
          if (isMulticursorEmpty) {
            // Add the current cursor to the multicursor, if it exists
            if (state.cursor) {
              dispatch(addMulticursor({ path: state.cursor }))
            }

            // Add the previous cursor to the multicursor, if it exists
            if (prevPath) {
              dispatch(addMulticursor({ path: prevPath }))
            }

            return
          }

          // Extend the multicursor set to the previous cursor
          if (isCurrentCursorMulticursor && !isPrevPathMulticursor && prevPath) {
            dispatch(addMulticursor({ path: prevPath }))
            return
          }

          // Remove the previous cursor from the multicursor set
          if (isCurrentCursorMulticursor && isPrevPathMulticursor && state.cursor) {
            dispatch(removeMulticursor({ path: state.cursor }))
            return
          }
        },
      ])

      requestAnimationFrame(() => {
        selection.clear()
      })
    } else dispatch(cursorUp())
  }),
}

export const cursorUpAlias: Shortcut = {
  ...cursorUpShortcut,
  id: 'cursorUpAlias',
  gesture: undefined,
  keyboard: { key: Key.ArrowUp, shift: true },
}

export default cursorUpShortcut<|MERGE_RESOLUTION|>--- conflicted
+++ resolved
@@ -1,10 +1,7 @@
 import { Key } from 'ts-key-enum'
-<<<<<<< HEAD
-import Dispatch from '../@types/Dispatch'
-=======
 import { css, cx } from '../../styled-system/css'
 import { icon } from '../../styled-system/recipes'
->>>>>>> 49c8ab6c
+import Dispatch from '../@types/Dispatch'
 import IconType from '../@types/Icon'
 import Shortcut from '../@types/Shortcut'
 import State from '../@types/State'
