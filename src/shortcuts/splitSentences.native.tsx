import React, { Dispatch } from 'react'
import _ from 'lodash'
import { parentOf, headValue, pathToContext, splitSentence } from '../util'
import { alert, splitSentences } from '../action-creators'
import { Action } from 'redux'
import { getAllChildren, isContextViewActive } from '../selectors'
import { HOME_TOKEN } from '../constants'
import { Icon as IconType, Shortcut, Thunk } from '../@types'
import Svg, { Path, G } from 'react-native-svg'

// eslint-disable-next-line jsdoc/require-jsdoc
const Icon = ({ fill = 'black', size = 20, style }: IconType) => (
  <Svg width={size} height={size} fill={fill} viewBox='0 0 110 115'>
    <G transform='scale(1.3)'>
      <Path d='M68.841,14.24c-1.239,0.056-2.31,1.267-2.253,2.506c0.084,1.238,1.268,2.337,2.506,2.252h8.533   L49.072,47.606H16.489c-1.239,0.057-2.309,1.268-2.253,2.506c0.056,1.239,1.267,2.337,2.506,2.253H49.1l28.555,28.636h-8.562   c-1.238-0.027-2.394,1.127-2.394,2.365c0,1.268,1.155,2.394,2.394,2.394h14.278c1.268,0,2.394-1.126,2.394-2.394V69.063   c0.028-1.268-1.126-2.45-2.422-2.422c-1.239,0-2.365,1.154-2.337,2.422v8.56L53.408,50l27.599-27.65v8.588   c0,1.238,1.126,2.394,2.365,2.394c1.268,0,2.394-1.155,2.394-2.394V16.633c0-1.267-1.126-2.393-2.394-2.393H68.841z' />
    </G>
  </Svg>
)

const splitSentencesShortcut: Shortcut = {
  id: 'splitSentences',
  label: 'Split Sentences',
  description: 'Splits multiple sentences in a single thought into separate thoughts.',
  keyboard: { key: 's', meta: true, shift: true },
  svg: Icon,
  canExecute: getState => getState().cursor !== null,
  exec: (dispatch: Dispatch<Action | Thunk>, getState) => {
    const state = getState()
    const { cursor } = state
    const value = headValue(cursor!)
    const sentences = splitSentence(value)

    if (!sentences || sentences.length === 1) {
      dispatch(
        alert('Cannot split sentences: thought has only one sentence.', {
          alertType: 'splitSentencesErr2',
<<<<<<< HEAD
          clearTimeout: 3000,
=======
          clearDelay: 3000,
>>>>>>> cfc2cfa0
        }),
      )
      return
    }
    // check if splitSentences creates duplicates
    const showContexts = cursor && isContextViewActive(state, parentOf(pathToContext(cursor)))
    const context =
      cursor &&
      (showContexts && cursor.length > 2
        ? pathToContext(parentOf(parentOf(cursor)))
        : !showContexts && cursor.length > 1
        ? pathToContext(parentOf(cursor))
        : [HOME_TOKEN])
    const siblings = context && getAllChildren(state, context).map(({ value }) => value)
    const duplicates = _.intersection(sentences, siblings)
    if (duplicates.length !== 0) {
      dispatch(
        alert('Cannot split sentences: splitting creates duplicates.', {
          alertType: 'splitSentencesErr3',
<<<<<<< HEAD
          clearTimeout: 3000,
=======
          clearDelay: 3000,
>>>>>>> cfc2cfa0
        }),
      )
      return
    }
    dispatch(splitSentences())
  },
}

export default splitSentencesShortcut<|MERGE_RESOLUTION|>--- conflicted
+++ resolved
@@ -3,10 +3,11 @@
 import { parentOf, headValue, pathToContext, splitSentence } from '../util'
 import { alert, splitSentences } from '../action-creators'
 import { Action } from 'redux'
-import { getAllChildren, isContextViewActive } from '../selectors'
+import { isContextViewActive } from '../selectors'
 import { HOME_TOKEN } from '../constants'
 import { Icon as IconType, Shortcut, Thunk } from '../@types'
 import Svg, { Path, G } from 'react-native-svg'
+import { getAllChildrenAsThoughts } from '../selectors/getChildren'
 
 // eslint-disable-next-line jsdoc/require-jsdoc
 const Icon = ({ fill = 'black', size = 20, style }: IconType) => (
@@ -27,42 +28,34 @@
   exec: (dispatch: Dispatch<Action | Thunk>, getState) => {
     const state = getState()
     const { cursor } = state
-    const value = headValue(cursor!)
+    const value = headValue(state, cursor!)
     const sentences = splitSentence(value)
 
     if (!sentences || sentences.length === 1) {
       dispatch(
         alert('Cannot split sentences: thought has only one sentence.', {
           alertType: 'splitSentencesErr2',
-<<<<<<< HEAD
-          clearTimeout: 3000,
-=======
           clearDelay: 3000,
->>>>>>> cfc2cfa0
         }),
       )
       return
     }
     // check if splitSentences creates duplicates
-    const showContexts = cursor && isContextViewActive(state, parentOf(pathToContext(cursor)))
+    const showContexts = cursor && isContextViewActive(state, parentOf(pathToContext(state, cursor)))
     const context =
       cursor &&
       (showContexts && cursor.length > 2
-        ? pathToContext(parentOf(parentOf(cursor)))
+        ? pathToContext(state, parentOf(parentOf(cursor)))
         : !showContexts && cursor.length > 1
-        ? pathToContext(parentOf(cursor))
+        ? pathToContext(state, parentOf(cursor))
         : [HOME_TOKEN])
-    const siblings = context && getAllChildren(state, context).map(({ value }) => value)
+    const siblings = context && getAllChildrenAsThoughts(state, context).map(({ value }) => value)
     const duplicates = _.intersection(sentences, siblings)
     if (duplicates.length !== 0) {
       dispatch(
         alert('Cannot split sentences: splitting creates duplicates.', {
           alertType: 'splitSentencesErr3',
-<<<<<<< HEAD
-          clearTimeout: 3000,
-=======
           clearDelay: 3000,
->>>>>>> cfc2cfa0
         }),
       )
       return
