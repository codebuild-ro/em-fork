--- conflicted
+++ resolved
@@ -9,12 +9,8 @@
   description: 'Show all hidden thoughts.',
   descriptionInverse: 'Hide hidden thoughts.',
   keyboard: { key: 'h', shift: true, alt: true },
-<<<<<<< HEAD
   multicursor: 'ignore',
-  svg: Icon,
-=======
   svg: HiddenThoughtsIcon,
->>>>>>> 554e368c
   exec: dispatch => dispatch(toggleHiddenThoughts()),
   isActive: getState => getState().showHiddenThoughts,
 }
