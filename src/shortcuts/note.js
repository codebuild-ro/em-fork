import { store } from '../store'
import setAttribute from '../action-creators/setAttribute'

// components
import PencilIcon from '../components/icons/PencilIcon'

// util
import {
  editableNode,
  hasAttribute,
  isDocumentEditable,
  pathToContext,
  setSelection,
} from '../util'

// selectors
import {
  attribute,
} from '../selectors'

export default {
  id: 'note',
  name: 'Note',
  description: 'Add a small note beneath a thought.',
  keyboard: { alt: true, meta: true, key: 'n' },
  svg: PencilIcon,
  canExecute: () => isDocumentEditable(),
  exec: () => {
    const state = store.getState()
    const cursor = state.cursor

    if (cursor) {
      const context = pathToContext(cursor)
<<<<<<< HEAD
      const note = attribute(state, context, '=note')
      store.dispatch(setAttribute(context, '=note', note || ''))
=======
      const hasNote = hasAttribute(context, '=note')

      if (!hasNote) {
        store.dispatch(setAttribute(context, '=note', ''))
      }
>>>>>>> 383642ba

      // focus selection on note
      setTimeout(() => {
        try {
          const noteEl = editableNode(cursor).parentNode.nextSibling.firstChild
          setSelection(noteEl, { end: true })
        }
        catch (e) {
          console.warn('Note element not found in DOM.', context)
        }
      }, 0)
    }
  }
}<|MERGE_RESOLUTION|>--- conflicted
+++ resolved
@@ -13,11 +13,6 @@
   setSelection,
 } from '../util'
 
-// selectors
-import {
-  attribute,
-} from '../selectors'
-
 export default {
   id: 'note',
   name: 'Note',
@@ -31,16 +26,11 @@
 
     if (cursor) {
       const context = pathToContext(cursor)
-<<<<<<< HEAD
-      const note = attribute(state, context, '=note')
-      store.dispatch(setAttribute(context, '=note', note || ''))
-=======
       const hasNote = hasAttribute(context, '=note')
 
       if (!hasNote) {
         store.dispatch(setAttribute(context, '=note', ''))
       }
->>>>>>> 383642ba
 
       // focus selection on note
       setTimeout(() => {
