--- conflicted
+++ resolved
@@ -6,23 +6,15 @@
 
 // util
 import {
-<<<<<<< HEAD
-=======
-  autoProse,
->>>>>>> a98d9c0e
   contextOf,
   pathToContext,
 } from '../util'
 
 // selectors
-<<<<<<< HEAD
 import {
-  attribute,
+  attributeEquals,
   autoProse,
 } from '../selectors'
-=======
-import attributeEquals from '../selectors/attributeEquals'
->>>>>>> a98d9c0e
 
 const Icon = ({ fill = 'black', size = 20, style }) => <svg version="1.1" className="icon" xmlns="http://www.w3.org/2000/svg" width={size} height={size} fill={fill} style={style} viewBox="0 0 19.481 19.481" enableBackground="new 0 0 19.481 19.481">
   <g>
@@ -37,20 +29,13 @@
   hideFromInstructions: true,
   svg: Icon,
   canExecute: () => {
-<<<<<<< HEAD
-=======
 
->>>>>>> a98d9c0e
     const state = store.getState()
     const { cursor } = state
 
     if (cursor) {
       const contextRanked = contextOf(cursor)
-<<<<<<< HEAD
-      const isProseView = attribute(state, contextRanked, '=view') === 'Prose'
-=======
       const isProseView = attributeEquals(state, pathToContext(contextRanked), '=view', 'Prose')
->>>>>>> a98d9c0e
 
       // default browser behavior in prose mode
       if ((isProseView || autoProse(state, contextRanked)) && window.getSelection().focusOffset > 0) return false
