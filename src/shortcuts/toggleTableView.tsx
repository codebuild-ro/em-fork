--- conflicted
+++ resolved
@@ -13,17 +13,12 @@
   description: 'Display the current thought as a table, where each subthought is a separate column.',
   gesture: 'rdlu',
   keyboard: { key: 't', alt: true, shift: true },
-<<<<<<< HEAD
   multicursor: true,
-  svg: Icon,
+  svg: TableViewIcon,
   canExecute: getState => {
     const state = getState()
     return !!state.cursor || hasMulticursor(state)
   },
-=======
-  svg: TableViewIcon,
-  canExecute: getState => !!getState().cursor,
->>>>>>> 554e368c
   exec: (dispatch, getState) => {
     const state = getState()
     const { cursor } = state
