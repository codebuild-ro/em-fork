--- conflicted
+++ resolved
@@ -16,10 +16,7 @@
 import { alert, deleteEmptyThought as deleteEmptyThoughtActionCreator, error, outdent } from '../action-creators'
 import asyncFocus from '../device/asyncFocus'
 import { Icon as IconType, Shortcut, State, Thunk } from '../@types'
-<<<<<<< HEAD
 import { getAllChildrenAsThoughts } from '../selectors/getChildren'
-=======
->>>>>>> cfc2cfa0
 import * as selection from '../device/selection'
 
 /** Returns true if the cursor is on an empty though or divider that can be deleted. */
