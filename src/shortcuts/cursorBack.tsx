import Shortcut from '../@types/Shortcut'
import { clearMulticursorsActionCreator as clearMulticursors } from '../actions/clearMulticursors'
import { cursorBackActionCreator as cursorBack } from '../actions/cursorBack'
<<<<<<< HEAD
import { isTouch } from '../browser'
import * as selection from '../device/selection'
import hasMulticursor from '../selectors/hasMulticursor'
// import directly since util/index is not loaded yet when shortcut is initialized
=======
import BackIcon from '../components/icons/BackIcon'
import * as selection from '../device/selection'
>>>>>>> 554e368c
import throttleByAnimationFrame from '../util/throttleByAnimationFrame'

const cursorBackShortcut: Shortcut = {
  id: 'cursorBack',
  label: 'Back',
  description: 'Move the cursor up a level.',
  gesture: 'r',
  svg: BackIcon,
  keyboard: 'Escape',
  multicursor: 'ignore',
  exec: throttleByAnimationFrame((dispatch, getState) => {
    const state = getState()

    // if there is a multicursor and the device is not touch, clear it instead
    if (hasMulticursor(state) && !isTouch) {
      dispatch(clearMulticursors())
      return
    }

    const { cursor, search } = state

    if (cursor || search != null) {
      dispatch(cursorBack())

      // clear browser selection if cursor has been removed
      const { cursor: cursorNew } = getState()
      if (!cursorNew) {
        selection.clear()
      }
    }
  }),
}

export default cursorBackShortcut<|MERGE_RESOLUTION|>--- conflicted
+++ resolved
@@ -1,15 +1,11 @@
 import Shortcut from '../@types/Shortcut'
 import { clearMulticursorsActionCreator as clearMulticursors } from '../actions/clearMulticursors'
 import { cursorBackActionCreator as cursorBack } from '../actions/cursorBack'
-<<<<<<< HEAD
 import { isTouch } from '../browser'
+// import directly since util/index is not loaded yet when shortcut is initialized
+import BackIcon from '../components/icons/BackIcon'
 import * as selection from '../device/selection'
 import hasMulticursor from '../selectors/hasMulticursor'
-// import directly since util/index is not loaded yet when shortcut is initialized
-=======
-import BackIcon from '../components/icons/BackIcon'
-import * as selection from '../device/selection'
->>>>>>> 554e368c
 import throttleByAnimationFrame from '../util/throttleByAnimationFrame'
 
 const cursorBackShortcut: Shortcut = {
