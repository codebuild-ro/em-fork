--- conflicted
+++ resolved
@@ -10,15 +10,11 @@
   description: 'Create a new subthought in the current thought. Add it to the top of any existing subthoughts.',
   gesture: 'rdu',
   keyboard: { key: Key.Enter, shift: true, meta: true },
-<<<<<<< HEAD
   multicursor: {
     enabled: false,
     error: () => 'Cannot create a new subthought with multiple thoughts.',
   },
-  svg: Icon,
-=======
   svg: NewSubthoughtAboveIcon,
->>>>>>> 554e368c
   canExecute: () => isDocumentEditable(),
   exec: newThought({ insertNewSubthought: true, insertBefore: true }),
 }
