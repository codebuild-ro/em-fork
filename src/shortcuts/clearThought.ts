--- conflicted
+++ resolved
@@ -11,21 +11,15 @@
   description: 'Clear the text of the current thought. A quick recovery after you have changed your mind.',
   gesture: 'rl',
   keyboard: { key: 'c', alt: true, shift: true, meta: true },
-<<<<<<< HEAD
   multicursor: {
     enabled: false,
     error: () => 'Cannot clear multiple thougths.',
   },
-  // TODO: Create unique icon
-  svg: SettingsIcon,
+  svg: ClearThoughtIcon,
   canExecute: getState => {
     const state = getState()
     return isDocumentEditable() && (!!state.cursor || hasMulticursor(state))
   },
-=======
-  svg: ClearThoughtIcon,
-  canExecute: getState => isDocumentEditable() && !!getState().cursor,
->>>>>>> 554e368c
   exec: (dispatch, getState) => {
     const isCursorCleared = getState().cursorCleared
 
