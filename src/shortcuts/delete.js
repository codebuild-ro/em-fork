--- conflicted
+++ resolved
@@ -12,12 +12,11 @@
   pathToContext,
 } from '../util'
 
-<<<<<<< HEAD
 // selectors
 import { meta } from '../selectors'
-=======
+
+// action-creators
 import { archiveThought } from '../action-creators/archiveThought'
->>>>>>> 9e0e4af9
 
 const exec = e => {
   const state = store.getState()
