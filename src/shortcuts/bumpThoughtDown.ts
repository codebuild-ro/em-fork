import Shortcut from '../@types/Shortcut'
import { bumpThoughtDownActionCreator as bumpThoughtDown } from '../actions/bumpThoughtDown'
import BumpThoughtDownIcon from '../components/icons/BumpThoughtDownIcon'
import asyncFocus from '../device/asyncFocus'
import * as selection from '../device/selection'
import hasMulticursor from '../selectors/hasMulticursor'
import isDocumentEditable from '../util/isDocumentEditable'

const bumpThoughtDownShortcut: Shortcut = {
  id: 'bumpThoughtDown',
  label: 'Bump Thought Down',
  description: 'Bump the current thought down one level and replace it with a new, empty thought.',
  gesture: 'rld',
  keyboard: { key: 'd', meta: true, alt: true },
<<<<<<< HEAD
  multicursor: {
    enabled: false,
    error: () => 'Cannot bump down multiple thoughts.',
  },
  // TODO: Create unique icon
  svg: SettingsIcon,
  canExecute: getState => {
    const state = getState()
    return isDocumentEditable() && (!!state.cursor || hasMulticursor(state))
  },
=======
  svg: BumpThoughtDownIcon,
  canExecute: getState => !!getState().cursor && isDocumentEditable(),
>>>>>>> 554e368c
  exec: dispatch => {
    // If there is already active selection, no need to focus to the hidden input.
    if (!selection.isActive()) {
      asyncFocus()
    }

    dispatch(bumpThoughtDown())
  },
}

export default bumpThoughtDownShortcut<|MERGE_RESOLUTION|>--- conflicted
+++ resolved
@@ -12,21 +12,15 @@
   description: 'Bump the current thought down one level and replace it with a new, empty thought.',
   gesture: 'rld',
   keyboard: { key: 'd', meta: true, alt: true },
-<<<<<<< HEAD
   multicursor: {
     enabled: false,
     error: () => 'Cannot bump down multiple thoughts.',
   },
-  // TODO: Create unique icon
-  svg: SettingsIcon,
+  svg: BumpThoughtDownIcon,
   canExecute: getState => {
     const state = getState()
     return isDocumentEditable() && (!!state.cursor || hasMulticursor(state))
   },
-=======
-  svg: BumpThoughtDownIcon,
-  canExecute: getState => !!getState().cursor && isDocumentEditable(),
->>>>>>> 554e368c
   exec: dispatch => {
     // If there is already active selection, no need to focus to the hidden input.
     if (!selection.isActive()) {
