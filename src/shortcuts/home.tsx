import { Dispatch } from 'react'
import Shortcut from '../@types/Shortcut'
import Thunk from '../@types/Thunk'
import { homeActionCreator as home } from '../actions/home'
import HomeToolbarIcon from '../components/icons/HomeToolbarIcon'

const homeShortcut: Shortcut = {
  id: 'home',
  label: 'Home',
  description: 'Navigate to Home.',
  keyboard: { key: 'h', meta: true, alt: true },
<<<<<<< HEAD
  multicursor: 'ignore',
  svg: Icon,
=======
  svg: HomeToolbarIcon,
>>>>>>> 554e368c
  exec: (dispatch: Dispatch<Thunk>) => dispatch(home()),
}

export default homeShortcut<|MERGE_RESOLUTION|>--- conflicted
+++ resolved
@@ -9,12 +9,8 @@
   label: 'Home',
   description: 'Navigate to Home.',
   keyboard: { key: 'h', meta: true, alt: true },
-<<<<<<< HEAD
   multicursor: 'ignore',
-  svg: Icon,
-=======
   svg: HomeToolbarIcon,
->>>>>>> 554e368c
   exec: (dispatch: Dispatch<Thunk>) => dispatch(home()),
 }
 
