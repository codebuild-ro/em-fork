--- conflicted
+++ resolved
@@ -12,12 +12,8 @@
     'Closes the context view of the current thought. The context view shows all contexts throughout your thoughtspace in which the thought can be found.',
   gesture: 'ru',
   keyboard: { key: 's', shift: true, alt: true },
-<<<<<<< HEAD
   multicursor: true,
-  svg: Icon,
-=======
   svg: ContextViewIcon,
->>>>>>> 554e368c
   canExecute: getState => !!getState().cursor,
   isActive: getState => {
     const state = getState()
