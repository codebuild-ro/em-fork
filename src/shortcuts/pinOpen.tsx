import React from 'react'
import { attributeEquals, simplifyPath } from '../selectors'
import { pathToContext } from '../util'
import { alert, toggleAttribute } from '../action-creators'
import { Icon as IconType, Shortcut } from '../@types'
import { HOME_PATH } from '../constants'

// eslint-disable-next-line jsdoc/require-jsdoc
const Icon = ({ size = 20, style }: IconType) => (
  <svg
    xmlns='http://www.w3.org/2000/svg'
    version='1.1'
    className='icon'
    viewBox='0 0 20 20'
    width={size}
    height={size}
    style={style}
  >
    <g transform='translate(-516 -144)'>
      <g>
        <path d='M525,154.95V166h1v-11.05c1.694-0.245,3-1.688,3-3.45c0-1.933-1.566-3.5-3.5-3.5s-3.5,1.567-3.5,3.5    C522,153.261,523.306,154.705,525,154.95z M523,151.5c0-1.381,1.119-2.5,2.5-2.5s2.5,1.119,2.5,2.5s-1.119,2.5-2.5,2.5    S523,152.881,523,151.5z' />
      </g>
    </g>
  </svg>
)

const pinOpenShortcut: Shortcut = {
  id: 'pinOpen',
  label: 'Pin Open',
  description: 'Pin and expand the current thought.',
  keyboard: { key: 'p', meta: true, alt: true },
  svg: Icon,
  canExecute: getState => !!getState().cursor,
  exec: (dispatch, getState, e, { type }) => {
    const state = getState()
    const { cursor } = state
    if (!cursor) return

<<<<<<< HEAD
    const context = pathToContext(state, cursor)
=======
    const context = pathToContext(cursor)

    // if the user used the keyboard to activate the shortcut, show an alert describing the sort direction
    // since the user won't have the visual feedbavk from the toolbar due to the toolbar hiding logic
    if (type === 'keyboard') {
      const pinned = attributeEquals(state, context, '=pin', 'true')
      dispatch(alert(pinned ? 'Unpinned thought' : 'Pinned thought', { clearTimeout: 2000, showCloseLink: false }))
    }

>>>>>>> cf93d2bb
    dispatch(
      toggleAttribute({
        context,
        key: '=pin',
        value: 'true',
      }),
    )
  },
  isActive: getState => {
    const state = getState()
    const { cursor } = state
    const context = pathToContext(state, cursor ? simplifyPath(state, cursor) : HOME_PATH)
    return attributeEquals(state, context, '=pin', 'true')
  },
}

export default pinOpenShortcut<|MERGE_RESOLUTION|>--- conflicted
+++ resolved
@@ -36,10 +36,7 @@
     const { cursor } = state
     if (!cursor) return
 
-<<<<<<< HEAD
     const context = pathToContext(state, cursor)
-=======
-    const context = pathToContext(cursor)
 
     // if the user used the keyboard to activate the shortcut, show an alert describing the sort direction
     // since the user won't have the visual feedbavk from the toolbar due to the toolbar hiding logic
@@ -48,7 +45,6 @@
       dispatch(alert(pinned ? 'Unpinned thought' : 'Pinned thought', { clearTimeout: 2000, showCloseLink: false }))
     }
 
->>>>>>> cf93d2bb
     dispatch(
       toggleAttribute({
         context,
