--- conflicted
+++ resolved
@@ -14,16 +14,11 @@
 import { newThought } from '../action-creators/newThought'
 
 // selectors
-<<<<<<< HEAD
 import {
-  attribute,
+  attributeEquals,
   getThoughts,
   pathToThoughtsRanked,
 } from '../selectors'
-=======
-import pathToThoughtsRanked from '../selectors/pathToThoughtsRanked'
-import attributeEquals from '../selectors/attributeEquals'
->>>>>>> a98d9c0e
 
 const Icon = ({ fill = 'black', size = 20, style }) => <svg version="1.1" className="icon" xmlns="http://www.w3.org/2000/svg" width={size} height={size} fill={fill} style={style} viewBox="0 0 64 64" enableBackground="new 0 0 64 64">
   <path d="m10 12h44c1.104 0 2-.896 2-2s-.896-2-2-2h-44c-1.104 0-2 .896-2 2s.896 2 2 2z" />
@@ -47,13 +42,8 @@
     const thoughtsRanked = pathToThoughtsRanked(state, cursor)
     const context = pathToContext(thoughtsRanked)
     const contextParent = contextOf(context)
-<<<<<<< HEAD
-    const isTable = attribute(state, contextParent, '=view') === 'Table'
+    const isTable = attributeEquals(state, contextParent, '=view', 'Table')
     const hasChildren = getThoughts(state, context).length > 0
-=======
-    const isTable = attributeEquals(state, contextParent, '=view', 'Table')
-    const hasChildren = getThoughts(context).length > 0
->>>>>>> a98d9c0e
 
     store.dispatch(isTable ?
       // special case for table
