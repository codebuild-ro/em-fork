import React from 'react'
import { store } from '../store'

// util
import {
<<<<<<< HEAD
  contextOf,
=======
>>>>>>> c4415c9b
  isDocumentEditable,
} from '../util'

// action-creators
import { indent } from '../action-creators/indent'
<<<<<<< HEAD
import { cursorDown } from '../action-creators/cursorDown'
import { newThought } from '../action-creators/newThought'

// selectors
import {
  attributeEquals,
  getThoughts,
  pathToThoughtsRanked,
} from '../selectors'
=======
>>>>>>> c4415c9b

const Icon = ({ fill = 'black', size = 20, style }) => <svg version="1.1" className="icon" xmlns="http://www.w3.org/2000/svg" width={size} height={size} fill={fill} style={style} viewBox="0 0 64 64" enableBackground="new 0 0 64 64">
  <path d="m10 12h44c1.104 0 2-.896 2-2s-.896-2-2-2h-44c-1.104 0-2 .896-2 2s.896 2 2 2z" />
  <path d="m54 52h-44c-1.104 0-2 .896-2 2s.896 2 2 2h44c1.104 0 2-.896 2-2s-.896-2-2-2z" />
  <path d="m54 19h-20c-1.104 0-2 .896-2 2s.896 2 2 2h20c1.104 0 2-.896 2-2s-.896-2-2-2z" />
  <path d="m54 30h-20c-1.104 0-2 .896-2 2s.896 2 2 2h20c1.104 0 2-.896 2-2s-.896-2-2-2z" />
  <path d="m54 41h-20c-1.104 0-2 .896-2 2s.896 2 2 2h20c1.104 0 2-.896 2-2s-.896-2-2-2z" />
  <path d="m10 34h11.172l-.005.005c-1.201 1.201-2.196 2.581-2.956 4.101-.494.988-.094 2.189.895 2.684.287.143.592.21.892.21.734 0 1.44-.404 1.791-1.105.567-1.135 1.31-2.164 2.206-3.062l3.419-3.419c.781-.781.781-2.047 0-2.828l-3.419-3.419c-.897-.898-1.64-1.928-2.206-3.061-.494-.987-1.692-1.391-2.684-.895-.987.494-1.389 1.695-.895 2.683.759 1.519 1.753 2.898 2.956 4.101l.006.005h-11.172c-1.104 0-2 .896-2 2s.896 2 2 2z" />
</svg>

export default {
  id: 'indent',
  name: 'Indent',
  description: `Move the current thought to the end of the previous thought.`,
  svg: Icon,
  canExecute: () => isDocumentEditable() && store.getState().cursor,
  exec: e => {
<<<<<<< HEAD
    const state = store.getState()
    const { cursor } = state
    const thoughtsRanked = pathToThoughtsRanked(state, cursor)
    const context = pathToContext(thoughtsRanked)
    const contextParent = contextOf(context)
    const isTable = attributeEquals(state, contextParent, '=view', 'Table')
    const hasChildren = getThoughts(state, context).length > 0

    store.dispatch(isTable ?
      // special case for table
      hasChildren
        // if column 2 exists, move cursor to column 2
        ? cursorDown({ target: e.target })
        // otherwise, create a new subthought
        : newThought({ insertNewSubthought: true })
      // normal indent
      : indent()
=======
    store.dispatch(
      indent()
>>>>>>> c4415c9b
    )
  }
}<|MERGE_RESOLUTION|>--- conflicted
+++ resolved
@@ -3,27 +3,11 @@
 
 // util
 import {
-<<<<<<< HEAD
-  contextOf,
-=======
->>>>>>> c4415c9b
   isDocumentEditable,
 } from '../util'
 
 // action-creators
 import { indent } from '../action-creators/indent'
-<<<<<<< HEAD
-import { cursorDown } from '../action-creators/cursorDown'
-import { newThought } from '../action-creators/newThought'
-
-// selectors
-import {
-  attributeEquals,
-  getThoughts,
-  pathToThoughtsRanked,
-} from '../selectors'
-=======
->>>>>>> c4415c9b
 
 const Icon = ({ fill = 'black', size = 20, style }) => <svg version="1.1" className="icon" xmlns="http://www.w3.org/2000/svg" width={size} height={size} fill={fill} style={style} viewBox="0 0 64 64" enableBackground="new 0 0 64 64">
   <path d="m10 12h44c1.104 0 2-.896 2-2s-.896-2-2-2h-44c-1.104 0-2 .896-2 2s.896 2 2 2z" />
@@ -41,28 +25,6 @@
   svg: Icon,
   canExecute: () => isDocumentEditable() && store.getState().cursor,
   exec: e => {
-<<<<<<< HEAD
-    const state = store.getState()
-    const { cursor } = state
-    const thoughtsRanked = pathToThoughtsRanked(state, cursor)
-    const context = pathToContext(thoughtsRanked)
-    const contextParent = contextOf(context)
-    const isTable = attributeEquals(state, contextParent, '=view', 'Table')
-    const hasChildren = getThoughts(state, context).length > 0
-
-    store.dispatch(isTable ?
-      // special case for table
-      hasChildren
-        // if column 2 exists, move cursor to column 2
-        ? cursorDown({ target: e.target })
-        // otherwise, create a new subthought
-        : newThought({ insertNewSubthought: true })
-      // normal indent
-      : indent()
-=======
-    store.dispatch(
-      indent()
->>>>>>> c4415c9b
-    )
+    store.dispatch(indent())
   }
 }