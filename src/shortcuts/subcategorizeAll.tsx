import Shortcut from '../@types/Shortcut'
import { subCategorizeAllActionCreator as subCategorizeAll } from '../actions/subCategorizeAll'
<<<<<<< HEAD
import { subcategorizeMulticursorActionCreator as subcategorizeMulticursor } from '../actions/subcategorizeMulticursor'
import hasMulticursor from '../selectors/hasMulticursor'
=======
import SubCategorizeAllIcon from '../components/icons/SubCategorizeAllIcon'
>>>>>>> 554e368c
import isDocumentEditable from '../util/isDocumentEditable'

const subCategorizeAllShortcut: Shortcut = {
  id: 'subcategorizeAll',
  label: 'Subcategorize All',
  description: 'Move all thoughts at the current level into a new, empty thought.',
<<<<<<< HEAD
  gesture: 'ldrlu',
  keyboard: { key: 'a', meta: true, alt: true },
  multicursor: {
    enabled: true,
    execMulticursor: (_cursors, dispatch) => dispatch(subcategorizeMulticursor()),
    preventSetCursor: true,
    clearMulticursor: true,
  },
  svg: Icon,
  canExecute: getState => {
    const state = getState()
    return isDocumentEditable() && (!!state.cursor || hasMulticursor(state))
  },
=======
  svg: SubCategorizeAllIcon,
  canExecute: getState => isDocumentEditable() && !!getState().cursor,
>>>>>>> 554e368c
  exec: subCategorizeAll(),
}

export default subCategorizeAllShortcut<|MERGE_RESOLUTION|>--- conflicted
+++ resolved
@@ -1,18 +1,14 @@
 import Shortcut from '../@types/Shortcut'
 import { subCategorizeAllActionCreator as subCategorizeAll } from '../actions/subCategorizeAll'
-<<<<<<< HEAD
 import { subcategorizeMulticursorActionCreator as subcategorizeMulticursor } from '../actions/subcategorizeMulticursor'
+import SubCategorizeAllIcon from '../components/icons/SubCategorizeAllIcon'
 import hasMulticursor from '../selectors/hasMulticursor'
-=======
-import SubCategorizeAllIcon from '../components/icons/SubCategorizeAllIcon'
->>>>>>> 554e368c
 import isDocumentEditable from '../util/isDocumentEditable'
 
 const subCategorizeAllShortcut: Shortcut = {
   id: 'subcategorizeAll',
   label: 'Subcategorize All',
   description: 'Move all thoughts at the current level into a new, empty thought.',
-<<<<<<< HEAD
   gesture: 'ldrlu',
   keyboard: { key: 'a', meta: true, alt: true },
   multicursor: {
@@ -21,15 +17,11 @@
     preventSetCursor: true,
     clearMulticursor: true,
   },
-  svg: Icon,
+  svg: SubCategorizeAllIcon,
   canExecute: getState => {
     const state = getState()
     return isDocumentEditable() && (!!state.cursor || hasMulticursor(state))
   },
-=======
-  svg: SubCategorizeAllIcon,
-  canExecute: getState => isDocumentEditable() && !!getState().cursor,
->>>>>>> 554e368c
   exec: subCategorizeAll(),
 }
 
