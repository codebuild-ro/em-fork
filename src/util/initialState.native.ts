import { ABSOLUTE_TOKEN, EM_TOKEN, MODALS, HOME_TOKEN, SCHEMA_LATEST, ROOT_PARENT_ID } from '../constants'
import globals from '../globals'
// import { canShowModal } from '../selectors'
<<<<<<< HEAD
import { hashThought, /* isDocumentEditable */ never, parseJsonSafe, timestamp } from '.'
import { Timestamp, ThoughtsInterface, State, Parent, Index } from '../@types'
=======
import { hashContext, hashThought, /* isDocumentEditable */ never, parseJsonSafe, timestamp } from '.'
import { getSessionId } from './sessionManager'
import { Timestamp, ThoughtsInterface, State } from '../@types'
>>>>>>> cf93d2bb

// eslint-disable-next-line @typescript-eslint/no-empty-interface
/** Safely gets a value from localStorage if it is in the environment. */
const getLocal = (key: string) => {
  if (typeof localStorage === 'undefined') return undefined
  return localStorage.getItem(key)
}

/** Generates an initial ThoughtsInterface with the root and em contexts. */
export const initialThoughts = (created: Timestamp = timestamp()): ThoughtsInterface => {
  const HOME_TOKEN_HASH = HOME_TOKEN
  const ABSOLUTE_TOKEN_HASH = ABSOLUTE_TOKEN
  const EM_TOKEN_HASH = EM_TOKEN

  const contextIndex: Index<Parent> = {
    [HOME_TOKEN_HASH]: {
      id: HOME_TOKEN_HASH,
      value: HOME_TOKEN,
      children: [],
      parentId: ROOT_PARENT_ID,
      // start pending to trigger pullQueue fetch
      pending: true,
      lastUpdated: never(),
<<<<<<< HEAD
      rank: 0,
=======
      updatedBy: getSessionId(),
>>>>>>> cf93d2bb
    },
    [ABSOLUTE_TOKEN_HASH]: {
      id: ABSOLUTE_TOKEN_HASH,
      value: ABSOLUTE_TOKEN,
      parentId: ROOT_PARENT_ID,
      children: [],
      // start pending to trigger pullQueue fetch
      pending: true,
      lastUpdated: never(),
<<<<<<< HEAD
      rank: 0,
=======
      updatedBy: getSessionId(),
>>>>>>> cf93d2bb
    },
    [EM_TOKEN_HASH]: {
      id: EM_TOKEN_HASH,
      value: EM_TOKEN,
      parentId: ROOT_PARENT_ID,
      children: [],
      // start pending to trigger pullQueue fetch
      pending: true,
      lastUpdated: never(),
<<<<<<< HEAD
      rank: 0,
=======
      updatedBy: getSessionId(),
>>>>>>> cf93d2bb
    },
  }

  const thoughtIndex = {
    [hashThought(HOME_TOKEN)]: {
      value: HOME_TOKEN,
      contexts: [],
      // set to beginning of epoch to ensure that server thoughtIndex is always considered newer from init thoughtIndex
      created,
      lastUpdated: never(),
      updatedBy: getSessionId(),
    },
    [hashThought(ABSOLUTE_TOKEN)]: {
      value: ABSOLUTE_TOKEN,
      contexts: [],
      // set to beginning of epoch to ensure that server thoughtIndex is always considered newer from init thoughtIndex
      created,
      lastUpdated: never(),
      updatedBy: getSessionId(),
    },
    // this will get populated by importText in loadLocalState
    // unfortunately that's the best way currently to create nested thoughts and ensure that thoughtIndex and contextIndex are correct
    [hashThought(EM_TOKEN)]: {
      value: EM_TOKEN,
      contexts: [],
      created,
      lastUpdated: never(),
      updatedBy: getSessionId(),
    },
  }

  return {
    contextIndex,
    thoughtIndex,
  }
}

/** Generates the initial state of the application. */
export const initialState = (created: Timestamp = timestamp()) => {
  const state: State = {
    authenticated: false,
    // eslint-disable-next-line no-mixed-operators
    autologin: getLocal('autologin') === 'true',
    contextViews: {},
    cursor: null,
    cursorBeforeSearch: null,
    cursorBeforeQuickAdd: null,
    cursorHistory: [],
    cursorInitialized: false, // tracks if the cursor has been restored from the url on first load and ensures it only happens once
    cursorOffset: 0,
    dragInProgress: false,
    editableNonce: 0,
    editing: null,
    editingValue: null,
    enableLatestShorcutsDiagram: false,
    expanded: {},
    fontSize: +(getLocal('fontSize') || 10),
    expandedBottom: {},
    expandHoverBottomPaths: {},
    invalidState: false,
    inversePatches: [],
    isLoading: true,
    isPushing: false,
    latestShortcuts: [],
    modals: {},
    noteFocus: false, // true if a note has the browser selection
    patches: [],
    recentlyEdited: {},
    resourceCache: {},
    schemaVersion: SCHEMA_LATEST,
    scrollPrioritized: false,
    search: null,
    remoteSearch: false,
    searchContexts: null,
    showHiddenThoughts: false,
    showSidebar: false,
    showSplitView: false,
    showTopControls: true,
    showBreadcrumbs: true,
    // eslint-disable-next-line no-mixed-operators
    splitPosition: parseJsonSafe(getLocal('splitPosition') || null, 0),
    rootContext: [HOME_TOKEN],
    /* status:
      'disconnected'   Logged out or yet to connect to firebase, but not in explicit offline mode.
      'connecting'     Connecting to firebase.
      'loading'        Connected, authenticated, and waiting for first user data payload.
      'loaded'         User data payload received (may or may not be offline).
      'offline'        Disconnected and working in offline mode.
    */
    status: 'disconnected',
    pushQueue: [],
    thoughts: initialThoughts(created),
    toolbarOverlay: null,
  }
  Object.keys(MODALS).forEach(key => {
    // initial modal states
    state.modals[MODALS[key]] = {
      // eslint-disable-next-line no-mixed-operators
      complete: globals.disableTutorial || JSON.parse(getLocal('modal-complete-' + MODALS[key]) || 'false'),
    }
  })

  // welcome modal
  state.showModal = 'welcome'

  return state
}<|MERGE_RESOLUTION|>--- conflicted
+++ resolved
@@ -1,14 +1,9 @@
 import { ABSOLUTE_TOKEN, EM_TOKEN, MODALS, HOME_TOKEN, SCHEMA_LATEST, ROOT_PARENT_ID } from '../constants'
 import globals from '../globals'
 // import { canShowModal } from '../selectors'
-<<<<<<< HEAD
 import { hashThought, /* isDocumentEditable */ never, parseJsonSafe, timestamp } from '.'
+import { getSessionId } from './sessionManager'
 import { Timestamp, ThoughtsInterface, State, Parent, Index } from '../@types'
-=======
-import { hashContext, hashThought, /* isDocumentEditable */ never, parseJsonSafe, timestamp } from '.'
-import { getSessionId } from './sessionManager'
-import { Timestamp, ThoughtsInterface, State } from '../@types'
->>>>>>> cf93d2bb
 
 // eslint-disable-next-line @typescript-eslint/no-empty-interface
 /** Safely gets a value from localStorage if it is in the environment. */
@@ -32,11 +27,8 @@
       // start pending to trigger pullQueue fetch
       pending: true,
       lastUpdated: never(),
-<<<<<<< HEAD
       rank: 0,
-=======
       updatedBy: getSessionId(),
->>>>>>> cf93d2bb
     },
     [ABSOLUTE_TOKEN_HASH]: {
       id: ABSOLUTE_TOKEN_HASH,
@@ -46,11 +38,8 @@
       // start pending to trigger pullQueue fetch
       pending: true,
       lastUpdated: never(),
-<<<<<<< HEAD
       rank: 0,
-=======
       updatedBy: getSessionId(),
->>>>>>> cf93d2bb
     },
     [EM_TOKEN_HASH]: {
       id: EM_TOKEN_HASH,
@@ -60,11 +49,8 @@
       // start pending to trigger pullQueue fetch
       pending: true,
       lastUpdated: never(),
-<<<<<<< HEAD
       rank: 0,
-=======
       updatedBy: getSessionId(),
->>>>>>> cf93d2bb
     },
   }
 
