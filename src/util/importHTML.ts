--- conflicted
+++ resolved
@@ -1,15 +1,7 @@
 import { convertHTMLtoJSON } from './convertHTMLtoJSON'
-<<<<<<< HEAD
 import { ImportJSONOptions, importJSON } from './importJSON'
-=======
-import { importJSON } from './importJSON'
 import { State } from './initialState'
 import { SimplePath } from '../types'
-
-interface ImportHtmlOptions {
-  skipRoot? : boolean,
-}
->>>>>>> f73e4f84
 
 /**
  * Parses HTML and generates { contextIndexUpdates, thoughtIndexUpdates } that can be sync'd to state.
@@ -17,13 +9,7 @@
  * @param options.lastUpdated Instead of importing the root into the importCursor, skip it and import all its children.
  * @param options.skipRoot Instead of importing the root into the importCursor, skip it and import all its children.
  */
-<<<<<<< HEAD
-export const importHtml = (state: State, thoughtsRanked: Path, html: string, options: ImportJSONOptions = {}) => {
+export const importHtml = (state: State, simplePath: SimplePath, html: string, options: ImportJSONOptions = {}) => {
   const thoughtsJSON = convertHTMLtoJSON(html)
-  return importJSON(state, thoughtsRanked, thoughtsJSON, options)
-=======
-export const importHtml = (state: State, simplePath: SimplePath, html: string, { skipRoot }: ImportHtmlOptions = { skipRoot: false }) => {
-  const thoughtsJSON = convertHTMLtoJSON(html)
-  return importJSON(state, simplePath, thoughtsJSON, { skipRoot })
->>>>>>> f73e4f84
+  return importJSON(state, simplePath, thoughtsJSON, options)
 }