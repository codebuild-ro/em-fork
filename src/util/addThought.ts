// util
import { timestamp } from './timestamp'
import { getThought } from '../selectors'
import { Context, Timestamp } from '../types'
import { State } from './initialState'

/** Create a new thought, merging collisions. */
<<<<<<< HEAD
export const addThought = (state: State, value: string, rank: number, context: Context, lastUpdated = timestamp()) => {
=======
export const addThought = (state: State, value: string, rank: number, id: string, context: Context, created: Timestamp = timestamp(), lastUpdated: Timestamp = timestamp()) => {
>>>>>>> b921f04f
  const thoughtOld = getThought(state, value)
  return {
    ...thoughtOld,
    value,
    contexts: (thoughtOld
      ? thoughtOld.contexts || []
      : []
    ).concat({
      context,
      rank,
    }),
<<<<<<< HEAD
    created: thoughtOld && thoughtOld.created
      ? thoughtOld.created
      : lastUpdated,
    lastUpdated,
=======
    created: thoughtOld?.created || created,
    lastUpdated
>>>>>>> b921f04f
  }
}<|MERGE_RESOLUTION|>--- conflicted
+++ resolved
@@ -1,15 +1,10 @@
-// util
 import { timestamp } from './timestamp'
 import { getThought } from '../selectors'
-import { Context, Timestamp } from '../types'
+import { Context } from '../types'
 import { State } from './initialState'
 
 /** Create a new thought, merging collisions. */
-<<<<<<< HEAD
 export const addThought = (state: State, value: string, rank: number, context: Context, lastUpdated = timestamp()) => {
-=======
-export const addThought = (state: State, value: string, rank: number, id: string, context: Context, created: Timestamp = timestamp(), lastUpdated: Timestamp = timestamp()) => {
->>>>>>> b921f04f
   const thoughtOld = getThought(state, value)
   return {
     ...thoughtOld,
@@ -21,14 +16,9 @@
       context,
       rank,
     }),
-<<<<<<< HEAD
     created: thoughtOld && thoughtOld.created
       ? thoughtOld.created
       : lastUpdated,
     lastUpdated,
-=======
-    created: thoughtOld?.created || created,
-    lastUpdated
->>>>>>> b921f04f
   }
 }