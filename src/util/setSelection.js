--- conflicted
+++ resolved
@@ -1,9 +1,6 @@
 /** Set the selection to the end of the given element. Inserts empty text node when element has no children.
-<<<<<<< HEAD
-  NOTE: asyncFocus() needs to be called on mobile before setSelection and before any asynchronous effects that call setSelection.
-=======
+ * NOTE: asyncFocus() needs to be called on mobile before setSelection and before any asynchronous effects that call setSelection.
  *
->>>>>>> 6ca9b2dc
   @param DOMElement        The input or contenteditable element to select.
   @param Number  offset    Character offset of selection.
   @param Boolean end       If true, sets the offset to the end of the text.
