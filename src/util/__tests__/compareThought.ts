import {
  compare,
  compareDateStrings,
  compareLowercase,
  compareNumberAndOther,
  compareNumbers,
  comparePunctuationAndOther,
  compareReasonable,
  compareStringsWithEmoji,
  makeOrderedComparator,
  compareThoughtDescending,
} from '../../util/compareThought'
<<<<<<< HEAD
import { Child } from '../../@types'
=======
import { Child } from '../../@types/Child'
>>>>>>> a7f12c29

it('compareNumberAndOther', () => {
  expect(compareNumberAndOther(1, 2)).toBe(0)
  expect(compareNumberAndOther('a', 'b')).toBe(0)
  expect(compareNumberAndOther(1, 'a')).toBe(-1)
  expect(compareNumberAndOther('1', 'a')).toBe(-1)
  expect(compareNumberAndOther('a', 1)).toBe(1)
  expect(compareNumberAndOther('a', '1')).toBe(1)
  expect(compareNumberAndOther('#1', 1)).toBe(0)
  expect(compareNumberAndOther('#1', 'a')).toBe(-1)
  expect(compareNumberAndOther('a', '#1')).toBe(1)
})

it('compareNumbers', () => {
  expect(compareNumbers(1, 1)).toBe(0)
  expect(compareNumbers(1, 2)).toBe(-1)
  expect(compareNumbers(2, 1)).toBe(1)
  expect(compareNumbers(1, 'a')).toBe(0)
  expect(compareNumbers('a', 1)).toBe(0)
  expect(compareNumbers('1', '1')).toBe(0)
  expect(compareNumbers('1', '2')).toBe(-1)
  expect(compareNumbers('2', '1')).toBe(1)
  expect(compareNumbers('9', '10')).toBe(-1)
  expect(compareNumbers('10', '9')).toBe(1)

  // prefixed number strings
  expect(compareNumbers('#1', '#1')).toBe(0)
  expect(compareNumbers('#1', '#2')).toBe(-1)
  expect(compareNumbers('#2', '#1')).toBe(1)
  expect(compareNumbers('#9', '#10')).toBe(-1)
  expect(compareNumbers('#10', '#9')).toBe(1)
  expect(compareNumbers('# 1', '# 1')).toBe(0)
  expect(compareNumbers('# 1', '# 2')).toBe(-1)
  expect(compareNumbers('# 2', '# 1')).toBe(1)
  expect(compareNumbers('# 9', '# 10')).toBe(-1)
  expect(compareNumbers('# 10', '# 9')).toBe(1)

  // currencies
  expect(compareNumbers('$9', '#10')).toBe(-1)
  expect(compareNumbers('€9', '€10')).toBe(-1)
  expect(compareNumbers('₤9', '₤10')).toBe(-1)
  expect(compareNumbers('₪9', '₪10')).toBe(-1)
})

it('compareLowercase', () => {
  expect(compareLowercase('a', 'b')).toBe(-1)
  expect(compareLowercase('a', 'B')).toBe(-1)
  expect(compareLowercase('a', 'a')).toBe(0)
  expect(compareLowercase('a', 'A')).toBe(0)
  expect(compareLowercase('b', 'a')).toBe(1)
  expect(compareLowercase('b', 'A')).toBe(1)
  expect(compareLowercase('b', 'b')).toBe(0)
  expect(compareLowercase('b', 'B')).toBe(0)
})

it('comparePunctuationAndOther', () => {
  expect(comparePunctuationAndOther('=test', 1)).toBe(-1)
  expect(comparePunctuationAndOther('=test', 'a')).toBe(-1)
  expect(comparePunctuationAndOther(1, '=test')).toBe(1)
  expect(comparePunctuationAndOther('a', '=test')).toBe(1)
  expect(comparePunctuationAndOther('=hello', '=test')).toBe(0)
  expect(comparePunctuationAndOther('a', 'b')).toBe(0)
  expect(comparePunctuationAndOther(1, 'b')).toBe(0)
  expect(comparePunctuationAndOther(1, 2)).toBe(0)
})

it('compareDateStrings', () => {
  expect(compareDateStrings('9/11', '9/11')).toBe(0)
  expect(compareDateStrings('9/11', '10/11')).toBe(-1)
  expect(compareDateStrings('10/11', '9/11')).toBe(1)
  expect(compareDateStrings('March 3, 2020', 'December 3, 2020')).toBe(-1)
  expect(compareDateStrings('December 3, 2020', 'March 3, 2020')).toBe(1)
  expect(compareDateStrings('March 3, 2020', 'December 3, 2019')).toBe(1)
  expect(compareDateStrings('December 3, 2019', 'March 3, 2020')).toBe(-1)
})

it('compareStringsWithEmoji', () => {
  expect(compareStringsWithEmoji('a', 'b')).toBe(0)
  expect(compareStringsWithEmoji('🍍 a', 'b')).toBe(-1)
  expect(compareStringsWithEmoji('b', '🍍 a')).toBe(1)
  expect(compareStringsWithEmoji('🍍 a', '🍍 b')).toBe(0)
})

it('makeOrderedComparator', () => {
  expect(makeOrderedComparator([compare])(1, 1)).toBe(0)
  expect(makeOrderedComparator([compare])(1, 2)).toBe(-1)
  expect(makeOrderedComparator([compare])(1, 1)).toBe(0)

  expect(makeOrderedComparator([compare, compareNumberAndOther])(1, 2)).toBe(-1)
  expect(makeOrderedComparator([compare, compareNumberAndOther])(2, 1)).toBe(1)
  expect(makeOrderedComparator([compare, compareNumberAndOther])(2, 1)).toBe(1)
  expect(makeOrderedComparator<string | number>([compare, compareNumberAndOther])(1, 'a')).toBe(-1)
  expect(makeOrderedComparator<string | number>([compare, compareNumberAndOther])('a', 1)).toBe(1)
  expect(makeOrderedComparator([compare, compareNumberAndOther])('a', 'a')).toBe(0)

  expect(makeOrderedComparator<string | number>([compareNumberAndOther, compare])(1, 'a')).toBe(-1)
  expect(makeOrderedComparator<string | number>([compareNumberAndOther, compare])('a', 1)).toBe(1)
})

describe('compareReasonable', () => {
  it('sort emojis above non-emojis and sort within emoji group', () => {
    expect(compareReasonable('a', 'a')).toBe(0)
    expect(compareReasonable('a', 'b')).toBe(-1)
    expect(compareReasonable('🍍 a', 'a')).toBe(-1)
    expect(compareReasonable('🍍 a', 'b')).toBe(-1)
    expect(compareReasonable('a', '🍍 a')).toBe(1)
    expect(compareReasonable('b', '🍍 a')).toBe(1)
    expect(compareReasonable('🍍 a', '🍍 a')).toBe(0)
    expect(compareReasonable('🍍 a', '🍍 b')).toBe(-1)
  })

  it('sort by removing ignored prefixes', () => {
    expect(compareReasonable('the apple', 'apple')).toBe(0)
    expect(compareReasonable('the apple', 'book')).toBe(-1)
    expect(compareReasonable('theatre', 'book')).toBe(1)
    expect(compareReasonable('the apple', 'theatre')).toBe(-1)
    expect(compareReasonable('🍍 the apple', '🍍 book')).toBe(-1)
    expect(compareReasonable('🍍 the apple', '🍍 apple')).toBe(0)
  })
})

describe('compareReasonableDescending', () => {
  /**
   * Build Child object for tests.
   */
  const buildChild = (value: string): Child => ({ id: '0', rank: 0, value: value })

  it('sort emojis above non-emojis and sort within emoji group in descending order', () => {
    expect(compareThoughtDescending(buildChild('a'), buildChild('a'))).toBe(0)
    expect(compareThoughtDescending(buildChild('a'), buildChild('b'))).toBe(1)
    expect(compareThoughtDescending(buildChild('🍍 a'), buildChild('a'))).toBe(1)
    expect(compareThoughtDescending(buildChild('🍍 a'), buildChild('b'))).toBe(1)
    expect(compareThoughtDescending(buildChild('a'), buildChild('🍍 a'))).toBe(-1)
    expect(compareThoughtDescending(buildChild('b'), buildChild('🍍 a'))).toBe(-1)
    expect(compareThoughtDescending(buildChild('🍍 a'), buildChild('🍍 a'))).toBe(0)
    expect(compareThoughtDescending(buildChild('🍍 a'), buildChild('🍍 b'))).toBe(1)
  })

  it('sort by removing ignored prefixes in descending order', () => {
    expect(compareThoughtDescending(buildChild('the apple'), buildChild('apple'))).toBe(0)
    expect(compareThoughtDescending(buildChild('the apple'), buildChild('book'))).toBe(1)
    expect(compareThoughtDescending(buildChild('theatre'), buildChild('book'))).toBe(-1)
    expect(compareThoughtDescending(buildChild('the apple'), buildChild('theatre'))).toBe(1)
    expect(compareThoughtDescending(buildChild('🍍 the apple'), buildChild('🍍 book'))).toBe(1)
    expect(compareThoughtDescending(buildChild('🍍 the apple'), buildChild('🍍 apple'))).toBe(0)
  })
})<|MERGE_RESOLUTION|>--- conflicted
+++ resolved
@@ -10,11 +10,7 @@
   makeOrderedComparator,
   compareThoughtDescending,
 } from '../../util/compareThought'
-<<<<<<< HEAD
-import { Child } from '../../@types'
-=======
 import { Child } from '../../@types/Child'
->>>>>>> a7f12c29
 
 it('compareNumberAndOther', () => {
   expect(compareNumberAndOther(1, 2)).toBe(0)
