/* eslint-disable fp/no-mutating-methods */
import _ from 'lodash'
import * as db from '../data-providers/dexie'
import * as firebase from '../data-providers/firebase'
import { store } from '../store'
import { clientId } from '../browser'
import { EMPTY_TOKEN, EM_TOKEN } from '../constants'
import { getSetting } from '../selectors'
<<<<<<< HEAD
import { hashContext, isFunction, logWithTime, timestamp } from '../util'
import { Index, Lexeme, Parent } from '../types'
=======
import { ContextHash, Index, Lexeme, Parent } from '../types'
>>>>>>> a44ced32

/** Options object for sync. */
interface Options {
  local?: boolean,
  remote?: boolean,
  updates?: Index<any>,
  callback?: (err?: any) => void,
  recentlyEdited: Index<any>,
}

type Callback = (err: string | null, ...args: any[]) => void

/** Options object for sync. */
interface Options {
  local?: boolean,
  remote?: boolean,
  updates?: Index<any>,
  callback?: Callback,
  recentlyEdited?: Index<any>,
}

// store the hashes of the localStorage Settings contexts for quick lookup
// settings that are propagated to localStorage for faster load on startup
// e.g. {
//   [hashContext([EM_TOKEN, 'Settings', 'Tutorial'])]: 'Tutorial',
//   ...
// }
const localStorageSettingsContexts = _.keyBy(
  ['Font Size', 'Tutorial', 'Last Updated'],
  value => hashContext([EM_TOKEN, 'Settings', value])
)

/** Syncs thought updates to the local database. */
const syncLocal = (thoughtIndexUpdates: Index<Lexeme> = {}, contextIndexUpdates: Index<Parent> = {}, recentlyEdited: Index<any>, updates: Index<any> = {}): Promise<any> => {

  // thoughtIndex
  const thoughtIndexPromises = [
    ...Object.entries(thoughtIndexUpdates).map(([key, thought]) => {
      if (thought != null) {
        return db.updateThought(key, thought)
      }
      return db.deleteThought(key)
    }),
    db.updateLastUpdated(timestamp())
  ] as Promise<any>[]

  logWithTime('sync: thoughtIndexPromises generated')

  // contextIndex
  const contextIndexPromises = [
    ...Object.keys(contextIndexUpdates).map(contextEncoded => {
      const parentEntry = contextIndexUpdates[contextEncoded] || {}

      // some settings are propagated to localStorage for faster load on startup
      const name = localStorageSettingsContexts[contextEncoded]
      if (name) {
        const firstChild = parentEntry.children && parentEntry.children.find(child => !isFunction(child.value))
        if (firstChild) {
          localStorage.setItem(`Settings/${name}`, firstChild.value)
        }
      }

      return parentEntry.children && parentEntry.children.length > 0
        ? db.updateContext(contextEncoded, parentEntry)
        : db.deleteContext(contextEncoded)
    }),
    db.updateLastUpdated(timestamp())
  ]

  logWithTime('sync: contextIndexPromises generated')

  // recentlyEdited
  const recentlyEditedPromise = recentlyEdited
    ? db.updateRecentlyEdited(recentlyEdited)
    : null

  // schemaVersion
  const schemaVersionPromise = updates && updates.schemaVersion
    ? db.updateSchemaVersion(updates.schemaVersion)
    : null

  logWithTime('sync: localPromises generated')

  return Promise.all([
    ...thoughtIndexPromises,
    ...contextIndexPromises,
    recentlyEditedPromise,
    schemaVersionPromise,
  ])
}

/** Prepends thoughtIndex and contextIndex keys for syncing to Firebase. */
<<<<<<< HEAD
const syncRemote = async (thoughtIndexUpdates: Index<Lexeme | null> = {}, contextIndexUpdates: Index<Parent | null> = {}, recentlyEdited: Index<any>, updates: Index<any> = {}) => {
=======
const syncRemote = (thoughtIndexUpdates: Index<Lexeme | null> = {}, contextIndexUpdates: Index<Parent | null> = {}, recentlyEdited: Index<any> | undefined, updates: Index<any> = {}, callback?: Callback): Promise<any> => {
>>>>>>> a44ced32

  const state = store.getState()

  const hasUpdates =
    Object.keys(thoughtIndexUpdates).length > 0 ||
    Object.keys(contextIndexUpdates).length > 0 ||
    Object.keys(updates).length > 0

  // prepend thoughtIndex/ and encode key
  const prependedDataUpdates = _.transform(thoughtIndexUpdates, (accum: Index<Lexeme | null>, thought: Lexeme | null, key: string) => {
    if (!key) {
      console.error('Unescaped empty key', thought, new Error())
      return
    }

    // fix undefined/NaN rank
    accum['thoughtIndex/' + (key || EMPTY_TOKEN)] = thought && getSetting(state, 'Data Integrity Check') === 'On'
      ? {
<<<<<<< HEAD
        rank: 0, // TODO: Why does Lexeme have rank?
=======
>>>>>>> a44ced32
        value: thought.value,
        created: thought.created || timestamp(),
        lastUpdated: thought.lastUpdated || timestamp(),
        contexts: thought.contexts.map(cx => ({
          context: cx.context || null, // guard against NaN or undefined
          rank: cx.rank || 0, // guard against NaN or undefined
          ...cx.lastUpdated ? {
            lastUpdated: cx.lastUpdated
          } : null
        })),
        created: thought.created || timestamp(),
        lastUpdated: thought.lastUpdated || timestamp(),
      }
      : thought
  }, {} as Index<Lexeme | null>)

  logWithTime('syncRemote: prepend thoughtIndex key')

  const dataIntegrityCheck = getSetting(state, 'Data Integrity Check') === 'On'
<<<<<<< HEAD
  const prependedcontextIndexUpdates = _.transform(contextIndexUpdates, (accum: Index<Parent | null>, parentContext: Parent | null, key) => {
=======
  const prependedContextIndexUpdates = _.transform(contextIndexUpdates, (accum, parentContext, key) => {
>>>>>>> a44ced32
    // fix undefined/NaN rank
    const children = parentContext && parentContext.children
    accum['contextIndex/' + key] = children && children.length > 0
      ? {
        context: parentContext!.context,
        children: dataIntegrityCheck
          ? children.map(subthought => ({
            value: subthought.value || '', // guard against NaN or undefined,
            rank: subthought.rank || 0, // guard against NaN or undefined
            ...subthought.lastUpdated ? {
              lastUpdated: subthought.lastUpdated
            } : null
          }))
          : children,
        lastUpdated: parentContext!.lastUpdated || timestamp(),
      }
      : null
  }, {} as Index<Parent | null>)

  logWithTime('syncRemote: prepend contextIndex key')

  // add updates to queue appending clientId and timestamp
  const allUpdates = {
    // encode keys for firebase
    ...hasUpdates ? {
      ...updates,
      ...prependedDataUpdates,
      ...prependedContextIndexUpdates,
      ...recentlyEdited ? { recentlyEdited } : null,
      // do not update lastClientId and lastUpdated if there are no thoughtIndex updates (e.g. just a settings update)
      // there are some trivial settings updates that get pushed to the remote when the app loads, setting lastClientId and lastUpdated, which can cause the client to ignore thoughtIndex updates from the remote thinking it is already up-to-speed
      // TODO: A root level lastClientId/lastUpdated is an overreaching solution.
      ...Object.keys(thoughtIndexUpdates).length > 0 ? {
        lastClientId: clientId,
        lastUpdated: timestamp()
      } : null
    } : {}
  }

  logWithTime('syncRemote: allUpdates')

<<<<<<< HEAD
  if (Object.keys(allUpdates).length > 0) {
    return firebase.update(allUpdates)
      .catch((e: Error) => {
        store.dispatch({ type: 'error', value: e.message })
        console.error(e.message, allUpdates)
        throw e
      })
  }
}

/** Syncs updates to local database and Firebase. */
export const sync = (thoughtIndexUpdates = {}, contextIndexUpdates = {}, { local = true, remote = true, updates = {}, recentlyEdited = {} } = {}) => {
=======
  // if authenticated, execute all updates
  if (state.authenticated && Object.keys(allUpdates).length > 0) {

    return new Promise((resolve, reject) => {

      // update may throw if updates do not validate
      try {

        state.userRef!.update(allUpdates, (err, ...args) => {

          if (err) {
            store.dispatch({ type: 'error', value: err })
            console.error(err, allUpdates)
            reject(err)
          }

          if (callback) {
            callback(err, ...args)
          }

          resolve(args)

        })
      }
      catch (e) {
        store.dispatch({ type: 'error', value: e.message })
        console.error(e.message, allUpdates)
        reject(e)
      }
    })
  }
  // invoke callback asynchronously whether online or not in order to not outrace re-render
  else if (callback) {
    setTimeout(() => callback(null), RENDER_DELAY)
  }
  return Promise.resolve()
}

/**
 * Saves thoughtIndex to local database and Firebase.
 * Assume timestamp has already been updated on thoughtIndexUpdates.
 */
export const sync = (thoughtIndexUpdates: Index<Lexeme | null> = {}, contextIndexUpdates: Index<Parent | null> = {}, { local = true, remote = true, updates, callback, recentlyEdited }: Options = {}) => {
>>>>>>> a44ced32

  const { authenticated, userRef } = store.getState()

<<<<<<< HEAD
  return Promise.all([
=======
  // localStorage
  // disable localStorage if document is not editable
  const localPromises = local && isDocumentEditable() ? (() => {
    // thoughtIndex
    const thoughtIndexPromises = [
      ...Object.entries(thoughtIndexUpdates).map(([key, thought]) => {
        if (thought != null) {
          return db.updateThought(key, thought)
        }
        return db.deleteThought(key)
      }),
      db.updateLastUpdated(timestamp())
    ]

    logWithTime('sync: thoughtIndexPromises generated')

    // contextIndex
    const contextIndexPromises = [
      ...(Object.keys(contextIndexUpdates) as ContextHash[]).map(contextEncoded => {
        const contextIndexEntry = contextIndexUpdates[contextEncoded] || {} as Parent

        // some settings are propagated to localStorage for faster load on startup
        const name = localStorageSettingsContexts[contextEncoded]
        if (name) {
          const firstChild = contextIndexEntry.children && contextIndexEntry.children.find(child => !isFunction(child.value))
          if (firstChild) {
            localStorage.setItem(`Settings/${name}`, firstChild.value)
          }
        }
>>>>>>> a44ced32

    // sync local
    local && syncLocal(thoughtIndexUpdates, contextIndexUpdates, recentlyEdited, updates),

    // sync remote
    remote && authenticated && userRef && syncRemote(thoughtIndexUpdates, contextIndexUpdates, recentlyEdited, updates),
  ])

}<|MERGE_RESOLUTION|>--- conflicted
+++ resolved
@@ -6,21 +6,8 @@
 import { clientId } from '../browser'
 import { EMPTY_TOKEN, EM_TOKEN } from '../constants'
 import { getSetting } from '../selectors'
-<<<<<<< HEAD
 import { hashContext, isFunction, logWithTime, timestamp } from '../util'
 import { Index, Lexeme, Parent } from '../types'
-=======
-import { ContextHash, Index, Lexeme, Parent } from '../types'
->>>>>>> a44ced32
-
-/** Options object for sync. */
-interface Options {
-  local?: boolean,
-  remote?: boolean,
-  updates?: Index<any>,
-  callback?: (err?: any) => void,
-  recentlyEdited: Index<any>,
-}
 
 type Callback = (err: string | null, ...args: any[]) => void
 
@@ -28,9 +15,9 @@
 interface Options {
   local?: boolean,
   remote?: boolean,
-  updates?: Index<any>,
+  updates?: Index,
   callback?: Callback,
-  recentlyEdited?: Index<any>,
+  recentlyEdited?: Index,
 }
 
 // store the hashes of the localStorage Settings contexts for quick lookup
@@ -45,7 +32,7 @@
 )
 
 /** Syncs thought updates to the local database. */
-const syncLocal = (thoughtIndexUpdates: Index<Lexeme> = {}, contextIndexUpdates: Index<Parent> = {}, recentlyEdited: Index<any>, updates: Index<any> = {}): Promise<any> => {
+const syncLocal = (thoughtIndexUpdates: Index<Lexeme> = {}, contextIndexUpdates: Index<Parent> = {}, recentlyEdited: Index, updates: Index = {}): Promise<any> => {
 
   // thoughtIndex
   const thoughtIndexPromises = [
@@ -104,11 +91,7 @@
 }
 
 /** Prepends thoughtIndex and contextIndex keys for syncing to Firebase. */
-<<<<<<< HEAD
-const syncRemote = async (thoughtIndexUpdates: Index<Lexeme | null> = {}, contextIndexUpdates: Index<Parent | null> = {}, recentlyEdited: Index<any>, updates: Index<any> = {}) => {
-=======
-const syncRemote = (thoughtIndexUpdates: Index<Lexeme | null> = {}, contextIndexUpdates: Index<Parent | null> = {}, recentlyEdited: Index<any> | undefined, updates: Index<any> = {}, callback?: Callback): Promise<any> => {
->>>>>>> a44ced32
+const syncRemote = async (thoughtIndexUpdates: Index<Lexeme | null> = {}, contextIndexUpdates: Index<Parent | null> = {}, recentlyEdited: Index | undefined, updates: Index = {}): Promise<any> => {
 
   const state = store.getState()
 
@@ -127,13 +110,7 @@
     // fix undefined/NaN rank
     accum['thoughtIndex/' + (key || EMPTY_TOKEN)] = thought && getSetting(state, 'Data Integrity Check') === 'On'
       ? {
-<<<<<<< HEAD
-        rank: 0, // TODO: Why does Lexeme have rank?
-=======
->>>>>>> a44ced32
         value: thought.value,
-        created: thought.created || timestamp(),
-        lastUpdated: thought.lastUpdated || timestamp(),
         contexts: thought.contexts.map(cx => ({
           context: cx.context || null, // guard against NaN or undefined
           rank: cx.rank || 0, // guard against NaN or undefined
@@ -150,11 +127,7 @@
   logWithTime('syncRemote: prepend thoughtIndex key')
 
   const dataIntegrityCheck = getSetting(state, 'Data Integrity Check') === 'On'
-<<<<<<< HEAD
-  const prependedcontextIndexUpdates = _.transform(contextIndexUpdates, (accum: Index<Parent | null>, parentContext: Parent | null, key) => {
-=======
   const prependedContextIndexUpdates = _.transform(contextIndexUpdates, (accum, parentContext, key) => {
->>>>>>> a44ced32
     // fix undefined/NaN rank
     const children = parentContext && parentContext.children
     accum['contextIndex/' + key] = children && children.length > 0
@@ -196,7 +169,6 @@
 
   logWithTime('syncRemote: allUpdates')
 
-<<<<<<< HEAD
   if (Object.keys(allUpdates).length > 0) {
     return firebase.update(allUpdates)
       .catch((e: Error) => {
@@ -209,87 +181,10 @@
 
 /** Syncs updates to local database and Firebase. */
 export const sync = (thoughtIndexUpdates = {}, contextIndexUpdates = {}, { local = true, remote = true, updates = {}, recentlyEdited = {} } = {}) => {
-=======
-  // if authenticated, execute all updates
-  if (state.authenticated && Object.keys(allUpdates).length > 0) {
-
-    return new Promise((resolve, reject) => {
-
-      // update may throw if updates do not validate
-      try {
-
-        state.userRef!.update(allUpdates, (err, ...args) => {
-
-          if (err) {
-            store.dispatch({ type: 'error', value: err })
-            console.error(err, allUpdates)
-            reject(err)
-          }
-
-          if (callback) {
-            callback(err, ...args)
-          }
-
-          resolve(args)
-
-        })
-      }
-      catch (e) {
-        store.dispatch({ type: 'error', value: e.message })
-        console.error(e.message, allUpdates)
-        reject(e)
-      }
-    })
-  }
-  // invoke callback asynchronously whether online or not in order to not outrace re-render
-  else if (callback) {
-    setTimeout(() => callback(null), RENDER_DELAY)
-  }
-  return Promise.resolve()
-}
-
-/**
- * Saves thoughtIndex to local database and Firebase.
- * Assume timestamp has already been updated on thoughtIndexUpdates.
- */
-export const sync = (thoughtIndexUpdates: Index<Lexeme | null> = {}, contextIndexUpdates: Index<Parent | null> = {}, { local = true, remote = true, updates, callback, recentlyEdited }: Options = {}) => {
->>>>>>> a44ced32
 
   const { authenticated, userRef } = store.getState()
 
-<<<<<<< HEAD
   return Promise.all([
-=======
-  // localStorage
-  // disable localStorage if document is not editable
-  const localPromises = local && isDocumentEditable() ? (() => {
-    // thoughtIndex
-    const thoughtIndexPromises = [
-      ...Object.entries(thoughtIndexUpdates).map(([key, thought]) => {
-        if (thought != null) {
-          return db.updateThought(key, thought)
-        }
-        return db.deleteThought(key)
-      }),
-      db.updateLastUpdated(timestamp())
-    ]
-
-    logWithTime('sync: thoughtIndexPromises generated')
-
-    // contextIndex
-    const contextIndexPromises = [
-      ...(Object.keys(contextIndexUpdates) as ContextHash[]).map(contextEncoded => {
-        const contextIndexEntry = contextIndexUpdates[contextEncoded] || {} as Parent
-
-        // some settings are propagated to localStorage for faster load on startup
-        const name = localStorageSettingsContexts[contextEncoded]
-        if (name) {
-          const firstChild = contextIndexEntry.children && contextIndexEntry.children.find(child => !isFunction(child.value))
-          if (firstChild) {
-            localStorage.setItem(`Settings/${name}`, firstChild.value)
-          }
-        }
->>>>>>> a44ced32
 
     // sync local
     local && syncLocal(thoughtIndexUpdates, contextIndexUpdates, recentlyEdited, updates),
