/* eslint-disable fp/no-mutating-methods */
import _ from 'lodash'
import * as db from '../data-providers/dexie'
import * as firebase from '../data-providers/firebase'
import { store } from '../store'
import { clientId } from '../browser'
import { EMPTY_TOKEN, EM_TOKEN } from '../constants'
import { getSetting } from '../selectors'
import { hashContext, isFunction, logWithTime, timestamp } from '../util'
import { Lexeme, Parent } from '../types'
import { GenericObject } from '../utilTypes'

/** Options object for sync. */
interface Options {
  local?: boolean,
  remote?: boolean,
  updates?: GenericObject<any>,
  recentlyEdited: GenericObject<any>,
}

// store the hashes of the localStorage Settings contexts for quick lookup
// settings that are propagated to localStorage for faster load on startup
// e.g. {
//   [hashContext([EM_TOKEN, 'Settings', 'Tutorial'])]: 'Tutorial',
//   ...
// }
const localStorageSettingsContexts = _.keyBy(
  ['Font Size', 'Tutorial', 'Last Updated'],
  value => hashContext([EM_TOKEN, 'Settings', value])
)

/** Syncs thought updates to the local database. */
const syncLocal = (thoughtIndexUpdates: GenericObject<Lexeme> = {}, contextIndexUpdates: GenericObject<Parent> = {}, recentlyEdited: GenericObject<any>, updates: GenericObject<any> = {}): Promise<any> => {

  // thoughtIndex
  const thoughtIndexPromises = [
    ...Object.entries(thoughtIndexUpdates).map(([key, thought]) => {
      if (thought != null) {
        return db.updateThought(key, thought)
      }
      return db.deleteThought(key)
    }),
    db.updateLastUpdated(timestamp())
  ] as Promise<any>[]

  logWithTime('sync: thoughtIndexPromises generated')

  // contextIndex
  const contextIndexPromises = [
    ...Object.keys(contextIndexUpdates).map(contextEncoded => {
      const parentEntry = contextIndexUpdates[contextEncoded] || {}

      // some settings are propagated to localStorage for faster load on startup
      const name = localStorageSettingsContexts[contextEncoded]
      if (name) {
        const firstChild = parentEntry.children && parentEntry.children.find(child => !isFunction(child.value))
        if (firstChild) {
          localStorage.setItem(`Settings/${name}`, firstChild.value)
        }
      }

      return parentEntry.children && parentEntry.children.length > 0
        ? db.updateContext(contextEncoded, parentEntry)
        : db.deleteContext(contextEncoded)
    }),
    db.updateLastUpdated(timestamp())
  ]

  logWithTime('sync: contextIndexPromises generated')

  // recentlyEdited
  const recentlyEditedPromise = recentlyEdited
    ? db.updateRecentlyEdited(recentlyEdited)
    : null

  // schemaVersion
  const schemaVersionPromise = updates && updates.schemaVersion
    ? db.updateSchemaVersion(updates.schemaVersion)
    : null

  logWithTime('sync: localPromises generated')

  return Promise.all([
    ...thoughtIndexPromises,
    ...contextIndexPromises,
    recentlyEditedPromise,
    schemaVersionPromise,
  ])
}

/** Prepends thoughtIndex and contextIndex keys for syncing to Firebase. */
const syncRemote = async (thoughtIndexUpdates: GenericObject<Lexeme | null> = {}, contextIndexUpdates: GenericObject<Parent | null> = {}, recentlyEdited: GenericObject<any>, updates: GenericObject<any> = {}) => {

  const state = store.getState()

  const hasUpdates =
    Object.keys(thoughtIndexUpdates).length > 0 ||
    Object.keys(contextIndexUpdates).length > 0 ||
    Object.keys(updates).length > 0

  // prepend thoughtIndex/ and encode key
  const prependedDataUpdates = _.transform(thoughtIndexUpdates, (accum: GenericObject<Lexeme | null>, thought: Lexeme | null, key: string) => {
    if (!key) {
      console.error('Unescaped empty key', thought, new Error())
      return
    }

    // fix undefined/NaN rank
    accum['thoughtIndex/' + (key || EMPTY_TOKEN)] = thought && getSetting(state, 'Data Integrity Check') === 'On'
      ? {
        rank: 0, // TODO: Why does Lexeme have rank?
        value: thought.value,
        contexts: thought.contexts.map(cx => ({
          context: cx.context || null, // guard against NaN or undefined
          rank: cx.rank || 0, // guard against NaN or undefined
          ...cx.lastUpdated ? {
            lastUpdated: cx.lastUpdated
          } : null
        })),
        created: thought.created || timestamp(),
        lastUpdated: thought.lastUpdated || timestamp(),
      }
      : thought
  }, {} as GenericObject<Lexeme | null>)

  logWithTime('syncRemote: prepend thoughtIndex key')

  const dataIntegrityCheck = getSetting(state, 'Data Integrity Check') === 'On'
  const prependedcontextIndexUpdates = _.transform(contextIndexUpdates, (accum: GenericObject<Parent | null>, parentContext: Parent | null, key) => {
    // fix undefined/NaN rank
    const children = parentContext && parentContext.children
    accum['contextIndex/' + key] = children && children.length > 0
      ? {
        context: parentContext!.context,
        children: dataIntegrityCheck
          ? children.map(subthought => ({
            value: subthought.value || '', // guard against NaN or undefined,
            rank: subthought.rank || 0, // guard against NaN or undefined
            ...subthought.lastUpdated ? {
              lastUpdated: subthought.lastUpdated
            } : null
          }))
          : children,
        lastUpdated: parentContext!.lastUpdated || timestamp(),
      }
      : null
  }, {} as GenericObject<Parent | null>)

  logWithTime('syncRemote: prepend contextIndex key')

  // add updates to queue appending clientId and timestamp
  const allUpdates = {
    // encode keys for firebase
    ...hasUpdates ? {
      ...updates,
      ...prependedDataUpdates,
      ...prependedcontextIndexUpdates,
      ...recentlyEdited ? { recentlyEdited } : null,
      // do not update lastClientId and lastUpdated if there are no thoughtIndex updates (e.g. just a settings update)
      // there are some trivial settings updates that get pushed to the remote when the app loads, setting lastClientId and lastUpdated, which can cause the client to ignore thoughtIndex updates from the remote thinking it is already up-to-speed
      // TODO: A root level lastClientId/lastUpdated is an overreaching solution.
      ...Object.keys(thoughtIndexUpdates).length > 0 ? {
        lastClientId: clientId,
        lastUpdated: timestamp()
      } : null
    } : {}
  }

  logWithTime('syncRemote: allUpdates')

  if (Object.keys(allUpdates).length > 0) {
    return firebase.update(allUpdates)
      .catch((e: Error) => {
        store.dispatch({ type: 'error', value: e.message })
        console.error(e.message, allUpdates)
        throw e
      })
  }
}

<<<<<<< HEAD
/** Syncs updates to local database and Firebase. */
export const sync = (thoughtIndexUpdates = {}, contextIndexUpdates = {}, { local = true, remote = true, updates = {}, recentlyEdited = {} } = {}) => {
=======
interface Options {
  local?: boolean,
  remote?: boolean,
  updates?: Index<string>,
  callback?: (err?: any) => void,
  recentlyEdited: Index<any>,
}

/**
 * Saves thoughtIndex to local database and Firebase.
 * Assume timestamp has already been updated on thoughtIndexUpdates.
 */
export const sync = (thoughtIndexUpdates = {}, contextIndexUpdates = {}, { local = true, remote = true, updates, callback, recentlyEdited }: Options = {}) => {

  // TODO: Fix IndexedDB during tests
  const test = process.env.NODE_ENV === 'test'
  if (test) {
    remote = false
  }

  // localStorage
  // disable localStorage if document is not editable
  const localPromises = local && isDocumentEditable() ? (() => {
    // thoughtIndex
    const thoughtIndexPromises = [
      ...Object.entries(thoughtIndexUpdates).map(([key, thought]) => {
        if (thought != null) {
          return db.updateThought(key, thought)
        }
        return db.deleteThought(key)
      }),
      db.updateLastUpdated(timestamp())
    ]

    logWithTime('sync: thoughtIndexPromises generated')

    // contextIndex
    const contextIndexPromises = [
      ...Object.keys(contextIndexUpdates).map(contextEncoded => {
        const contextIndexEntry = contextIndexUpdates[contextEncoded] || {}

        // some settings are propagated to localStorage for faster load on startup
        const name = localStorageSettingsContexts[contextEncoded]
        if (name) {
          const firstChild = contextIndexEntry.children && contextIndexEntry.children.find(child => !isFunction(child.value))
          if (firstChild) {
            localStorage.setItem(`Settings/${name}`, firstChild.value)
          }
        }
>>>>>>> 7e9f0dae

  const { authenticated, userRef } = store.getState()

  return Promise.all([

    // sync local
    local && syncLocal(thoughtIndexUpdates, contextIndexUpdates, recentlyEdited, updates),

    // sync remote
    remote && authenticated && userRef && syncRemote(thoughtIndexUpdates, contextIndexUpdates, recentlyEdited, updates),
  ])

}<|MERGE_RESOLUTION|>--- conflicted
+++ resolved
@@ -7,15 +7,15 @@
 import { EMPTY_TOKEN, EM_TOKEN } from '../constants'
 import { getSetting } from '../selectors'
 import { hashContext, isFunction, logWithTime, timestamp } from '../util'
-import { Lexeme, Parent } from '../types'
-import { GenericObject } from '../utilTypes'
+import { Index, Lexeme, Parent } from '../types'
 
 /** Options object for sync. */
 interface Options {
   local?: boolean,
   remote?: boolean,
-  updates?: GenericObject<any>,
-  recentlyEdited: GenericObject<any>,
+  updates?: Index<any>,
+  callback?: (err?: any) => void,
+  recentlyEdited: Index<any>,
 }
 
 // store the hashes of the localStorage Settings contexts for quick lookup
@@ -30,7 +30,7 @@
 )
 
 /** Syncs thought updates to the local database. */
-const syncLocal = (thoughtIndexUpdates: GenericObject<Lexeme> = {}, contextIndexUpdates: GenericObject<Parent> = {}, recentlyEdited: GenericObject<any>, updates: GenericObject<any> = {}): Promise<any> => {
+const syncLocal = (thoughtIndexUpdates: Index<Lexeme> = {}, contextIndexUpdates: Index<Parent> = {}, recentlyEdited: Index<any>, updates: Index<any> = {}): Promise<any> => {
 
   // thoughtIndex
   const thoughtIndexPromises = [
@@ -89,7 +89,7 @@
 }
 
 /** Prepends thoughtIndex and contextIndex keys for syncing to Firebase. */
-const syncRemote = async (thoughtIndexUpdates: GenericObject<Lexeme | null> = {}, contextIndexUpdates: GenericObject<Parent | null> = {}, recentlyEdited: GenericObject<any>, updates: GenericObject<any> = {}) => {
+const syncRemote = async (thoughtIndexUpdates: Index<Lexeme | null> = {}, contextIndexUpdates: Index<Parent | null> = {}, recentlyEdited: Index<any>, updates: Index<any> = {}) => {
 
   const state = store.getState()
 
@@ -99,7 +99,7 @@
     Object.keys(updates).length > 0
 
   // prepend thoughtIndex/ and encode key
-  const prependedDataUpdates = _.transform(thoughtIndexUpdates, (accum: GenericObject<Lexeme | null>, thought: Lexeme | null, key: string) => {
+  const prependedDataUpdates = _.transform(thoughtIndexUpdates, (accum: Index<Lexeme | null>, thought: Lexeme | null, key: string) => {
     if (!key) {
       console.error('Unescaped empty key', thought, new Error())
       return
@@ -121,12 +121,12 @@
         lastUpdated: thought.lastUpdated || timestamp(),
       }
       : thought
-  }, {} as GenericObject<Lexeme | null>)
+  }, {} as Index<Lexeme | null>)
 
   logWithTime('syncRemote: prepend thoughtIndex key')
 
   const dataIntegrityCheck = getSetting(state, 'Data Integrity Check') === 'On'
-  const prependedcontextIndexUpdates = _.transform(contextIndexUpdates, (accum: GenericObject<Parent | null>, parentContext: Parent | null, key) => {
+  const prependedcontextIndexUpdates = _.transform(contextIndexUpdates, (accum: Index<Parent | null>, parentContext: Parent | null, key) => {
     // fix undefined/NaN rank
     const children = parentContext && parentContext.children
     accum['contextIndex/' + key] = children && children.length > 0
@@ -144,7 +144,7 @@
         lastUpdated: parentContext!.lastUpdated || timestamp(),
       }
       : null
-  }, {} as GenericObject<Parent | null>)
+  }, {} as Index<Parent | null>)
 
   logWithTime('syncRemote: prepend contextIndex key')
 
@@ -178,60 +178,8 @@
   }
 }
 
-<<<<<<< HEAD
 /** Syncs updates to local database and Firebase. */
 export const sync = (thoughtIndexUpdates = {}, contextIndexUpdates = {}, { local = true, remote = true, updates = {}, recentlyEdited = {} } = {}) => {
-=======
-interface Options {
-  local?: boolean,
-  remote?: boolean,
-  updates?: Index<string>,
-  callback?: (err?: any) => void,
-  recentlyEdited: Index<any>,
-}
-
-/**
- * Saves thoughtIndex to local database and Firebase.
- * Assume timestamp has already been updated on thoughtIndexUpdates.
- */
-export const sync = (thoughtIndexUpdates = {}, contextIndexUpdates = {}, { local = true, remote = true, updates, callback, recentlyEdited }: Options = {}) => {
-
-  // TODO: Fix IndexedDB during tests
-  const test = process.env.NODE_ENV === 'test'
-  if (test) {
-    remote = false
-  }
-
-  // localStorage
-  // disable localStorage if document is not editable
-  const localPromises = local && isDocumentEditable() ? (() => {
-    // thoughtIndex
-    const thoughtIndexPromises = [
-      ...Object.entries(thoughtIndexUpdates).map(([key, thought]) => {
-        if (thought != null) {
-          return db.updateThought(key, thought)
-        }
-        return db.deleteThought(key)
-      }),
-      db.updateLastUpdated(timestamp())
-    ]
-
-    logWithTime('sync: thoughtIndexPromises generated')
-
-    // contextIndex
-    const contextIndexPromises = [
-      ...Object.keys(contextIndexUpdates).map(contextEncoded => {
-        const contextIndexEntry = contextIndexUpdates[contextEncoded] || {}
-
-        // some settings are propagated to localStorage for faster load on startup
-        const name = localStorageSettingsContexts[contextEncoded]
-        if (name) {
-          const firstChild = contextIndexEntry.children && contextIndexEntry.children.find(child => !isFunction(child.value))
-          if (firstChild) {
-            localStorage.setItem(`Settings/${name}`, firstChild.value)
-          }
-        }
->>>>>>> 7e9f0dae
 
   const { authenticated, userRef } = store.getState()
 
