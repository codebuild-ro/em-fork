import { Store } from 'redux'
import globals from '../globals'
import { ALGOLIA_CONFIG, FIREBASE_CONFIG, OFFLINE_TIMEOUT } from '../constants'
import {
  authenticate,
  loadPublicThoughts,
  setRemoteSearch,
  status as statusActionCreator,
  updateThoughtsFromSubscription,
  userAuthenticated,
} from '../action-creators'
import { subscribe } from '../data-providers/firebase'
import { owner } from '../util'
<<<<<<< HEAD
import { State } from '../util/initialState'
=======
import { Firebase, State } from '../@types'
>>>>>>> a0a345bb
import initAlgoliaSearch from '../search/algoliaSearch'
import { SessionType } from '../util/sessionManager'
import { Snapshot, User, ThoughtUpdates } from '../types'

/** Initialize firebase and event handlers. */
export const initFirebase = async ({ store }: { store: Store<State, any> }) => {
  if (window.firebase) {
    const firebase = window.firebase
    firebase.initializeApp(FIREBASE_CONFIG)

    // on auth change
    // this is called when the user logs in or the page refreshes when the user is already authenticated
    firebase.auth().onAuthStateChanged((user: Firebase.User) => {
      if (user) {
        store.dispatch(userAuthenticated(user))

        subscribe(user.uid, (updates: ThoughtUpdates) => {
          store.dispatch(updateThoughtsFromSubscription(updates, SessionType.REMOTE))
        })

        const { applicationId, index } = ALGOLIA_CONFIG
        const hasRemoteConfig = applicationId && index

        if (!hasRemoteConfig) console.warn('Algolia configs not found. Remote search is not enabled.')
        else initAlgoliaSearch(user.uid, { applicationId, index }, store)
      } else {
        store.dispatch(authenticate({ value: false }))
        store.dispatch(setRemoteSearch({ value: false }))
      }
    })

    // load a public context
    if (owner() !== '~') {
      store.dispatch(loadPublicThoughts())
    }

    // on connect change
    // this is called when moving from online to offline and vice versa
    const connectedRef = firebase.database().ref('.info/connected')
    connectedRef.on('value', async (snapshot: Firebase.Snapshot<boolean>) => {
      const connected = snapshot.val()
      const status = store.getState().status

      // either connect with authenticated user or go to connected state until they login
      if (connected) {
        // once connected, disable offline mode timer
        window.clearTimeout(globals.offlineTimer)

        // if reconnecting from offline mode, onAuthStateChange is not called since Firebase is still authenticated, but we still need to execute the app authentication logic and subscribe to the main value event
        // if status is loading, we can assume onAuthStateChanged and thus userAuthenticated was already called
        if (status !== 'loading' && firebase.auth().currentUser) {
          await store.dispatch(userAuthenticated(firebase.auth().currentUser))
        }
      }

      // if thoughtIndex was already loaded and we go offline, enter offline mode immediately
      else if (status === 'loaded') {
        store.dispatch(statusActionCreator({ value: 'offline' }))
      }
    })
  }

  // before thoughtIndex has been loaded, wait a bit before going into offline mode to avoid flashing the Offline status message
  globals.offlineTimer = window.setTimeout(() => {
    store.dispatch(statusActionCreator({ value: 'offline' }))
  }, OFFLINE_TIMEOUT)
}<|MERGE_RESOLUTION|>--- conflicted
+++ resolved
@@ -11,14 +11,9 @@
 } from '../action-creators'
 import { subscribe } from '../data-providers/firebase'
 import { owner } from '../util'
-<<<<<<< HEAD
-import { State } from '../util/initialState'
-=======
-import { Firebase, State } from '../@types'
->>>>>>> a0a345bb
 import initAlgoliaSearch from '../search/algoliaSearch'
 import { SessionType } from '../util/sessionManager'
-import { Snapshot, User, ThoughtUpdates } from '../types'
+import { Firebase, State, ThoughtUpdates } from '../@types'
 
 /** Initialize firebase and event handlers. */
 export const initFirebase = async ({ store }: { store: Store<State, any> }) => {
