/* eslint-disable fp/no-mutating-methods */
import _ from 'lodash'
import * as db from '../db'
import { store } from '../store'
import { clientId } from '../browser'

// constants
import {
  EMPTY_TOKEN,
  EM_TOKEN,
  RENDER_DELAY,
} from '../constants'

// util
import {
  getSetting,
  hashContext,
  isDocumentEditable,
  isFunction,
<<<<<<< HEAD
=======
  reduceObj,
>>>>>>> 383642ba
  timestamp,
} from '../util'

// action-creators
import syncRemote from '../action-creators/syncRemote'

// store the hashes of the localStorage Settings contexts for quick lookup
// settings that are propagated to localStorage for faster load on startup
// e.g. {
//   [hashContext([EM_TOKEN, 'Settings', 'Tutorial'])]: 'Tutorial',
//   ...
// }
const localStorageSettingsContexts = _.keyBy(
  ['Font Size', 'Tutorial', 'Last Updated'],
  value => hashContext([EM_TOKEN, 'Settings', value])
)

/** prepends thoughtIndex and contextIndex keys for syncing to Firebase */
const syncRemote = (thoughtIndexUpdates = {}, contextIndexUpdates = {}, recentlyEdited, updates = {}, callback) => {

  const state = store.getState()

  const hasUpdates =
    Object.keys(thoughtIndexUpdates).length > 0 ||
    Object.keys(contextIndexUpdates).length > 0 ||
    Object.keys(updates).length > 0

  // prepend thoughtIndex/ and encode key
  const prependedDataUpdates = reduceObj(thoughtIndexUpdates, (key, thought) => {
    return key ? {
      // fix undefined/NaN rank
      ['thoughtIndex/' + (key || EMPTY_TOKEN)]: thought && getSetting('Data Integrity Check') === 'On'
        ? {
          lastUpdated: thought.lastUpdated || timestamp(),
          value: thought.value,
          contexts: thought.contexts.map(cx => ({
            context: cx.context || null, // guard against NaN or undefined
            rank: cx.rank || 0, // guard against NaN or undefined
            ...(cx.lastUpdated ? {
              lastUpdated: cx.lastUpdated
            } : null)
          }))
        }
        : thought
    } : console.error('Unescaped empty key', thought, new Error()) || {}
  }
  )
  const prependedcontextIndexUpdates = reduceObj(contextIndexUpdates, (key, subthoughts) => ({
    // fix undefined/NaN rank
    ['contextIndex/' + key]: subthoughts && getSetting('Data Integrity Check') === 'On'
      ? subthoughts.map(subthought => ({
        value: subthought.value || '', // guard against NaN or undefined,
        rank: subthought.rank || 0, // guard against NaN or undefined
        ...(subthought.lastUpdated ? {
          lastUpdated: subthought.lastUpdated
        } : null)
      }))
      : subthoughts
  }))

  // add updates to queue appending clientId and timestamp
  const allUpdates = {
    // encode keys for firebase
    ...(hasUpdates ? {
      ...updates,
      ...prependedDataUpdates,
      ...prependedcontextIndexUpdates,
      ...(recentlyEdited ? { recentlyEdited } : null),
      // do not update lastClientId and lastUpdated if there are no thoughtIndex updates (e.g. just a settings update)
      // there are some trivial settings updates that get pushed to the remote when the app loads, setting lastClientId and lastUpdated, which can cause the client to ignore thoughtIndex updates from the remote thinking it is already up-to-speed
      // TODO: A root level lastClientId/lastUpdated is an overreaching solution.
      ...(Object.keys(thoughtIndexUpdates).length > 0 ? {
        lastClientId: clientId,
        lastUpdated: timestamp()
      } : null)
    } : {})
  }

  // if authenticated, execute all updates
  if (state.authenticated && Object.keys(allUpdates).length > 0) {

    return new Promise((resolve, reject) => {

      // update may throw if updates do not validate
      try {

        state.userRef.update(allUpdates, (err, ...args) => {

          if (err) {
            store.dispatch({ type: 'error', value: err })
            console.error(err, allUpdates)
            reject(err)
          }

          if (callback) {
            callback(err, ...args)
          }

          resolve(args)

        })
      }
      catch (e) {
        store.dispatch({ type: 'error', value: e.message })
        console.error(e.message, allUpdates)
        reject(e)
      }
    })
  }
  // invoke callback asynchronously whether online or not in order to not outrace re-render
  else if (callback) {
    setTimeout(() => callback(null), RENDER_DELAY)
    return Promise.resolve()
  }
}

/**
 * Saves thoughtIndex to local database and Firebase.
 * Assume timestamp has already been updated on thoughtIndexUpdates.
 */
export const sync = (thoughtIndexUpdates = {}, contextIndexUpdates = {}, { local = true, remote = true, forceRender, updates, callback, recentlyEdited } = {}) => {

  // localStorage
  // disable localStorage if document is not editable
  const localPromises = local && isDocumentEditable() ? (() => {

    // thoughtIndex
    const thoughtIndexPromises = [
      ...Object.entries(thoughtIndexUpdates).map(([key, thought]) => {
        if (thought != null) {
          return db.updateThought(key, thought)
        }
        return db.deleteThought(key)
      }),
      db.updateLastUpdated(timestamp())
    ]

    // contextIndex
    const contextIndexPromises = [
      ...Object.keys(contextIndexUpdates).map(contextEncoded => {
        const children = contextIndexUpdates[contextEncoded]

        // some settings are propagated to localStorage for faster load on startup
        const name = localStorageSettingsContexts[contextEncoded]
        if (name) {
          const child = children.find(child => !isFunction(child.value))
          if (child) {
            localStorage.setItem(`Settings/${name}`, child.value)
          }
        }

        return (children && children.length > 0
          ? db.updateContext(contextEncoded, children)
          : db.deleteContext(contextEncoded))
      }),
      db.updateLastUpdated(timestamp())
    ]

    // recentlyEdited
    const recentlyEditedPromise = recentlyEdited
      ? db.updateRecentlyEdited(recentlyEdited)
      : null

    // schemaVersion
    const schemaVersionPromise = updates && updates.schemaVersion
      ? db.updateSchemaVersion(updates.schemaVersion)
      : null

    return [...thoughtIndexPromises, ...contextIndexPromises, recentlyEditedPromise, schemaVersionPromise]
  })()
    : []

  return Promise.all(localPromises).then(() => {
    // firebase
    if (isDocumentEditable() && remote) {
      return store.dispatch(syncRemote(thoughtIndexUpdates, contextIndexUpdates, recentlyEdited, updates, callback))
    }
    else {
      // do not let callback outrace re-render
      if (callback) {
        setTimeout(callback, RENDER_DELAY)
      }
      return Promise.resolve()
    }
  })

}<|MERGE_RESOLUTION|>--- conflicted
+++ resolved
@@ -13,19 +13,17 @@
 
 // util
 import {
-  getSetting,
   hashContext,
   isDocumentEditable,
   isFunction,
-<<<<<<< HEAD
-=======
   reduceObj,
->>>>>>> 383642ba
   timestamp,
 } from '../util'
 
-// action-creators
-import syncRemote from '../action-creators/syncRemote'
+// selectors {
+import {
+  getSetting,
+} from '../selectors'
 
 // store the hashes of the localStorage Settings contexts for quick lookup
 // settings that are propagated to localStorage for faster load on startup
@@ -52,7 +50,7 @@
   const prependedDataUpdates = reduceObj(thoughtIndexUpdates, (key, thought) => {
     return key ? {
       // fix undefined/NaN rank
-      ['thoughtIndex/' + (key || EMPTY_TOKEN)]: thought && getSetting('Data Integrity Check') === 'On'
+      ['thoughtIndex/' + (key || EMPTY_TOKEN)]: thought && getSetting(state, 'Data Integrity Check') === 'On'
         ? {
           lastUpdated: thought.lastUpdated || timestamp(),
           value: thought.value,
@@ -70,7 +68,7 @@
   )
   const prependedcontextIndexUpdates = reduceObj(contextIndexUpdates, (key, subthoughts) => ({
     // fix undefined/NaN rank
-    ['contextIndex/' + key]: subthoughts && getSetting('Data Integrity Check') === 'On'
+    ['contextIndex/' + key]: subthoughts && getSetting(state, 'Data Integrity Check') === 'On'
       ? subthoughts.map(subthought => ({
         value: subthought.value || '', // guard against NaN or undefined,
         rank: subthought.rank || 0, // guard against NaN or undefined
@@ -196,7 +194,7 @@
   return Promise.all(localPromises).then(() => {
     // firebase
     if (isDocumentEditable() && remote) {
-      return store.dispatch(syncRemote(thoughtIndexUpdates, contextIndexUpdates, recentlyEdited, updates, callback))
+      return syncRemote(thoughtIndexUpdates, contextIndexUpdates, recentlyEdited, updates, callback)
     }
     else {
       // do not let callback outrace re-render
