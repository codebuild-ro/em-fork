import _ from 'lodash'
import { EM_TOKEN, HOME_TOKEN } from '../constants'
import { getNextRank, getLexeme, getAllChildren, nextSibling, rootedParentOf } from '../selectors'
import { Block, Child, Context, Index, Lexeme, Parent, SimplePath, Timestamp, ThoughtIndices } from '../types'
import { State } from '../util/initialState'

// util
import {
  createId,
  equalThoughtRanked,
  hashContext,
  hashThought,
  head,
  headRank,
  parentOf,
  pathToContext,
  removeContext,
  timestamp,
  unroot,
} from '../util'
import { getSessionId } from './sessionManager'

export interface ImportJSONOptions {
<<<<<<< HEAD
  lastUpdated?: Timestamp,
  skipRoot? : boolean,
  updatedBy?: string,
=======
  lastUpdated?: Timestamp
  skipRoot?: boolean
>>>>>>> 0ac29dd5
}

interface ThoughtPair {
  lexeme: Lexeme
  parent: Parent
}

type SaveThoughtsUpdate = ThoughtIndices & {
  // duplicate index keeps track of number of times a value has appeared in the context
  duplicateIndex: Index<number>
}

/** Replace head block with its children, or drop it, if head has no children. */
const skipRootThought = (blocks: Block[]) => {
  const head = _.head(blocks)
  if (!head) return blocks
  const tail = _.tail(blocks)
  return head.children.length > 0 ? [...head.children, ...tail] : tail
}

/** Generates a Parent and Lexeme for inserting a new thought into a context. */
<<<<<<< HEAD
const insertThought = (state: State, parentOld: Parent, value: string, context: Context, rank: number, created: Timestamp = timestamp(), lastUpdated: Timestamp = timestamp(), updatedBy = getSessionId()): ThoughtPair => {
=======
const insertThought = (
  state: State,
  parentOld: Parent,
  value: string,
  context: Context,
  rank: number,
  created: Timestamp = timestamp(),
  lastUpdated: Timestamp = timestamp(),
): ThoughtPair => {
>>>>>>> 0ac29dd5
  const rootContext = context.length > 0 ? context : [HOME_TOKEN]
  const id = createId()

  const lexemeOld = getLexeme(state, value)
  const lexemeNew = {
    ...lexemeOld,
    value,
    contexts: [
      ...(lexemeOld?.contexts || []),
      {
        id,
        context: rootContext,
        rank,
      },
    ],
    created: lexemeOld?.created ?? created,
    lastUpdated,
    updatedBy,
  }

  const parentNew: Parent = {
    // TODO: merging parentOld results in pending: true when importing into initialState. Is that correct?
    id: hashContext(rootContext),
    context: rootContext,
    children: [
      ...parentOld.children,
      {
        id,
        value,
        rank,
        lastUpdated,
      },
    ],
    lastUpdated,
    updatedBy,
  }

  return {
    lexeme: lexemeNew,
    parent: parentNew,
  }
}

/** Recursively iterate through blocks and call insertThought for each block individually to save it. */
<<<<<<< HEAD
const saveThoughts = (state: State, contextIndexUpdates: Index<Parent>, thoughtIndexUpdates: Index<Lexeme>, context: Context, blocks: Block[], rankIncrement = 1, startRank = 0, lastUpdated = timestamp(), updatedBy = getSessionId()): ThoughtIndices => {

=======
const saveThoughts = (
  state: State,
  contextIndexUpdates: Index<Parent>,
  thoughtIndexUpdates: Index<Lexeme>,
  context: Context,
  blocks: Block[],
  rankIncrement = 1,
  startRank = 0,
  lastUpdated = timestamp(),
): ThoughtIndices => {
>>>>>>> 0ac29dd5
  const contextEncoded = hashContext(context)

  const stateNew: State = {
    ...state,
    thoughts: {
      ...state.thoughts,
      contextIndex: {
        ...state.thoughts.contextIndex,
        ...contextIndexUpdates,
      },
      thoughtIndex: {
        ...state.thoughts.thoughtIndex,
        ...thoughtIndexUpdates,
      },
    },
  }

  const updates = blocks.reduce<SaveThoughtsUpdate>(
    (accum, block, index) => {
      const skipLevel = block.scope === HOME_TOKEN || block.scope === EM_TOKEN
      const rank = startRank + index * rankIncrement

      const value = block.scope.trim()
      const hashedValue = hashThought(value)
      const duplicateValueCount = accum.duplicateIndex[hashedValue]

      const nonDuplicateValue =
        duplicateValueCount && duplicateValueCount > 0 ? `${value}(${duplicateValueCount})` : value

      if (!skipLevel) {
        const existingChildren =
          contextIndexUpdates[contextEncoded]?.children || state.thoughts.contextIndex[contextEncoded]?.children || []
        const existingParent = {
          ...(accum.contextIndex[contextEncoded] ||
            contextIndexUpdates[contextEncoded] ||
            state.thoughts.contextIndex[contextEncoded]),
          children: existingChildren,
        }

<<<<<<< HEAD
      const childLastUpdated = block.children[0]?.lastUpdated
      const childCreated = block.children[0]?.created
      const lastUpdatedInherited = block.lastUpdated ||
        childLastUpdated ||
        existingParent.lastUpdated ||
        lastUpdated
      const createdInherited = block.created ||
        childCreated ||
        lastUpdated
      const { lexeme, parent } = insertThought(stateNew, existingParent, nonDuplicateValue, context, rank, createdInherited, lastUpdatedInherited, updatedBy)

      // TODO: remove mutations
      contextIndexUpdates[contextEncoded] = parent
      thoughtIndexUpdates[hashThought(nonDuplicateValue)] = lexeme
    }
=======
        const childLastUpdated = block.children[0]?.lastUpdated
        const childCreated = block.children[0]?.created
        const lastUpdatedInherited = block.lastUpdated || childLastUpdated || existingParent.lastUpdated || lastUpdated
        const createdInherited = block.created || childCreated || lastUpdated
        const { lexeme, parent } = insertThought(
          stateNew,
          existingParent,
          nonDuplicateValue,
          context,
          rank,
          createdInherited,
          lastUpdatedInherited,
        )
>>>>>>> 0ac29dd5

        // TODO: remove mutations
        contextIndexUpdates[contextEncoded] = parent
        thoughtIndexUpdates[hashThought(nonDuplicateValue)] = lexeme
      }

      const updatedDuplicateIndex = {
        ...accum.duplicateIndex,
        [hashedValue]: duplicateValueCount ? duplicateValueCount + 1 : 1,
      }

      if (block.children.length > 0) {
        const childContext = skipLevel ? context : unroot([...context, nonDuplicateValue])
        return {
          ...saveThoughts(
            state,
            contextIndexUpdates,
            thoughtIndexUpdates,
            childContext,
            block.children,
            rankIncrement,
            startRank,
            lastUpdated,
          ),
          duplicateIndex: updatedDuplicateIndex,
        }
      } else {
        return {
          ...accum,
          duplicateIndex: updatedDuplicateIndex,
        }
      }
    },
    {
      contextIndex: contextIndexUpdates,
      thoughtIndex: thoughtIndexUpdates,
      duplicateIndex: {},
    },
  )

  return {
    contextIndex: updates.contextIndex,
    thoughtIndex: updates.thoughtIndex,
  }
}

/** Return number of contexts in blocks array. */
const getContextsNum = (blocks: Block[]): number => {
  return blocks
    .map(block => (block.children.length > 0 ? 1 + getContextsNum(block.children) : 1))
    .reduce((acc, val) => acc + val, 0)
}

/** Calculate rankIncrement value based on rank of next sibling or its absence. */
const getRankIncrement = (state: State, blocks: Block[], context: Context, destThought: Child, rankStart: number) => {
  const destValue = destThought.value
  const destRank = destThought.rank
  const next = nextSibling(state, destValue, context, destRank) // paste after last child of current thought
  const rankIncrement = next ? (next.rank - rankStart) / (getContextsNum(blocks) || 1) : 1 // prevent divide by zero
  return rankIncrement
}

/** Convert JSON blocks to thoughts update. */
<<<<<<< HEAD
export const importJSON = (state: State, simplePath: SimplePath, blocks: Block[], { lastUpdated = timestamp(), skipRoot = false, updatedBy = getSessionId() }: ImportJSONOptions) => {
=======
export const importJSON = (
  state: State,
  simplePath: SimplePath,
  blocks: Block[],
  { lastUpdated = timestamp(), skipRoot = false }: ImportJSONOptions = {},
) => {
>>>>>>> 0ac29dd5
  const initialThoughtIndex: Index<Lexeme> = {}
  const initialContextIndex: Index<Parent> = {}
  const context = pathToContext(parentOf(simplePath))
  const destThought = head(simplePath)
  const destEmpty = destThought.value === '' && getAllChildren(state, pathToContext(simplePath)).length === 0
  // use getNextRank instead of getRankAfter because if dest is not empty then we need to import thoughts inside it
  const rankStart = destEmpty ? destThought.rank : getNextRank(state, pathToContext(simplePath))
  const rankIncrement = getRankIncrement(state, blocks, context, destThought, rankStart)
  const rootedContext = pathToContext(rootedParentOf(state, simplePath))
  const contextEncoded = hashContext(rootedContext)

  // if the thought where we are pasting is empty, replace it instead of adding to it
  if (destEmpty) {
    const lexeme = getLexeme(state, '')
    if (lexeme) {
      initialThoughtIndex[hashThought('')] = removeContext(lexeme, context, headRank(simplePath))
      initialContextIndex[contextEncoded] = {
        id: contextEncoded,
        ...initialContextIndex[contextEncoded],
        context: rootedContext,
        children: getAllChildren(state, rootedContext).filter(child => !equalThoughtRanked(child, destThought)),
        lastUpdated,
        updatedBy,
      }
    }
  }

  const importPath = destEmpty ? rootedParentOf(state, simplePath) : simplePath
  const importContext = pathToContext(importPath)
  const blocksNormalized = skipRoot ? skipRootThought(blocks) : blocks

<<<<<<< HEAD
  const { contextIndex, thoughtIndex } = saveThoughts(state, { ...initialContextIndex }, { ...initialThoughtIndex }, importContext, blocksNormalized, rankIncrement, rankStart, lastUpdated, updatedBy)
=======
  const { contextIndex, thoughtIndex } = saveThoughts(
    state,
    { ...initialContextIndex },
    { ...initialThoughtIndex },
    importContext,
    blocksNormalized,
    rankIncrement,
    rankStart,
    lastUpdated,
  )
>>>>>>> 0ac29dd5

  // get the last child imported in the first level so the cursor can be set
  const parent = initialContextIndex[contextEncoded]
  const lastChildIndex = (parent?.children.length || 0) + blocksNormalized.length - 1
  const importContextEncoded = hashContext(pathToContext(importPath))
  const lastChildFirstLevel = contextIndex[importContextEncoded]?.children[lastChildIndex]
  const lastImported = unroot([...importPath, lastChildFirstLevel])

  return {
    contextIndexUpdates: contextIndex,
    thoughtIndexUpdates: thoughtIndex,
    lastImported,
  }
}<|MERGE_RESOLUTION|>--- conflicted
+++ resolved
@@ -21,14 +21,9 @@
 import { getSessionId } from './sessionManager'
 
 export interface ImportJSONOptions {
-<<<<<<< HEAD
-  lastUpdated?: Timestamp,
-  skipRoot? : boolean,
-  updatedBy?: string,
-=======
   lastUpdated?: Timestamp
   skipRoot?: boolean
->>>>>>> 0ac29dd5
+  updatedBy?: string
 }
 
 interface ThoughtPair {
@@ -50,9 +45,6 @@
 }
 
 /** Generates a Parent and Lexeme for inserting a new thought into a context. */
-<<<<<<< HEAD
-const insertThought = (state: State, parentOld: Parent, value: string, context: Context, rank: number, created: Timestamp = timestamp(), lastUpdated: Timestamp = timestamp(), updatedBy = getSessionId()): ThoughtPair => {
-=======
 const insertThought = (
   state: State,
   parentOld: Parent,
@@ -61,8 +53,8 @@
   rank: number,
   created: Timestamp = timestamp(),
   lastUpdated: Timestamp = timestamp(),
+  updatedBy = getSessionId(),
 ): ThoughtPair => {
->>>>>>> 0ac29dd5
   const rootContext = context.length > 0 ? context : [HOME_TOKEN]
   const id = createId()
 
@@ -107,10 +99,6 @@
 }
 
 /** Recursively iterate through blocks and call insertThought for each block individually to save it. */
-<<<<<<< HEAD
-const saveThoughts = (state: State, contextIndexUpdates: Index<Parent>, thoughtIndexUpdates: Index<Lexeme>, context: Context, blocks: Block[], rankIncrement = 1, startRank = 0, lastUpdated = timestamp(), updatedBy = getSessionId()): ThoughtIndices => {
-
-=======
 const saveThoughts = (
   state: State,
   contextIndexUpdates: Index<Parent>,
@@ -120,8 +108,8 @@
   rankIncrement = 1,
   startRank = 0,
   lastUpdated = timestamp(),
+  updatedBy = getSessionId(),
 ): ThoughtIndices => {
->>>>>>> 0ac29dd5
   const contextEncoded = hashContext(context)
 
   const stateNew: State = {
@@ -161,23 +149,6 @@
           children: existingChildren,
         }
 
-<<<<<<< HEAD
-      const childLastUpdated = block.children[0]?.lastUpdated
-      const childCreated = block.children[0]?.created
-      const lastUpdatedInherited = block.lastUpdated ||
-        childLastUpdated ||
-        existingParent.lastUpdated ||
-        lastUpdated
-      const createdInherited = block.created ||
-        childCreated ||
-        lastUpdated
-      const { lexeme, parent } = insertThought(stateNew, existingParent, nonDuplicateValue, context, rank, createdInherited, lastUpdatedInherited, updatedBy)
-
-      // TODO: remove mutations
-      contextIndexUpdates[contextEncoded] = parent
-      thoughtIndexUpdates[hashThought(nonDuplicateValue)] = lexeme
-    }
-=======
         const childLastUpdated = block.children[0]?.lastUpdated
         const childCreated = block.children[0]?.created
         const lastUpdatedInherited = block.lastUpdated || childLastUpdated || existingParent.lastUpdated || lastUpdated
@@ -190,8 +161,8 @@
           rank,
           createdInherited,
           lastUpdatedInherited,
+          updatedBy,
         )
->>>>>>> 0ac29dd5
 
         // TODO: remove mutations
         contextIndexUpdates[contextEncoded] = parent
@@ -255,16 +226,12 @@
 }
 
 /** Convert JSON blocks to thoughts update. */
-<<<<<<< HEAD
-export const importJSON = (state: State, simplePath: SimplePath, blocks: Block[], { lastUpdated = timestamp(), skipRoot = false, updatedBy = getSessionId() }: ImportJSONOptions) => {
-=======
 export const importJSON = (
   state: State,
   simplePath: SimplePath,
   blocks: Block[],
-  { lastUpdated = timestamp(), skipRoot = false }: ImportJSONOptions = {},
+  { lastUpdated = timestamp(), updatedBy = getSessionId(), skipRoot = false }: ImportJSONOptions = {},
 ) => {
->>>>>>> 0ac29dd5
   const initialThoughtIndex: Index<Lexeme> = {}
   const initialContextIndex: Index<Parent> = {}
   const context = pathToContext(parentOf(simplePath))
@@ -296,9 +263,6 @@
   const importContext = pathToContext(importPath)
   const blocksNormalized = skipRoot ? skipRootThought(blocks) : blocks
 
-<<<<<<< HEAD
-  const { contextIndex, thoughtIndex } = saveThoughts(state, { ...initialContextIndex }, { ...initialThoughtIndex }, importContext, blocksNormalized, rankIncrement, rankStart, lastUpdated, updatedBy)
-=======
   const { contextIndex, thoughtIndex } = saveThoughts(
     state,
     { ...initialContextIndex },
@@ -308,8 +272,8 @@
     rankIncrement,
     rankStart,
     lastUpdated,
+    updatedBy,
   )
->>>>>>> 0ac29dd5
 
   // get the last child imported in the first level so the cursor can be set
   const parent = initialContextIndex[contextEncoded]
