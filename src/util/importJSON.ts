import _ from 'lodash'
import { EM_TOKEN, ROOT_TOKEN } from '../constants'
import { getRankAfter, getThought, getAllChildren, nextSibling } from '../selectors'
import { Block } from '../action-creators/importText'
import { State } from './initialState'
import { Child, Context, Index, Lexeme, Parent, Path, SimplePath, Timestamp } from '../types'

// util
import {
  addThought,
  parentOf,
  createId,
  equalPath,
  equalThoughtRanked,
  hashContext,
  hashThought,
  head,
  headRank,
  pathToContext,
  removeContext,
  rootedParentOf,
  timestamp,
} from '../util'

export interface ImportJSONOptions {
  lastUpdated?: Timestamp,
  skipRoot? : boolean,
}

/** Replace head block with its children, or drop it, if head has no children. */
const skipRootThought = (blocks: Block[]) => {
  const head = _.head(blocks)
  if (!head) return blocks
  const tail = _.tail(blocks)
  return head.children.length > 0 ? [...head.children, ...tail] : tail
}

/** Calculate last thought of the first level, as this is where the selection will be restored to. */
const calculateLastThoughtFirstLevel = (rankIncrement: number, rankStart: number, blocks: Block[]): Child => {
  const lastThoughtFirstLevelIndex = blocks.length - 1
  const lastThoughtFirstLevel = blocks[lastThoughtFirstLevelIndex]
  const rank = lastThoughtFirstLevelIndex * rankIncrement + rankStart
  return { value: lastThoughtFirstLevel.scope, rank }
}

/** Recursively iterate through blocks and call insertThought for each block individually to save it. */
const saveThoughts = (context: Context, blocks: Block[], insertThought: (value: string, context: Context, rank: number) => void, rankIncrement = 1, startRank = 0) => {
  blocks.forEach((block, index) => {
    const rank = startRank + index * rankIncrement
    insertThought(block.scope, context, rank)
    if (block.children.length > 0) {
      saveThoughts([...context, block.scope], block.children, insertThought)
    }
  })
}

/** Return number of contexts in blocks array. */
const getContextsNum = (blocks: Block[]): number => {
  return blocks
    .map(thought => thought.children.length > 0
      ? 1 + getContextsNum(thought.children)
      : 1
    )
    .reduce((acc, val) => acc + val, 0)
}

/** Calculate rankIncrement value based on rank of next sibling or its absence. */
const getRankIncrement = (state: State, blocks: Block[], context: Context, destThought: Child, rankStart: number) => {
  const destValue = destThought.value
  const destRank = destThought.rank
  const next = nextSibling(state, destValue, context, destRank) // paste after last child of current thought
  const rankIncrement = next ? (next.rank - rankStart) / (getContextsNum(blocks) || 1) : 1 // prevent divide by zero
  return rankIncrement
}

/** Return start context for saving thoughts. */
const getStartContext = (path: Path) => {
  const importCursor = equalPath(path, [{ value: EM_TOKEN, rank: 0 }])
    ? path
    : parentOf(path)
  return pathToContext(importCursor)
}

/** Convert JSON blocks to thoughts update. */
export const importJSON = (state: State, simplePath: SimplePath, blocks: Block[], { lastUpdated = timestamp(), skipRoot = false }: ImportJSONOptions) => {
  const thoughtIndexUpdates: Index<Lexeme> = {}
  const contextIndexUpdates: Index<Parent> = {}
  const context = pathToContext(parentOf(simplePath))
  const destThought = head(simplePath)
  const destEmpty = destThought.value === '' && getAllChildren(state, pathToContext(simplePath)).length === 0
  const thoughtIndex = { ...state.thoughts.thoughtIndex }
  const contextIndex = { ...state.thoughts.contextIndex }
  const rankStart = getRankAfter(state, simplePath)
  const rankIncrement = getRankIncrement(state, blocks, context, destThought, rankStart)

  // if the thought where we are pasting is empty, replace it instead of adding to it
  if (destEmpty) {
    const thought = getThought(state, '')
    if (thought && thought.contexts && thought.contexts.length > 1) {
      thoughtIndexUpdates[hashThought('')] = removeContext(thought, context, headRank(simplePath))
      const rootedContext = pathToContext(rootedParentOf(simplePath))
      const contextEncoded = hashContext(rootedContext)
      contextIndexUpdates[contextEncoded] = {
        ...contextIndexUpdates[contextEncoded],
<<<<<<< HEAD
        context: rootedContext,
        children: getThoughts(state, rootedContext)
=======
        children: getAllChildren(state, rootedContext)
>>>>>>> a44ced32
          .filter(child => !equalThoughtRanked(child, destThought)),
        lastUpdated,
      }
    }
  }

  /** Insert the given value at the context. Modifies contextIndex and thoughtIndex. */
  const insertThought = (value: string, context: Context, rank: number) => {
    value = value.trim()
    const id = createId()
    const rootContext = context.length > 0 ? context : [ROOT_TOKEN]
    const thoughtNew = addThought(
      {
        ...state,
        thoughts: {
          ...state.thoughts,
          thoughtIndex
        }
      },
      value,
      rank,
      id,
      rootContext
    )

    const hash = hashThought(value)
    thoughtIndex[hash] = thoughtNew
    thoughtIndexUpdates[hash] = thoughtNew

    // update contextIndexUpdates
    const contextEncoded = hashContext(rootContext)

    const childrenUpdates =
      contextIndexUpdates[contextEncoded]?.children ||
      contextIndex[contextEncoded]?.children || []

    contextIndexUpdates[contextEncoded] = {
      ...contextIndexUpdates[contextEncoded],
      context: rootContext,
      children: [...childrenUpdates, {
        value,
        rank,
        id,
        lastUpdated,
      }],
      lastUpdated,
    }
  }

  const startContext = getStartContext(simplePath)
  const thoughts = skipRoot ? skipRootThought(blocks) : blocks
  const lastThoughtFirstLevel = calculateLastThoughtFirstLevel(rankIncrement, rankStart, thoughts)
  saveThoughts(startContext, thoughts, insertThought, rankIncrement, rankStart)
  return {
    contextIndexUpdates,
    lastThoughtFirstLevel,
    thoughtIndexUpdates,
  }
}<|MERGE_RESOLUTION|>--- conflicted
+++ resolved
@@ -102,12 +102,8 @@
       const contextEncoded = hashContext(rootedContext)
       contextIndexUpdates[contextEncoded] = {
         ...contextIndexUpdates[contextEncoded],
-<<<<<<< HEAD
         context: rootedContext,
-        children: getThoughts(state, rootedContext)
-=======
         children: getAllChildren(state, rootedContext)
->>>>>>> a44ced32
           .filter(child => !equalThoughtRanked(child, destThought)),
         lastUpdated,
       }
