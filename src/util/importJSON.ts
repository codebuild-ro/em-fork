--- conflicted
+++ resolved
@@ -1,13 +1,8 @@
 import _ from 'lodash'
 import { EM_TOKEN, ROOT_TOKEN } from '../constants'
 import { getRankAfter, getThought, getAllChildren, nextSibling } from '../selectors'
-<<<<<<< HEAD
-import { State } from './initialState'
 import { Block, Child, Context, Index, Lexeme, Parent, Path, SimplePath, Timestamp, ThoughtIndices } from '../types'
-=======
-import { Block } from '../action-creators/importText'
-import { Child, Context, Index, Lexeme, Parent, Path, SimplePath, Timestamp } from '../types'
->>>>>>> b921f04f
+import { State } from '../util/initialState'
 
 // util
 import {
@@ -29,15 +24,10 @@
   skipRoot? : boolean,
 }
 
-<<<<<<< HEAD
 interface ThoughtPair {
   lexeme: Lexeme,
   parent: Parent,
 }
-=======
-/** Insert the given value at the context. Modifies contextIndex and thoughtIndex. */
-type insertThought = (value: string, context: Context, rank: number, created?: Timestamp, lastUpdated?: Timestamp) => void
->>>>>>> b921f04f
 
 /** Replace head block with its children, or drop it, if head has no children. */
 const skipRootThought = (blocks: Block[]) => {
@@ -56,7 +46,7 @@
 }
 
 /** Generates a Parent and Lexeme for inserting a new thought into a context. */
-const insertThought = (state: State, parentOld: Parent, value: string, context: Context, rank: number, lastUpdated: Timestamp = timestamp()): ThoughtPair => {
+const insertThought = (state: State, parentOld: Parent, value: string, context: Context, rank: number, created: Timestamp = timestamp(), lastUpdated: Timestamp = timestamp()): ThoughtPair => {
   const rootContext = context.length > 0 ? context : [ROOT_TOKEN]
 
   const lexemeOld = getThought(state, value)
@@ -67,7 +57,7 @@
       context: rootContext,
       rank,
     }],
-    created: lexemeOld?.created ?? lastUpdated,
+    created: lexemeOld?.created ?? created,
     lastUpdated,
   }
 
@@ -90,7 +80,6 @@
 }
 
 /** Recursively iterate through blocks and call insertThought for each block individually to save it. */
-<<<<<<< HEAD
 const saveThoughts = (state: State, contextIndexUpdates: Index<Parent>, thoughtIndexUpdates: Index<Lexeme>, context: Context, blocks: Block[], rankIncrement = 1, startRank = 0, lastUpdated = timestamp()): ThoughtIndices => {
 
   const stateNew: State = {
@@ -121,23 +110,26 @@
         contextIndexUpdates[contextEncoded]?.children ||
         state.thoughts.contextIndex[contextEncoded]?.children || []
       const existingParent = {
-        ...contextIndexUpdates[contextEncoded] || state.thoughts.contextIndex[contextEncoded],
+        ...accum.contextIndex[contextEncoded] || contextIndexUpdates[contextEncoded] || state.thoughts.contextIndex[contextEncoded],
         children: existingChildren,
       }
 
-      const { lexeme, parent } = insertThought(stateNew, existingParent, value, context, rank, lastUpdated)
+      const childLastUpdated = block.children[0]?.lastUpdated
+      const childCreated = block.children[0]?.created
+      const lastUpdatedInherited = block.lastUpdated ||
+        childLastUpdated ||
+        existingParent.lastUpdated ||
+        lastUpdated
+      const createdInherited = block.created ||
+        childCreated ||
+        lastUpdated
+      const { lexeme, parent } = insertThought(stateNew, existingParent, value, context, rank, createdInherited, lastUpdatedInherited)
 
       // TODO: remove mutations
       contextIndexUpdates[contextEncoded] = parent
       thoughtIndexUpdates[hashThought(value)] = lexeme
     }
 
-=======
-const saveThoughts = (context: Context, blocks: Block[], insertThought: insertThought, rankIncrement = 1, startRank = 0) => {
-  blocks.forEach((block, index) => {
-    const rank = startRank + index * rankIncrement
-    insertThought(block.scope, context, rank, block.created, block.lastUpdated)
->>>>>>> b921f04f
     if (block.children.length > 0) {
       const childContext = skipLevel ? context : [...context, block.scope]
       return saveThoughts(state, contextIndexUpdates, thoughtIndexUpdates, childContext, block.children, rankIncrement, startRank, lastUpdated)
@@ -208,62 +200,11 @@
     }
   }
 
-<<<<<<< HEAD
   const startContext = getStartContext(simplePath)
-  const thoughts = skipRoot ? skipRootThought(blocks) : blocks
-  const lastThoughtFirstLevel = calculateLastThoughtFirstLevel(rankIncrement, rankStart, thoughts)
-
-  const { contextIndex, thoughtIndex } = saveThoughts(state, initialContextIndex, initialThoughtIndex, startContext, thoughts, rankIncrement, rankStart, lastUpdated)
-=======
-  /** Insert the given value at the context. Modifies contextIndex and thoughtIndex. */
-  const insertThought: insertThought = (value, context, rank, created, lastUpdated) => {
-    value = value.trim()
-    const id = createId()
-    const rootContext = context.length > 0 ? context : [ROOT_TOKEN]
-    const thoughtNew = addThought(
-      {
-        ...state,
-        thoughts: {
-          ...state.thoughts,
-          thoughtIndex
-        }
-      },
-      value,
-      rank,
-      id,
-      rootContext,
-      created,
-      lastUpdated
-    )
-
-    const hash = hashThought(value)
-    thoughtIndex[hash] = thoughtNew
-    thoughtIndexUpdates[hash] = thoughtNew
-
-    // update contextIndexUpdates
-    const contextEncoded = hashContext(rootContext)
-
-    const childrenUpdates =
-      contextIndexUpdates[contextEncoded]?.children ||
-      contextIndex[contextEncoded]?.children || []
-
-    contextIndexUpdates[contextEncoded] = {
-      ...contextIndexUpdates[contextEncoded],
-      children: [...childrenUpdates, {
-        value,
-        rank,
-        id,
-        lastUpdated: timestamp(),
-      }],
-      lastUpdated: timestamp(),
-    }
-  }
-
-  const startContext = getStartContext(simplePath)
-  const thoughts = skipRoot ? skipRootThought(blocks) : blocks
-  const lastThoughtFirstLevel = calculateLastThoughtFirstLevel(rankIncrement, rankStart, thoughts)
-  saveThoughts(startContext, thoughts, insertThought, rankIncrement, rankStart)
->>>>>>> b921f04f
+  const blocksNormalized = skipRoot ? skipRootThought(blocks) : blocks
+  const lastThoughtFirstLevel = calculateLastThoughtFirstLevel(rankIncrement, rankStart, blocksNormalized)
+
+  const { contextIndex, thoughtIndex } = saveThoughts(state, initialContextIndex, initialThoughtIndex, startContext, blocksNormalized, rankIncrement, rankStart, lastUpdated)
 
   return {
     contextIndexUpdates: contextIndex,
