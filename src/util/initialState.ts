import { ABSOLUTE_TOKEN, EM_TOKEN, MODALS, HOME_TOKEN, SCHEMA_LATEST, DROP_TARGET } from '../constants'
import globals from '../globals'
import { canShowModal } from '../selectors'
import { hashContext, hashThought, isDocumentEditable, never, parseJsonSafe, timestamp } from '../util'
import {
  Alert,
  Child,
  Context,
  Index,
  Lexeme,
  Parent,
  Patch,
  Path,
  SimplePath,
  Timestamp,
  ThoughtsInterface,
  User,
  Shortcut,
} from '../types'
import { editThoughtPayload } from '../reducers/editThought'
<<<<<<< HEAD
import { getSessionId } from './sessionManager'
=======
import { storage } from './storage'
>>>>>>> 0ac29dd5

interface ModalProperties {
  complete: boolean
}

// Do not define RecentlyEditedTree type until recentlyEditedTree.ts is typed
// interface RecentlyEditedLeaf {
//   leaf: true,
//   lastUpdated: Timestamp,
//   path: Path,
// }
// type RecentlyEditedTree = Index<RecentlyEditedTree> causes circular reference error
// eslint-disable-next-line @typescript-eslint/no-empty-interface
// export interface RecentlyEditedTree extends Index<RecentlyEditedTree> {}
type RecentlyEditedTree = Index

/** Defines a single batch of updates added to the push queue. */
export interface PushBatch {
  thoughtIndexUpdates: Index<Lexeme | null>
  contextIndexUpdates: Index<Parent | null>
  local?: boolean
  remote?: boolean
  recentlyEdited: RecentlyEditedTree
  pendingDeletes?: { context: Context; child: Child }[]
  pendingEdits?: editThoughtPayload[]
  descendantMoves?: { pathOld: Path; pathNew: Path; pathToPull?: Path }[]
  pendingPulls?: { path: Path }[]
  updates?: Index<string>
  pendingLexemes?: Index<boolean>
}

export interface State {
  alert?: Alert
  archived?: boolean
  authenticated: boolean
  autologin: boolean
  contextViews: Index<boolean>
  cursor: Path | null
  cursorBeforeQuickAdd: Path | null
  cursorBeforeSearch: Path | null
  cursorHistory: Path[]
  cursorInitialized: boolean
  cursorOffset: number | null
  dataNonce: number
  draggedSimplePath?: SimplePath
  draggingThought?: SimplePath
  dragHold?: boolean
  dragInProgress: boolean
  editableNonce: number
  editing: boolean | null
  editingValue: string | null
  error?: string | null
  expanded: Index<Path>
  expandedBottom: Index<Path>
  expandHoverBottomPaths: Index<Path>
  expandHoverTopPath?: Path | null
  expandedContextThought?: Path
  fontSize: number
  hoveringPath?: Path
  hoverId?: DROP_TARGET
  invalidState: boolean
  inversePatches: Patch[]
  isLoading: boolean
  isPushing?: boolean
  lastUpdated?: string
  modals: Index<ModalProperties>
  noteFocus: boolean
  patches: Patch[]
  pushQueue: PushBatch[]
  recentlyEdited: RecentlyEditedTree
  remoteSearch: boolean
  resourceCache: Index<string>
  schemaVersion: number
  scrollPrioritized: boolean
  search: string | null
  searchContexts: Index<Context> | null
  searchLimit?: number
  showHiddenThoughts: boolean
  showModal?: string | null
  showQueue?: boolean | null
  showSidebar: boolean
  showSplitView: boolean
  showTopControls: boolean
  showBreadcrumbs: boolean
  splitPosition: number
  rootContext: Context
  absoluteContextTime?: Timestamp
  transientFocus?: boolean
  status: string
  thoughts: ThoughtsInterface
  toolbarOverlay?: string | null
  tutorialStep?: number
  user?: User
  latestShortcuts: Shortcut[]
  enableLatestShorcutsDiagram: boolean
}

/** Safely gets a value from localStorage if it is in the environment. */
const getLocal = (key: string) => {
  if (typeof storage === 'undefined') return undefined
  return storage.getItem(key)
}

/** Generates an initial ThoughtsInterface with the root and em contexts. */
export const initialThoughts = (created: Timestamp = timestamp()): ThoughtsInterface => {
  const contextIndex = {
    [hashContext([HOME_TOKEN])]: {
      context: [HOME_TOKEN],
      children: [],
      // start pending to trigger pullQueue fetch
      pending: true,
      lastUpdated: never(),
<<<<<<< HEAD
      updatedBy: getSessionId()
=======
>>>>>>> 0ac29dd5
    },
    [hashContext([ABSOLUTE_TOKEN])]: {
      context: [ABSOLUTE_TOKEN],
      children: [],
      // start pending to trigger pullQueue fetch
      pending: true,
      lastUpdated: never(),
<<<<<<< HEAD
      updatedBy: getSessionId()
=======
>>>>>>> 0ac29dd5
    },
    [hashContext([EM_TOKEN])]: {
      id: hashContext([EM_TOKEN]),
      context: [EM_TOKEN],
      children: [],
      // start pending to trigger pullQueue fetch
      pending: true,
      lastUpdated: never(),
<<<<<<< HEAD
      updatedBy: getSessionId()
=======
>>>>>>> 0ac29dd5
    },
  }

  const thoughtIndex = {
    [hashThought(HOME_TOKEN)]: {
      value: HOME_TOKEN,
      contexts: [],
      // set to beginning of epoch to ensure that server thoughtIndex is always considered newer from init thoughtIndex
      created,
      lastUpdated: never(),
<<<<<<< HEAD
      updatedBy: getSessionId()
=======
>>>>>>> 0ac29dd5
    },
    [hashThought(ABSOLUTE_TOKEN)]: {
      value: ABSOLUTE_TOKEN,
      contexts: [],
      // set to beginning of epoch to ensure that server thoughtIndex is always considered newer from init thoughtIndex
      created,
      lastUpdated: never(),
<<<<<<< HEAD
      updatedBy: getSessionId()
=======
>>>>>>> 0ac29dd5
    },
    // this will get populated by importText in loadLocalState
    // unfortunately that's the best way currently to create nested thoughts and ensure that thoughtIndex and contextIndex are correct
    [hashThought(EM_TOKEN)]: {
      value: EM_TOKEN,
      contexts: [],
      created,
      lastUpdated: never(),
<<<<<<< HEAD
      updatedBy: getSessionId()
=======
>>>>>>> 0ac29dd5
    },
  }

  return {
    contextIndex,
    thoughtIndex,
  }
}

/** Generates the initial state of the application. */
export const initialState = (created: Timestamp = timestamp()) => {
  const state: State = {
    authenticated: false,
    // eslint-disable-next-line no-mixed-operators
    autologin: getLocal('autologin') === 'true',
    contextViews: {},
    cursor: null,
    cursorBeforeSearch: null,
    cursorBeforeQuickAdd: null,
    cursorHistory: [],
    cursorInitialized: false, // tracks if the cursor has been restored from the url on first load and ensures it only happens once
    cursorOffset: 0,
    dataNonce: 0, // cheap trick to re-render when thoughtIndex has been updated
    dragInProgress: false,
    editableNonce: 0,
    editing: null,
    editingValue: null,
    enableLatestShorcutsDiagram: false,
    expanded: {},
    fontSize: +(getLocal('fontSize') || 18),
    expandedBottom: {},
    expandHoverBottomPaths: {},
    invalidState: false,
    inversePatches: [],
    isLoading: true,
    isPushing: false,
    latestShortcuts: [],
    modals: {},
    noteFocus: false, // true if a note has the browser selection
    patches: [],
    recentlyEdited: {},
    resourceCache: {},
    schemaVersion: SCHEMA_LATEST,
    scrollPrioritized: false,
    search: null,
    remoteSearch: false,
    searchContexts: null,
    showHiddenThoughts: false,
    showSidebar: false,
    showSplitView: false,
    showTopControls: true,
    showBreadcrumbs: true,
    // eslint-disable-next-line no-mixed-operators
    splitPosition: parseJsonSafe(getLocal('splitPosition') || null, 0),
    rootContext: [HOME_TOKEN],
    /* status:
      'disconnected'   Logged out or yet to connect to firebase, but not in explicit offline mode.
      'connecting'     Connecting to firebase.
      'loading'        Connected, authenticated, and waiting for first user data payload.
      'loaded'         User data payload received (may or may not be offline).
      'offline'        Disconnected and working in offline mode.
    */
    status: 'disconnected',
    pushQueue: [],
    thoughts: initialThoughts(created),
    toolbarOverlay: null,
  }
  Object.keys(MODALS).forEach(key => {
    // initial modal states
    state.modals[MODALS[key]] = {
      // eslint-disable-next-line no-mixed-operators
      complete: globals.disableTutorial || JSON.parse(getLocal('modal-complete-' + MODALS[key]) || 'false'),
    }
  })

  // welcome modal
  if (isDocumentEditable() && canShowModal(state, 'welcome')) {
    state.showModal = 'welcome'
  }

  return state
}<|MERGE_RESOLUTION|>--- conflicted
+++ resolved
@@ -18,11 +18,8 @@
   Shortcut,
 } from '../types'
 import { editThoughtPayload } from '../reducers/editThought'
-<<<<<<< HEAD
 import { getSessionId } from './sessionManager'
-=======
 import { storage } from './storage'
->>>>>>> 0ac29dd5
 
 interface ModalProperties {
   complete: boolean
@@ -135,10 +132,7 @@
       // start pending to trigger pullQueue fetch
       pending: true,
       lastUpdated: never(),
-<<<<<<< HEAD
-      updatedBy: getSessionId()
-=======
->>>>>>> 0ac29dd5
+      updatedBy: getSessionId(),
     },
     [hashContext([ABSOLUTE_TOKEN])]: {
       context: [ABSOLUTE_TOKEN],
@@ -146,10 +140,7 @@
       // start pending to trigger pullQueue fetch
       pending: true,
       lastUpdated: never(),
-<<<<<<< HEAD
-      updatedBy: getSessionId()
-=======
->>>>>>> 0ac29dd5
+      updatedBy: getSessionId(),
     },
     [hashContext([EM_TOKEN])]: {
       id: hashContext([EM_TOKEN]),
@@ -158,10 +149,7 @@
       // start pending to trigger pullQueue fetch
       pending: true,
       lastUpdated: never(),
-<<<<<<< HEAD
-      updatedBy: getSessionId()
-=======
->>>>>>> 0ac29dd5
+      updatedBy: getSessionId(),
     },
   }
 
@@ -172,10 +160,7 @@
       // set to beginning of epoch to ensure that server thoughtIndex is always considered newer from init thoughtIndex
       created,
       lastUpdated: never(),
-<<<<<<< HEAD
-      updatedBy: getSessionId()
-=======
->>>>>>> 0ac29dd5
+      updatedBy: getSessionId(),
     },
     [hashThought(ABSOLUTE_TOKEN)]: {
       value: ABSOLUTE_TOKEN,
@@ -183,10 +168,7 @@
       // set to beginning of epoch to ensure that server thoughtIndex is always considered newer from init thoughtIndex
       created,
       lastUpdated: never(),
-<<<<<<< HEAD
-      updatedBy: getSessionId()
-=======
->>>>>>> 0ac29dd5
+      updatedBy: getSessionId(),
     },
     // this will get populated by importText in loadLocalState
     // unfortunately that's the best way currently to create nested thoughts and ensure that thoughtIndex and contextIndex are correct
@@ -195,10 +177,7 @@
       contexts: [],
       created,
       lastUpdated: never(),
-<<<<<<< HEAD
-      updatedBy: getSessionId()
-=======
->>>>>>> 0ac29dd5
+      updatedBy: getSessionId(),
     },
   }
 
