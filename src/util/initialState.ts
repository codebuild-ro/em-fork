--- conflicted
+++ resolved
@@ -1,10 +1,6 @@
 import { EM_TOKEN, MODALS, RANKED_ROOT, ROOT_TOKEN, SCHEMA_LATEST } from '../constants'
 import globals from '../globals'
-<<<<<<< HEAD
-import { Alert, Context, Lexeme, Parent, Path, Snapshot } from '../types'
-=======
-import { Alert, Context, Lexeme, Parent, Patch, Path } from '../types'
->>>>>>> a05cb686
+import { Alert, Context, Lexeme, Parent, Patch, Path, Snapshot } from '../types'
 import { GenericObject, Nullable } from '../utilTypes'
 import { canShowModal } from '../selectors'
 
@@ -86,11 +82,13 @@
   focus: Path,
   hoveringThought?: Context,
   invalidState: boolean,
+  inversePatches: Patch[],
   isLoading: boolean,
   isSyncing?: boolean,
   lastUpdated?: string,
   modals: GenericObject<ModalProperties>,
   noteFocus: boolean,
+  patches: Patch[],
   recentlyEdited: RecentlyEditedTree,
   resourceCache: GenericObject<string>,
   schemaVersion: number,
@@ -110,14 +108,8 @@
   thoughts: ThoughtsInterface,
   toolbarOverlay?: string | null,
   tutorialStep?: number,
-<<<<<<< HEAD
   user?: User,
   userRef?: UserRef,
-=======
-  user?: any,
-  patches: Patch[],
-  inversePatches: Patch[],
->>>>>>> a05cb686
 }
 
 /** Generates an initial ThoughtsInterface with the root and em contexts. */
@@ -187,10 +179,12 @@
     expanded: {},
     focus: RANKED_ROOT,
     invalidState: false,
+    inversePatches: [],
     isLoading: true,
     isSyncing: false,
     modals: {},
     noteFocus: false, // true if a note has the browser selection
+    patches: [],
     recentlyEdited: {},
     resourceCache: {},
     schemaVersion: SCHEMA_LATEST,
@@ -210,43 +204,9 @@
       'offline'        Disconnected and working in offline mode.
     */
     status: 'disconnected',
-<<<<<<< HEAD
     syncQueue: [],
     thoughts: initialThoughts(),
-=======
-    thoughts: {
-      // store children indexed by the encoded context for O(1) lookup of children
-      contextIndex: {
-        [hashContext([ROOT_TOKEN])]: {
-          context: [ROOT_TOKEN],
-          children: [],
-          lastUpdated: timestamp()
-        },
-      },
-      thoughtIndex: {
-        [hashThought(ROOT_TOKEN)]: {
-          value: ROOT_TOKEN,
-          rank: 0,
-          contexts: [],
-          // set to beginning of epoch to ensure that server thoughtIndex is always considered newer from init thoughtIndex
-          created: timestamp(),
-          lastUpdated: timestamp(),
-        },
-        // this will get populated by importText in loadLocalState
-        // unfortunately that's the best way currently to create nested thoughts and ensure that thoughtIndex and contextIndex are correct
-        [hashThought(EM_TOKEN)]: {
-          value: EM_TOKEN,
-          rank: 0,
-          contexts: [],
-          created: timestamp(),
-          lastUpdated: timestamp()
-        },
-      },
-    },
     toolbarOverlay: null,
-    patches: [],
-    inversePatches: []
->>>>>>> a05cb686
   }
   Object.keys(MODALS).forEach(key => {
     // initial modal states
