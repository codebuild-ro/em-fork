--- conflicted
+++ resolved
@@ -98,7 +98,6 @@
   userRef?: Ref,
 }
 
-<<<<<<< HEAD
 /** Generates an initial ThoughtsInterface with the root and em contexts. */
 export const initialThoughts = () => {
 
@@ -147,8 +146,6 @@
   }
 }
 
-=======
->>>>>>> 3b361f7a
 /** Generates the initial state of the application. */
 export const initialState = () => {
 
