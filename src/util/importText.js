--- conflicted
+++ resolved
@@ -26,7 +26,6 @@
   timestamp,
 } from '../util'
 
-<<<<<<< HEAD
 // selectors
 import {
   getRankAfter,
@@ -35,10 +34,7 @@
   nextSibling,
 } from '../selectors'
 
-// starts with '-', '—' (emdash), or '*'' (excluding whitespace)
-=======
 // starts with '-', '—' (emdash), ▪, ◦, •, or '*'' (excluding whitespace)
->>>>>>> 383642ba
 // '*'' must be followed by a whitespace character to avoid matching *footnotes or *markdown italic*
 const regexpPlaintextBullet = /^\s*(?:[-—▪◦•]|\*\s)/m
 
@@ -334,20 +330,12 @@
 }
 
 /** Imports the given text or html into the given thoughts
-<<<<<<< HEAD
- @param preventSetCursor  Prevents the default behavior of setting the cursor to the last thought at the first level
- @param preventSync       Prevent syncing state, turning this into a pure function.
- @param rawDestValue      When pasting after whitespace, e.g. pasting "b" after "a ", the normal destValue has already been trimmed, which would result in "ab". We need to pass the untrimmed destination value in so that it can be trimmed after concatenation.
- */
-export const importText = (thoughtsRanked, inputText, { preventSetCursor, preventSync, rawDestValue } = {}) => {
-=======
   @param preventSetCursor  Prevents the default behavior of setting the cursor to the last thought at the first level
   @param preventSync       Prevent syncing state, turning this into a pure function.
   @param rawDestValue      When pasting after whitespace, e.g. pasting "b" after "a ", the normal destValue has already been trimmed, which would result in "ab". We need to pass the untrimmed destination value in so that it can be trimmed after concatenation.
   @param skipRoot          See importHtml @param.
 */
 export const importText = (thoughtsRanked, inputText, { preventSetCursor, preventSync, rawDestValue, skipRoot } = {}) => {
->>>>>>> 383642ba
   const text = rawTextToHtml(inputText)
   const numLines = (text.match(regexpListItem) || []).length
   const destThought = head(thoughtsRanked)
