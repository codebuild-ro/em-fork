import * as htmlparser from 'htmlparser2'
import { parse } from 'jex-block-parser'
import he from 'he'
import { store } from '../store'

// constants
import {
  EM_TOKEN,
  ROOT_TOKEN,
} from '../constants'

// util
import {
  addThought,
  contextOf,
  equalPath,
  equalThoughtRanked,
  hashContext,
  hashThought,
  head,
  headRank,
  pathToContext,
  removeContext,
  rootedContextOf,
  strip,
  sync,
  timestamp,
} from '../util'

// selectors
import {
  getRankAfter,
  getThought,
  getThoughtsRanked,
  nextSibling,
} from '../selectors'

// starts with '-', '—' (emdash), or '*'' (excluding whitespace)
// '*'' must be followed by a whitespace character to avoid matching *footnotes or *markdown italic*
const regexpPlaintextBullet = /^\s*(?:[-—]|\*\s)/m

// has at least one list item or paragraph
const regexpHasListItems = /<li|p(?:\s|>).*?>.*<\/li|p>/mi

// a list item tag
const regexpListItem = /<li(?:\s|>)/gmi

/** Returns true if the given tagname is ul or ol. */
const isList = tagname => tagname === 'ul' || tagname === 'ol'

/** Returns true if the given tagname is li or p */
const isListItem = tagname => tagname === 'li' || tagname === 'p'

/** Returns true if the given tagname is i, b, or u */
const isFormattingTag = tagname => tagname === 'i' || tagname === 'b' || tagname === 'u'

/** Converts data output from jex-block-parser into HTML
 @example
 [ { scope: 'fruits',
    children:
     [ { scope: '  apple',
         children:
          [ { scope: '    gala', children: [] },
            { scope: '    pink lady', children: [] } ] },
       { scope: '  pear', children: [] },
       { scope: '  cherry',
         children: [ { scope: '    white', children: [] } ] } ] },
 { scope: 'veggies',
    children:
     [ { scope: '  kale',
         children: [ { scope: '    red russian', children: [] } ] },
       { scope: '  cabbage', children: [] },
       { scope: '  radish', children: [] } ] } ]
 to:
 <li>fruits<ul>
 <li>apple<ul>
 <li>gala</li>
 <li>pink lady</li>
 </ul></li>
 <li>pear</li>
 ...
 </ul></li>
 */
const blocksToHtml = parsedBlocks =>
  parsedBlocks.map(block => {
    const value = block.scope.replace(regexpPlaintextBullet, '').trim()
    const childrenHtml = block.children.length > 0
      ? `<ul>${blocksToHtml(block.children)}</ul>`
      : ''
    return value || childrenHtml
      ? `<li>${value}${childrenHtml}</li>`
      : ''
  }
  ).join('')

/** Retrieves the content within the body tags of the given HTML. Returns the full string if no body tags are found. */
const bodyContent = html => {
  const htmlLowerCase = html.toLowerCase()
  const startTag = htmlLowerCase.indexOf('<body')
  const bodyTagLength = startTag !== -1
    ? htmlLowerCase.slice(0, startTag).indexOf('>')
    : 0
  const endTag = htmlLowerCase.indexOf('</body>')

  return startTag === -1
    ? html
    : html.slice(startTag + bodyTagLength, endTag !== -1 ? endTag : html.length)
}

/* Parser plaintext, indentend text, or HTML into HTML that htmlparser can understand */
const rawTextToHtml = inputText => {

  // if the input text has any <li> elements at all, treat it as HTML
  const isHTML = regexpHasListItems.test(inputText)
  const decodedInputText = he.decode(inputText)

  // use jex-block-parser to convert indentent plaintext into nested HTML lists
  const parsedInputText = !isHTML
    ? blocksToHtml(parse(decodedInputText))
    : decodedInputText

  // true plaintext won't have any <li>'s or <p>'s
  // transform newlines in plaintext into <li>'s
  return !isHTML
    ? parsedInputText
      .split('\n')
      .map(line => `${line.replace(regexpPlaintextBullet, '').trim()}`)
      .join('')
    // if it's an entire HTML page, ignore everything outside the body tags
    : bodyContent(inputText)
}

/* Parse HTML and generates { contextIndexUpdates, thoughtIndexUpdates } that can be sync'd to state */
export const importHtml = (thoughtsRanked, html, { state } = {}) => {

  /***********************************************
   * Constants
   ***********************************************/

<<<<<<< HEAD
  // allow importing directly into em context
  const state = store.getState()
=======
  state = state || store.getState()
>>>>>>> a98d9c0e
  const numLines = (html.match(regexpListItem) || []).length
  const destThought = head(thoughtsRanked)
  const destValue = destThought.value
  const destRank = destThought.rank
  const thoughtIndexUpdates = {}
  const contextIndexUpdates = {}
  const context = pathToContext(contextOf(thoughtsRanked))
<<<<<<< HEAD
  const destEmpty = destValue === '' && getThoughtsRanked(state, thoughtsRanked).length === 0
  const thoughtIndex = Object.assign({}, state.thoughtIndex)
=======
  const destEmpty = destValue === '' && getThoughtsRanked(thoughtsRanked).length === 0
  const contextIndex = { ...state.contextIndex }
  const thoughtIndex = { ...state.thoughtIndex }
  const rankStart = getRankAfter(thoughtsRanked)
  const next = nextSibling(destValue, context, destRank) // paste after last child of current thought
  const rankIncrement = next ? (next.rank - rankStart) / (numLines || 1) : 1 // prevent divide by zero
>>>>>>> a98d9c0e

  // keep track of the last thought of the first level, as this is where the selection will be restored to
  let lastThoughtFirstLevel = thoughtsRanked // eslint-disable-line fp/no-let

  // if the thought where we are pasting is empty, replace it instead of adding to it
  if (destEmpty) {
    const thought = getThought('', thoughtIndex)
    thoughtIndexUpdates[hashThought('')] =
<<<<<<< HEAD
        getThought(state, '') &&
        getThought(state, '').contexts &&
        getThought(state, '').contexts.length > 1
          ? removeContext(getThought(state, ''), context, headRank(thoughtsRanked))
          : null
=======
      thought &&
      thought.contexts &&
      thought.contexts.length > 1
        ? removeContext(thought, context, headRank(thoughtsRanked))
        : null
>>>>>>> a98d9c0e
    const contextEncoded = hashContext(rootedContextOf(thoughtsRanked))
    contextIndexUpdates[contextEncoded] = (contextIndex[contextEncoded] || [])
      .filter(child => !equalThoughtRanked(child, destThought))
  }

<<<<<<< HEAD
  // paste after last child of current thought
  let rank = getRankAfter(state, thoughtsRanked) // eslint-disable-line fp/no-let
  const next = nextSibling(state, destValue, context, destRank)
  // prevent divide by zero
  const rankIncrement = next ? (next.rank - rank) / (numLines || 1) : 1
  let lastValue // eslint-disable-line fp/no-let
=======
  /***********************************************
   * Variables
   ***********************************************/

  // modified during parsing
  const importCursor = equalPath(thoughtsRanked, [{ value: EM_TOKEN, rank: 0 }])
    ? thoughtsRanked
    : contextOf(thoughtsRanked)

  // the value may accumulate over several tags, e.g. <b>one</b> and <i>two</i>
  let valueAccum = '' // eslint-disable-line fp/no-let

  // the rank will increment by rankIncrement each thought
  let rank = rankStart // eslint-disable-line fp/no-let
>>>>>>> a98d9c0e

  // import notes from WorkFlowy
  let isNote = false // eslint-disable-line fp/no-let

  /***********************************************
   * Methods
   ***********************************************/

  /** Insert the accumulated value at the importCursor. Reset and advance rank afterwards. Modifies contextIndex and thoughtIndex. */
  const flushThought = options => {
    insertThought(valueAccum, options)

    // reset valueAccum and advance rank
    valueAccum = ''
    rank += rankIncrement
  }

  /** Insert the given value at the importCursor. Modifies contextIndex and thoughtIndex. */
  const insertThought = (value, { indent, outdent } = {}) => {

    value = value.trim()

    if (!value) return

    const context = importCursor.length > 0
      // ? pathToContext(importCursor).concat(isNote ? value : [])
      ? pathToContext(importCursor)
      : [ROOT_TOKEN]

    // increment rank regardless of depth
    // ranks will not be sequential, but they will be sorted since the parser is in order
    const thoughtNew = addThought({
      thoughtIndex,
      value,
      rank,
      context
    })

    // save the first imported thought to restore the selection to
    if (importCursor.length === thoughtsRanked.length - 1) {
      lastThoughtFirstLevel = { value, rank }
    }

    // update thoughtIndex
    // keep track of individual thoughtIndexUpdates separate from thoughtIndex for updating thoughtIndex sources
    thoughtIndex[hashThought(value)] = thoughtNew
    thoughtIndexUpdates[hashThought(value)] = thoughtNew

    // update contextIndexUpdates
    const contextEncoded = hashContext(context)
    contextIndexUpdates[contextEncoded] = (contextIndexUpdates[contextEncoded] || contextIndex[contextEncoded] || []).slice()
    contextIndexUpdates[contextEncoded].push({ // eslint-disable-line fp/no-mutating-methods
      value,
      rank,
      lastUpdated: timestamp()
    })

    // indent or outdent
    if (indent) {
      importCursor.push({ value, rank }) // eslint-disable-line fp/no-mutating-methods
    }
    else if (outdent) {
      importCursor.pop() // eslint-disable-line fp/no-mutating-methods
    }
  }

  /***********************************************
   * Parser
   ***********************************************/

  const parser = new htmlparser.Parser({

    onopentag: (tagname, attributes) => {

      // turn on note flag so that it can be detected when flushThought is called on onclosetag
      // the additional =note category is added in onclosetag
      if (attributes.class === 'note') {
        flushThought({ indent: true })
        isNote = true
      }
      // add the accumulated thought and indent if it is a list
      else if (isList(tagname) && valueAccum.trim()) {
        flushThought({ indent: true })
      }
      // insert the formatting tag and turn on the format flag so the closing formatting tag can be inserted
      else if (isFormattingTag(tagname)) {
        valueAccum += `<${tagname}>`
      }
    },

    ontext: text => {
      // append text for the next thought
      valueAccum += text
    },

    onclosetag: tagname => {

      // insert the note into a =note subthought with proper indentation
      if (isNote) {
        insertThought('=note', { indent: true })
        flushThought({ outdent: true })
        isNote = false
      }
      // when a list ends, go up a level
      else if (isList(tagname)) {
        importCursor.pop() // eslint-disable-line
      }
      // when a list item is closed, add the thought
      // it may have already been added, e.g. if it was added before its children, in which case valueAccum will be empty and flushThought will exit without adding a thought
      else if (isListItem(tagname)) {
        flushThought()
      }
      // add the closing formatting tag
      else if (isFormattingTag(tagname)) {
        valueAccum += `</${tagname}>`
      }
    }

  })

  parser.write(html)
  parser.end()

  if (valueAccum) {
    flushThought()
  }

  return {
    contextIndexUpdates,
    lastThoughtFirstLevel,
    thoughtIndexUpdates,
  }
}

/** Imports the given text or html into the given thoughts
 @param preventSetCursor  Prevents the default behavior of setting the cursor to the last thought at the first level
 @param preventSync       Prevent syncing state, turning this into a pure function.
 @param rawDestValue      When pasting after whitespace, e.g. pasting "b" after "a ", the normal destValue has already been trimmed, which would result in "ab". We need to pass the untrimmed destination value in so that it can be trimmed after concatenation.
 */
export const importText = (thoughtsRanked, inputText, { preventSetCursor, preventSync, rawDestValue } = {}) => {
  const text = rawTextToHtml(inputText)
  const numLines = (text.match(regexpListItem) || []).length
  const destThought = head(thoughtsRanked)
  const destValue = rawDestValue || destThought.value
  const destRank = destThought.rank

  // if we are only importing a single line of text, then simply modify the current thought
  if (numLines === 1) {

    const newText = strip(text, { preserveFormatting: true })

    // get the range if there is one so that we can import over the selected text
    const selection = window.getSelection()
    const [startOffset, endOffset] = selection && selection.rangeCount > 0
      ? (() => {
        const range = selection.getRangeAt(0)
        const offsets = [range.startOffset, range.endOffset]
        range.collapse()
        return offsets
      })()
      : [0, 0]

    // insert the newText into the destValue in the correct place
    // trim after concatenating in case destValue has whitespace
    const newValue = (destValue.slice(0, startOffset) + newText + destValue.slice(endOffset)).trim()

    store.dispatch({
      type: 'existingThoughtChange',
      oldValue: destValue,
      newValue,
      context: rootedContextOf(pathToContext(thoughtsRanked)),
      thoughtsRanked
    })

    if (!preventSetCursor && thoughtsRanked) {
      store.dispatch({
        type: 'setCursor',
        thoughtsRanked: contextOf(thoughtsRanked).concat({ value: newValue, rank: destRank }),
        offset: startOffset + newText.length
      })
    }
  }
  else {

    const { lastThoughtFirstLevel, thoughtIndexUpdates, contextIndexUpdates } = importHtml(thoughtsRanked, text)

    if (!preventSync) {
      sync(thoughtIndexUpdates, contextIndexUpdates, {
        forceRender: true,
        callback: () => {
          // restore the selection to the first imported thought
          if (!preventSetCursor && lastThoughtFirstLevel && lastThoughtFirstLevel.value) {
            store.dispatch({
              type: 'setCursor',
              thoughtsRanked: contextOf(thoughtsRanked).concat(lastThoughtFirstLevel),
              offset: lastThoughtFirstLevel.value.length
            })
          }
        }
      })
    }

    return Promise.resolve({
      contextIndexUpdates,
      thoughtIndexUpdates,
    })
  }

  return Promise.resolve({})
}<|MERGE_RESOLUTION|>--- conflicted
+++ resolved
@@ -137,12 +137,8 @@
    * Constants
    ***********************************************/
 
-<<<<<<< HEAD
   // allow importing directly into em context
-  const state = store.getState()
-=======
   state = state || store.getState()
->>>>>>> a98d9c0e
   const numLines = (html.match(regexpListItem) || []).length
   const destThought = head(thoughtsRanked)
   const destValue = destThought.value
@@ -150,51 +146,30 @@
   const thoughtIndexUpdates = {}
   const contextIndexUpdates = {}
   const context = pathToContext(contextOf(thoughtsRanked))
-<<<<<<< HEAD
   const destEmpty = destValue === '' && getThoughtsRanked(state, thoughtsRanked).length === 0
-  const thoughtIndex = Object.assign({}, state.thoughtIndex)
-=======
-  const destEmpty = destValue === '' && getThoughtsRanked(thoughtsRanked).length === 0
   const contextIndex = { ...state.contextIndex }
   const thoughtIndex = { ...state.thoughtIndex }
-  const rankStart = getRankAfter(thoughtsRanked)
-  const next = nextSibling(destValue, context, destRank) // paste after last child of current thought
+  const rankStart = getRankAfter(state, thoughtsRanked)
+  const next = nextSibling(state, destValue, context, destRank) // paste after last child of current thought
   const rankIncrement = next ? (next.rank - rankStart) / (numLines || 1) : 1 // prevent divide by zero
->>>>>>> a98d9c0e
 
   // keep track of the last thought of the first level, as this is where the selection will be restored to
   let lastThoughtFirstLevel = thoughtsRanked // eslint-disable-line fp/no-let
 
   // if the thought where we are pasting is empty, replace it instead of adding to it
   if (destEmpty) {
-    const thought = getThought('', thoughtIndex)
+    const thought = getThought(state, '')
     thoughtIndexUpdates[hashThought('')] =
-<<<<<<< HEAD
-        getThought(state, '') &&
-        getThought(state, '').contexts &&
-        getThought(state, '').contexts.length > 1
-          ? removeContext(getThought(state, ''), context, headRank(thoughtsRanked))
-          : null
-=======
       thought &&
       thought.contexts &&
       thought.contexts.length > 1
         ? removeContext(thought, context, headRank(thoughtsRanked))
         : null
->>>>>>> a98d9c0e
     const contextEncoded = hashContext(rootedContextOf(thoughtsRanked))
     contextIndexUpdates[contextEncoded] = (contextIndex[contextEncoded] || [])
       .filter(child => !equalThoughtRanked(child, destThought))
   }
 
-<<<<<<< HEAD
-  // paste after last child of current thought
-  let rank = getRankAfter(state, thoughtsRanked) // eslint-disable-line fp/no-let
-  const next = nextSibling(state, destValue, context, destRank)
-  // prevent divide by zero
-  const rankIncrement = next ? (next.rank - rank) / (numLines || 1) : 1
-  let lastValue // eslint-disable-line fp/no-let
-=======
   /***********************************************
    * Variables
    ***********************************************/
@@ -209,7 +184,6 @@
 
   // the rank will increment by rankIncrement each thought
   let rank = rankStart // eslint-disable-line fp/no-let
->>>>>>> a98d9c0e
 
   // import notes from WorkFlowy
   let isNote = false // eslint-disable-line fp/no-let
