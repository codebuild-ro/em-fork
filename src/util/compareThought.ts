--- conflicted
+++ resolved
@@ -1,11 +1,6 @@
 import { lower } from './lower'
-<<<<<<< HEAD
 import { ComparatorFunction, ComparatorValue, Parent } from '../@types'
-import { EMOJI_REGEX, EMOJI_REGEX_GLOBAL, IGNORED_PREFIXES } from '../constants'
-=======
-import { Child, ComparatorFunction, ComparatorValue } from '../@types'
 import { EMOJI_REGEX, EMOJI_REGEX_GLOBAL } from '../constants'
->>>>>>> cf93d2bb
 
 const STARTS_WITH_EMOJI_REGEX = new RegExp(`^${EMOJI_REGEX.source}`)
 const IGNORED_PREFIXES = ['the ']
