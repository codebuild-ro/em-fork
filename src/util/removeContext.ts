import { timestamp } from './timestamp'
import { notNull } from './notNull'
<<<<<<< HEAD
import { State, Lexeme, Timestamp } from '../@types'

// @MIGRATION_TODO: Use id to remove instead of context
/** Returns a new thought less the given context. */
=======
import { getSessionId } from './sessionManager'
import { Context, Lexeme, Timestamp } from '../@types'

/** Returns a new Lexeme without the given context. */
>>>>>>> cf93d2bb
export const removeContext = (
  state: State,
  lexeme: Lexeme,
  thoughtId: string,
  lastUpdated: Timestamp = timestamp(),
): Lexeme => {
  return Object.assign(
    {},
    lexeme,
    notNull({
      contexts: lexeme.contexts ? lexeme.contexts.filter(id => id !== thoughtId) : [],
      created: lexeme.created || lastUpdated,
      lastUpdated: lastUpdated,
      updatedBy: getSessionId(),
    }),
  )
}<|MERGE_RESOLUTION|>--- conflicted
+++ resolved
@@ -1,16 +1,9 @@
 import { timestamp } from './timestamp'
 import { notNull } from './notNull'
-<<<<<<< HEAD
+import { getSessionId } from './sessionManager'
 import { State, Lexeme, Timestamp } from '../@types'
 
-// @MIGRATION_TODO: Use id to remove instead of context
-/** Returns a new thought less the given context. */
-=======
-import { getSessionId } from './sessionManager'
-import { Context, Lexeme, Timestamp } from '../@types'
-
 /** Returns a new Lexeme without the given context. */
->>>>>>> cf93d2bb
 export const removeContext = (
   state: State,
   lexeme: Lexeme,
