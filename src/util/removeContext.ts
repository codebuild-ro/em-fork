--- conflicted
+++ resolved
@@ -5,17 +5,6 @@
 import { getSessionId } from './sessionManager'
 
 /** Returns a new thought less the given context. */
-<<<<<<< HEAD
-export const removeContext = (thought: Lexeme, context: Context, rank: number, lastUpdated: Timestamp = timestamp()): Lexeme => {
-  return Object.assign({}, thought, notNull({
-    contexts: thought.contexts ? thought.contexts.filter(parent =>
-      !(equalArrays(parent.context, context) && (rank == null || parent.rank === rank))
-    ) : [],
-    created: thought.created || lastUpdated,
-    lastUpdated: lastUpdated,
-    updatedBy: getSessionId()
-  }))
-=======
 export const removeContext = (
   lexeme: Lexeme,
   context: Context,
@@ -33,7 +22,7 @@
         : [],
       created: lexeme.created || lastUpdated,
       lastUpdated: lastUpdated,
+      updatedBy: getSessionId(),
     }),
   )
->>>>>>> 0ac29dd5
 }