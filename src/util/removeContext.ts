--- conflicted
+++ resolved
@@ -1,12 +1,8 @@
 import { timestamp } from './timestamp'
 import { equalArrays } from './equalArrays'
 import { notNull } from './notNull'
-<<<<<<< HEAD
-import { Context, Lexeme, Timestamp } from '../types'
 import { getSessionId } from './sessionManager'
-=======
 import { Context, Lexeme, Timestamp } from '../@types'
->>>>>>> a0a345bb
 
 /** Returns a new thought less the given context. */
 export const removeContext = (
