--- conflicted
+++ resolved
@@ -42,28 +42,17 @@
  * Stored keys MUST match the current hashing algorithm.
  * Use schemaVersion to manage migrations.
  */
-<<<<<<< HEAD
-export const hashThought = _.memoize(
+export const hashThought: (s: string) => ThoughtHash = _.memoize(
   (value: string) => _.flow([
-=======
-export const hashThought = _.memoize((value: string) =>
-  (globals.disableThoughtHashing ? value : _.flow([
->>>>>>> f73e4f84
     // placed before stripEmojiWithText because stripEmojiWithText partially removes angle brackets
     stripTags,
     lower,
     trim,
     stripEmojiWithText,
     singularize,
-<<<<<<< HEAD
     ...globals.disableThoughtHashing ? [] : [murmurHash3.x64.hash128],
   ])(value)
 )
 
 // @ts-ignore
-window.hashThought = hashThought
-=======
-    murmurHash3.x64.hash128,
-  ])(value)) as ThoughtHash
-)
->>>>>>> f73e4f84
+window.hashThought = hashThought