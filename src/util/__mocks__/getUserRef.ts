--- conflicted
+++ resolved
@@ -4,18 +4,11 @@
 // // eslint-disable-next-line fp/no-let
 // let firebaseStore = {}
 
-<<<<<<< HEAD
 // /** Returns a snapshot that returns the given value. */
 // const wrapSnapshot = <T>(val: T): Firebase.Snapshot<T> => ({
+//   key: 'WRAP_SNAPSHOT_KEY_MOCK',
 //   val: () => val,
 // })
-=======
-/** Returns a snapshot that returns the given value. */
-const wrapSnapshot = <T>(val: T): Firebase.Snapshot<T> => ({
-  key: 'WRAP_SNAPSHOT_KEY_MOCK',
-  val: () => val,
-})
->>>>>>> cf93d2bb
 
 // /** Expose a function to clear the mock firebase store. */
 // global.clearMockFirebaseStore = () => {
