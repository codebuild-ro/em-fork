import './App.css'
import _ from 'lodash'
import moize from 'moize'
import initDB, * as db from './data-providers/dexie'
import { store } from './store'
<<<<<<< HEAD
import { getContexts, getParent, getLexeme, getChildrenRanked, isPending } from './selectors'
=======
import { getContexts, getParent, getLexeme, getAllChildren, getChildrenRanked, isPending } from './selectors'
>>>>>>> cfc2cfa0
import { hashContext, hashThought, initEvents, owner, urlDataSource } from './util'
import {
  authenticate,
  loadPublicThoughts,
  logout,
  setRemoteSearch,
  status as statusActionCreator,
  userAuthenticated,
  loadFromUrl,
  loadLocalState,
  preloadSources,
  updateThoughtsFromSubscription,
} from './action-creators'
import importToContext from './test-helpers/importToContext'
import getLexemeFromDB from './test-helpers/getLexemeFromDB'
import { SessionType } from './util/sessionManager'
import * as sessionManager from './util/sessionManager'
import { Firebase, State, ThoughtSubscriptionUpdates, Thunk } from './@types'
import { ALGOLIA_CONFIG, FIREBASE_CONFIG, OFFLINE_TIMEOUT } from './constants'
import globals from './globals'
import { subscribe } from './data-providers/firebase'
import initAlgoliaSearch from './search/algoliaSearch'
import * as selection from './device/selection'
<<<<<<< HEAD
import { getAllChildrenAsThoughts } from './selectors/getChildren'
=======
>>>>>>> cfc2cfa0

// enable to collect moize usage stats
// do not enable in production
// execute moize.getStats in the console to analyze cache hits, e.g. moize.getStats('hashContext')
// moize.collectStats()

/** Initialize firebase and event handlers. */
export const initFirebase = async (): Promise<void> => {
  if (window.firebase) {
    const firebase = window.firebase
    firebase.initializeApp(FIREBASE_CONFIG)

    // on auth change
    // this is called when the user logs in or the page refreshes when the user is already authenticated
    firebase.auth().onAuthStateChanged((user: Firebase.User) => {
      if (user) {
        store.dispatch(userAuthenticated(user))

        subscribe(user.uid, (updates: ThoughtSubscriptionUpdates) => {
          store.dispatch(updateThoughtsFromSubscription(updates, SessionType.REMOTE))
        })

        const { applicationId, index } = ALGOLIA_CONFIG
        const hasRemoteConfig = applicationId && index

        if (!hasRemoteConfig) console.warn('Algolia configs not found. Remote search is not enabled.')
        else initAlgoliaSearch(user.uid, { applicationId, index }, store)
      } else {
        // if the authentication state changes while the user is still logged in, it means that they logged out from another tab
        // we should log them out of all tabs
        if (store.getState().authenticated) {
          store.dispatch(logout())
        }
        store.dispatch(authenticate({ value: false }))
        store.dispatch(setRemoteSearch({ value: false }))
      }
    })

    // load a public context
    if (owner() !== '~') {
      store.dispatch(loadPublicThoughts())
    }

    // on connect change
    // this is called when moving from online to offline and vice versa
    const connectedRef = firebase.database().ref('.info/connected')
    connectedRef.on('value', async (snapshot: Firebase.Snapshot<boolean>) => {
      const connected = snapshot.val()
      const status = store.getState().status

      // either connect with authenticated user or go to connected state until they login
      if (connected) {
        // once connected, disable offline mode timer
        clearTimeout(globals.offlineTimer)

        // if reconnecting from offline mode, onAuthStateChange is not called since Firebase is still authenticated, but we still need to execute the app authentication logic and subscribe to the main value event
        // if status is loading, we can assume onAuthStateChanged and thus userAuthenticated was already called
        if (status !== 'loading' && firebase.auth().currentUser) {
          await store.dispatch(userAuthenticated(firebase.auth().currentUser))
        }
      }

      // if thoughtIndex was already loaded and we go offline, enter offline mode immediately
      else if (status === 'loaded') {
        store.dispatch(statusActionCreator({ value: 'offline' }))
      }
    })
  }

  // before thoughtIndex has been loaded, wait a bit before going into offline mode to avoid flashing the Offline status message
  globals.offlineTimer = setTimeout(() => {
    store.dispatch(statusActionCreator({ value: 'offline' }))
  }, OFFLINE_TIMEOUT)
}
/** Initilaize local db , firebase and window events. */
export const initialize = async () => {
  // initialize the session id
  sessionManager.init()

  // Note: Initialize firebase as soon as possible. Some components like ModalSignup needs to use firebase as soon as it renders.
  // TODO: Check if initializing firebase before local db causes any problem.
  initFirebase()

  // load local state unless loading a public context or source url
  await initDB()

  db.subscribe((updates: ThoughtSubscriptionUpdates) => {
    // only allow local subscriptions if not logged in
    const { status } = store.getState()
    if (status !== 'disconnected') return

    store.dispatch(updateThoughtsFromSubscription(updates, SessionType.LOCAL))
  })

  const src = urlDataSource()
  const thoughtsLocalPromise =
    owner() === '~'
      ? // authenticated or offline user
        store.dispatch(src ? loadFromUrl(src) : loadLocalState())
      : // other user context
        Promise.resolve()

  // load =preload sources
  thoughtsLocalPromise.then(() => {
    // extra delay for good measure to not block rendering
    setTimeout(() => {
      store.dispatch(preloadSources)
    }, 500)
  })

  await thoughtsLocalPromise

  return {
    thoughtsLocalPromise,
    ...initEvents(store),
  }
}

/** Partially apply state to a function. */
const withState =
  <T, R>(f: (state: State, ...args: T[]) => R) =>
  (...args: T[]) =>
    f(store.getState(), ...args)

/** Partially dispatches an action to the store. */
const withDispatch =
  <T extends any[], R extends Thunk>(f: (...args: T) => R) =>
  (...args: T) =>
    store.dispatch(f(...args))

const testHelpers = {
  setSelection: selection.set,
  importToContext: withDispatch(importToContext),
  getLexemeFromDB,
  getState: store.getState,
  subscribe: store.subscribe,
  _: _,
  clearAll: db.clearAll,
}

// add em object to window for debugging
const windowEm = {
  db,
  store,
  // helper functions that will be used by puppeteer tests
  testHelpers,
  getContexts: withState(getContexts),
  getLexeme: withState(getLexeme),
  getParent: withState(getParent),
  getAllChildrenAsThoughts: withState(getAllChildrenAsThoughts),
  getChildrenRanked: withState(getChildrenRanked),
  hashContext,
  hashThought,
  isPending: withState(isPending),
  // checkDataIntegrity: withState(checkDataIntegrity),
  moize,
}

window.em = windowEm

/** Logs debugging information to a fixed position debug window. Useful for PWA debugging. */
window.debug = (message: string) => {
  const debugEl = document.getElementById('debug')!
  debugEl.innerHTML = `${new Date()}: ${message}\n${debugEl.innerHTML}`
}

export type TestHelpers = typeof windowEm.testHelpers
export type WindowEm = typeof windowEm<|MERGE_RESOLUTION|>--- conflicted
+++ resolved
@@ -3,11 +3,7 @@
 import moize from 'moize'
 import initDB, * as db from './data-providers/dexie'
 import { store } from './store'
-<<<<<<< HEAD
 import { getContexts, getParent, getLexeme, getChildrenRanked, isPending } from './selectors'
-=======
-import { getContexts, getParent, getLexeme, getAllChildren, getChildrenRanked, isPending } from './selectors'
->>>>>>> cfc2cfa0
 import { hashContext, hashThought, initEvents, owner, urlDataSource } from './util'
 import {
   authenticate,
@@ -31,10 +27,7 @@
 import { subscribe } from './data-providers/firebase'
 import initAlgoliaSearch from './search/algoliaSearch'
 import * as selection from './device/selection'
-<<<<<<< HEAD
 import { getAllChildrenAsThoughts } from './selectors/getChildren'
-=======
->>>>>>> cfc2cfa0
 
 // enable to collect moize usage stats
 // do not enable in production
