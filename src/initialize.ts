--- conflicted
+++ resolved
@@ -14,15 +14,13 @@
 
 /** Initilaize local db , firebase and window events. */
 export const initialize = async () => {
-<<<<<<< HEAD
   // initialize the session id
   sessionManager.init()
 
-=======
   // Note: Initialize firebase as soon as possible. Some components like ModalSignup needs to use firebase as soon as it renders.
   // TODO: Check if initializing firebase before local db causes any problem.
   initFirebase({ store })
->>>>>>> 1a50c5b9
+
   // load local state unless loading a public context or source url
   await initDB()
 
