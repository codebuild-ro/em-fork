import './App.css'
import _ from 'lodash'
import moize from 'moize'
import initDB, * as db from './data-providers/dexie'
import { store } from './store'
<<<<<<< HEAD
import { getContexts, getParent, getLexeme, getChildrenRanked, isPending } from './selectors'
import { hashContext, hashThought, initEvents, initFirebase, owner, setSelection, urlDataSource } from './util'
import { loadFromUrl, loadLocalState, preloadSources } from './action-creators'
import { State, Thunk } from './@types'
import importToContext from './test-helpers/importToContext'
import getLexemeFromDB from './test-helpers/getLexemeFromDB'
// import checkDataIntegrity from './test-helpers/checkDataIntegrity'
import _ from 'lodash'
import { getAllChildrenAsThoughts } from './selectors/getChildren'
=======
import { getContexts, getParent, getLexeme, getAllChildren, getChildrenRanked, isPending } from './selectors'
import { hashContext, hashThought, initEvents, owner, setSelection, urlDataSource } from './util'
import {
  authenticate,
  loadPublicThoughts,
  setRemoteSearch,
  status as statusActionCreator,
  userAuthenticated,
  loadFromUrl,
  loadLocalState,
  preloadSources,
  updateThoughtsFromSubscription,
} from './action-creators'
import importToContext from './test-helpers/importToContext'
import getLexemeFromDB from './test-helpers/getLexemeFromDB'
import checkDataIntegrity from './test-helpers/checkDataIntegrity'
import { SessionType } from './util/sessionManager'
import * as sessionManager from './util/sessionManager'
import { Firebase, State, ThoughtSubscriptionUpdates, Thunk } from './@types'
import { ALGOLIA_CONFIG, FIREBASE_CONFIG, OFFLINE_TIMEOUT } from './constants'
import globals from './globals'
import { subscribe } from './data-providers/firebase'
import initAlgoliaSearch from './search/algoliaSearch'

// enable to collect moize usage stats
// do not enable in production
// execute moize.getStats in the console to analyze cache hits, e.g. moize.getStats('hashContext')
// moize.collectStats()

/** Initialize firebase and event handlers. */
export const initFirebase = async (): Promise<void> => {
  if (window.firebase) {
    const firebase = window.firebase
    firebase.initializeApp(FIREBASE_CONFIG)

    // on auth change
    // this is called when the user logs in or the page refreshes when the user is already authenticated
    firebase.auth().onAuthStateChanged((user: Firebase.User) => {
      if (user) {
        store.dispatch(userAuthenticated(user))

        subscribe(user.uid, (updates: ThoughtSubscriptionUpdates) => {
          store.dispatch(updateThoughtsFromSubscription(updates, SessionType.REMOTE))
        })

        const { applicationId, index } = ALGOLIA_CONFIG
        const hasRemoteConfig = applicationId && index

        if (!hasRemoteConfig) console.warn('Algolia configs not found. Remote search is not enabled.')
        else initAlgoliaSearch(user.uid, { applicationId, index }, store)
      } else {
        store.dispatch(authenticate({ value: false }))
        store.dispatch(setRemoteSearch({ value: false }))
      }
    })

    // load a public context
    if (owner() !== '~') {
      store.dispatch(loadPublicThoughts())
    }

    // on connect change
    // this is called when moving from online to offline and vice versa
    const connectedRef = firebase.database().ref('.info/connected')
    connectedRef.on('value', async (snapshot: Firebase.Snapshot<boolean>) => {
      const connected = snapshot.val()
      const status = store.getState().status

      // either connect with authenticated user or go to connected state until they login
      if (connected) {
        // once connected, disable offline mode timer
        window.clearTimeout(globals.offlineTimer)
>>>>>>> cf93d2bb

        // if reconnecting from offline mode, onAuthStateChange is not called since Firebase is still authenticated, but we still need to execute the app authentication logic and subscribe to the main value event
        // if status is loading, we can assume onAuthStateChanged and thus userAuthenticated was already called
        if (status !== 'loading' && firebase.auth().currentUser) {
          await store.dispatch(userAuthenticated(firebase.auth().currentUser))
        }
      }

      // if thoughtIndex was already loaded and we go offline, enter offline mode immediately
      else if (status === 'loaded') {
        store.dispatch(statusActionCreator({ value: 'offline' }))
      }
    })
  }

  // before thoughtIndex has been loaded, wait a bit before going into offline mode to avoid flashing the Offline status message
  globals.offlineTimer = window.setTimeout(() => {
    store.dispatch(statusActionCreator({ value: 'offline' }))
  }, OFFLINE_TIMEOUT)
}
/** Initilaize local db , firebase and window events. */
export const initialize = async () => {
  // initialize the session id
  sessionManager.init()

  // Note: Initialize firebase as soon as possible. Some components like ModalSignup needs to use firebase as soon as it renders.
  // TODO: Check if initializing firebase before local db causes any problem.
  initFirebase()

  // load local state unless loading a public context or source url
  await initDB()

  db.subscribe((updates: ThoughtSubscriptionUpdates) => {
    // only allow local subscriptions if not logged in
    const { status } = store.getState()
    if (status !== 'disconnected') return

    store.dispatch(updateThoughtsFromSubscription(updates, SessionType.LOCAL))
  })

  const src = urlDataSource()
  const thoughtsLocalPromise =
    owner() === '~'
      ? // authenticated or offline user
        store.dispatch(src ? loadFromUrl(src) : loadLocalState())
      : // other user context
        Promise.resolve()

  // load =preload sources
  thoughtsLocalPromise.then(() => {
    // extra delay for good measure to not block rendering
    setTimeout(() => {
      store.dispatch(preloadSources)
    }, 500)
  })

  await thoughtsLocalPromise

  return {
    thoughtsLocalPromise,
    ...initEvents(store),
  }
}

/** Partially apply state to a function. */
const withState =
  <T, R>(f: (state: State, ...args: T[]) => R) =>
  (...args: T[]) =>
    f(store.getState(), ...args)

/** Partially dispatches an action to the store. */
const withDispatch =
  <T extends any[], R extends Thunk>(f: (...args: T) => R) =>
  (...args: T) =>
    store.dispatch(f(...args))

const testHelpers = {
  setSelection,
  importToContext: withDispatch(importToContext),
  getLexemeFromDB,
  getState: store.getState,
  subscribe: store.subscribe,
  _: _,
  clearAll: db.clearAll,
}

// add em object to window for debugging
const windowEm = {
  db,
  store,
  // helper functions that will be used by puppeteer tests
  testHelpers,
  getContexts: withState(getContexts),
  getLexeme: withState(getLexeme),
  getParent: withState(getParent),
  getAllChildrenAsThoughts: withState(getAllChildrenAsThoughts),
  getChildrenRanked: withState(getChildrenRanked),
  hashContext,
  hashThought,
  isPending: withState(isPending),
<<<<<<< HEAD
  // checkDataIntegrity: withState(checkDataIntegrity),
=======
  checkDataIntegrity: withState(checkDataIntegrity),
  moize,
>>>>>>> cf93d2bb
}

window.em = windowEm

/** Logs debugging information to a fixed position debug window. Useful for PWA debugging. */
window.debug = (message: string) => {
  const debugEl = document.getElementById('debug')!
  debugEl.innerHTML = `${new Date()}: ${message}\n${debugEl.innerHTML}`
}

export type TestHelpers = typeof windowEm.testHelpers
export type WindowEm = typeof windowEm<|MERGE_RESOLUTION|>--- conflicted
+++ resolved
@@ -3,19 +3,10 @@
 import moize from 'moize'
 import initDB, * as db from './data-providers/dexie'
 import { store } from './store'
-<<<<<<< HEAD
 import { getContexts, getParent, getLexeme, getChildrenRanked, isPending } from './selectors'
-import { hashContext, hashThought, initEvents, initFirebase, owner, setSelection, urlDataSource } from './util'
-import { loadFromUrl, loadLocalState, preloadSources } from './action-creators'
-import { State, Thunk } from './@types'
-import importToContext from './test-helpers/importToContext'
-import getLexemeFromDB from './test-helpers/getLexemeFromDB'
+import { hashContext, hashThought, initEvents, owner, setSelection, urlDataSource } from './util'
 // import checkDataIntegrity from './test-helpers/checkDataIntegrity'
-import _ from 'lodash'
 import { getAllChildrenAsThoughts } from './selectors/getChildren'
-=======
-import { getContexts, getParent, getLexeme, getAllChildren, getChildrenRanked, isPending } from './selectors'
-import { hashContext, hashThought, initEvents, owner, setSelection, urlDataSource } from './util'
 import {
   authenticate,
   loadPublicThoughts,
@@ -29,7 +20,6 @@
 } from './action-creators'
 import importToContext from './test-helpers/importToContext'
 import getLexemeFromDB from './test-helpers/getLexemeFromDB'
-import checkDataIntegrity from './test-helpers/checkDataIntegrity'
 import { SessionType } from './util/sessionManager'
 import * as sessionManager from './util/sessionManager'
 import { Firebase, State, ThoughtSubscriptionUpdates, Thunk } from './@types'
@@ -86,7 +76,6 @@
       if (connected) {
         // once connected, disable offline mode timer
         window.clearTimeout(globals.offlineTimer)
->>>>>>> cf93d2bb
 
         // if reconnecting from offline mode, onAuthStateChange is not called since Firebase is still authenticated, but we still need to execute the app authentication logic and subscribe to the main value event
         // if status is loading, we can assume onAuthStateChanged and thus userAuthenticated was already called
@@ -187,12 +176,8 @@
   hashContext,
   hashThought,
   isPending: withState(isPending),
-<<<<<<< HEAD
   // checkDataIntegrity: withState(checkDataIntegrity),
-=======
-  checkDataIntegrity: withState(checkDataIntegrity),
   moize,
->>>>>>> cf93d2bb
 }
 
 window.em = windowEm
